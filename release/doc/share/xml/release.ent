<!-- -*- sgml -*-

     $FreeBSD$

     OS Release Information -->

<!-- Version of the OS we're describing.  This needs to be updated
     with each new release. -->
<<<<<<< HEAD
<!ENTITY release.current "10.3-RELEASE">
=======
<!ENTITY release.current "10.3-STABLE">
>>>>>>> 6b32cd87

<!-- The previous version used for comparison in the "What's New"
     section.  For -CURRENT, we might point back to the last
     branchpoint. -->
<!ENTITY release.prev "10.3-RELEASE">

<!-- The previous stable release, useful for pointing user's at the
     release they SHOULD be running if they don't want the bleeding
     edge. -->
<!ENTITY release.prev.stable "10.2-RELEASE">

<!-- The next version to be released, usually used for snapshots. -->
<!ENTITY release.next "10.4-RELEASE">

<!-- The name of this branch. -->
<!ENTITY release.branch "10.3-STABLE">

<!-- The URL for obtaining this version of FreeBSD. -->
<!ENTITY release.url "https://www.FreeBSD.org/releases/">

<!-- The URL for Security Advisories and Errata Notices. -->
<!ENTITY security.url "https://www.FreeBSD.org/security/advisories">

<!-- The recommended mailing list to track. -->
<!ENTITY release.maillist "stable">

<!-- The type of release (usually this will be either "snapshot"
     or "release" -->
<!-- WARNING: Do not forget to also change the release type in
     doc.relnotes.mk when updating this -->
<!ENTITY release.type "snapshot">
<!ENTITY % release.type.current  "IGNORE">
<!ENTITY % release.type.snapshot "IGNORE">
<!ENTITY % release.type.release "INCLUDE">

<![%release.type.current;[
<!ENTITY release '&release.current;'>
]]>
<![%release.type.snapshot;[
<!ENTITY release '&release.prev;'>
]]>
<![%release.type.release;[
<!ENTITY release '&release.current;'>
]]>
<!ENTITY release ''>

<!-- The manpaths for man page references -->
<!ENTITY release.man.url "https://www.FreeBSD.org/cgi/man.cgi">
<!ENTITY release.manpath.xorg          "7.5.1">
<!ENTITY release.manpath.netbsd        "5.1">
<!ENTITY release.manpath.freebsd-ports "Ports">
<!ENTITY release.manpath.freebsd       "10-stable">

<!-- Text constants which probably don't need to be changed.-->

<!-- Name of our OS.  This is almost certainly going to remain
     FreeBSD, but we might want to try to do some other formatting or
     other fancy markup on it in the future. -->
<!ENTITY os "FreeBSD">

<!-- Architecture names -->
<!ENTITY arch.amd64 "amd64">
<!ENTITY arch.arm "arm">
<!ENTITY arch.i386 "i386">
<!ENTITY arch.ia64 "ia64">
<!ENTITY arch.mips "mips">
<!ENTITY arch.pc98 "pc98">
<!ENTITY arch.powerpc "powerpc">
<!ENTITY arch.sparc64 "sparc64"><|MERGE_RESOLUTION|>--- conflicted
+++ resolved
@@ -6,11 +6,7 @@
 
 <!-- Version of the OS we're describing.  This needs to be updated
      with each new release. -->
-<<<<<<< HEAD
-<!ENTITY release.current "10.3-RELEASE">
-=======
 <!ENTITY release.current "10.3-STABLE">
->>>>>>> 6b32cd87
 
 <!-- The previous version used for comparison in the "What's New"
      section.  For -CURRENT, we might point back to the last
@@ -23,13 +19,13 @@
 <!ENTITY release.prev.stable "10.2-RELEASE">
 
 <!-- The next version to be released, usually used for snapshots. -->
-<!ENTITY release.next "10.4-RELEASE">
+<!ENTITY release.next "10.3-RELEASE">
 
 <!-- The name of this branch. -->
 <!ENTITY release.branch "10.3-STABLE">
 
 <!-- The URL for obtaining this version of FreeBSD. -->
-<!ENTITY release.url "https://www.FreeBSD.org/releases/">
+<!ENTITY release.url "https://www.FreeBSD.org/snapshots/">
 
 <!-- The URL for Security Advisories and Errata Notices. -->
 <!ENTITY security.url "https://www.FreeBSD.org/security/advisories">
@@ -42,9 +38,9 @@
 <!-- WARNING: Do not forget to also change the release type in
      doc.relnotes.mk when updating this -->
 <!ENTITY release.type "snapshot">
-<!ENTITY % release.type.current  "IGNORE">
+<!ENTITY % release.type.current  "INCLUDE">
 <!ENTITY % release.type.snapshot "IGNORE">
-<!ENTITY % release.type.release "INCLUDE">
+<!ENTITY % release.type.release "IGNORE">
 
 <![%release.type.current;[
 <!ENTITY release '&release.current;'>
