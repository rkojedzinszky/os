<?xml version="1.0" encoding="iso-8859-1"?>
<!DOCTYPE article PUBLIC "-//FreeBSD//DTD DocBook XML V5.0-Based Extension//EN"
<<<<<<< HEAD
	"http://www.FreeBSD.org/XML/share/xml/freebsd50.dtd" [
<!ENTITY % release PUBLIC "-//FreeBSD//ENTITIES Release Specification//EN"
	"http://www.FreeBSD.org/release/XML/share/xml/release.ent">
=======
	  "http://www.FreeBSD.org/XML/share/xml/freebsd50.dtd" [
<!ENTITY % release PUBLIC "-//FreeBSD//ENTITIES Release Specification//EN" "release.ent">
>>>>>>> 6b32cd87
 %release;
]>
<!--
     Local Variables:
     mode: sgml
     sgml-indent-data: t
     sgml-omittag: nil
     sgml-always-quote-attributes: t
     End:
-->
<article xmlns="http://docbook.org/ns/docbook"
  xmlns:xlink="http://www.w3.org/1999/xlink" version="5.0"
  xml:id="top">
  <info>
    <title>&os; &release.current; README</title>

    <author><orgname>The &os; Project</orgname></author>

    <pubdate>$FreeBSD$</pubdate>

    <copyright>
      <year>2016</year>
      <holder role="mailto:doc@FreeBSD.org">The &os; Documentation
	Project</holder>
    </copyright>

    <legalnotice xml:id="trademarks" role="trademarks">
      &tm-attrib.freebsd;
      &tm-attrib.intel;
      &tm-attrib.opengroup;
      &tm-attrib.sparc;
      &tm-attrib.general;
    </legalnotice>

    <abstract>
      <para>This document gives a brief introduction to &os;
	&release.current;.  It includes some information on how to
	obtain &os;, a listing of various ways to contact the &os;
	Project, and pointers to some other sources of
	information.</para>
    </abstract>
  </info>

  <sect1 xml:id="intro">
    <title>Introduction</title>

    <para>This distribution is a &release.type; of &os;
      &release.current;, the latest point along the &release.branch;
      branch.</para>

    <sect2 xml:id="about">
      <title>About &os;</title>

      <para>&os; is an operating system based on 4.4 BSD Lite for
	AMD64 and Intel EM64T based PC hardware (&arch.amd64;), Intel,
	AMD, Cyrix or NexGen <quote>x86</quote> based PC hardware
	(&arch.i386;), Intel Itanium Processor based computers
	(&arch.ia64;), NEC PC-9801/9821 series PCs and compatibles
	(&arch.pc98;), and &ultrasparc; machines (&arch.sparc64;).
	Versions for the &arm; (&arch.arm;), &mips; (&arch.mips;), and
	&powerpc; (&arch.powerpc;) architectures are currently under
	development as well.  &os; works with a wide variety of
	peripherals and configurations and can be used for everything
	from software development to games to Internet Service
	Provision.</para>

      <para>This release of &os; contains everything you need to run
	such a system, including full source code for the kernel and
	all utilities in the base distribution.  With the source
	distribution installed, you can literally recompile the entire
	system from scratch with one command, making it ideal for
	students, researchers, or users who simply want to see how it
	all works.</para>

      <para>A large collection of third-party ported software (the
	<quote>Ports Collection</quote>) is also provided to make it
	easy to obtain and install all your favorite traditional
	&unix; utilities for &os;.  Each <quote>port</quote> consists
	of a set of scripts to retrieve, configure, build, and install
	a piece of software, with a single command.  Over
	&os.numports; ports, from editors to programming languages to
	graphical applications, make &os; a powerful and comprehensive
	operating environment that extends far beyond what's provided
	by many commercial versions of &unix;.  Most ports are also
	available as pre-compiled <quote>packages</quote>, which can
	be quickly installed from the installation program.</para>
    </sect2>

    <sect2 xml:id="audience">
      <title>Target Audience</title>

      <para releasetype="current">This &release.type; is aimed
	primarily at early adopters and various other users who want
	to get involved with the ongoing development of &os;.  While
	the &os; development team tries its best to ensure that each
	&release.type; works as advertised, &release.branch; is very
	much a work-in-progress.</para>

      <para releasetype="current">The basic requirements for using
	this &release.type; are technical proficiency with &os; and an
	understanding of the ongoing development process of &os;
	&release.branch; (as discussed on the &a.stable;).</para>

      <para releasetype="current">For those more interested in doing
	business with &os; than in experimenting with new &os;
	technology, formal releases (such as &release.prev.stable;)
	are frequently more appropriate.  Releases undergo a period of
	testing and quality assurance checking to ensure high
	reliability and dependability.</para>

      <para releasetype="snapshot">This &release.type; is aimed
	primarily at early adopters and various other users who want
	to get involved with the ongoing development of &os;.  While
	the &os; development team tries its best to ensure that each
	&release.type; works as advertised, &release.branch; is very
	much a work-in-progress.</para>

      <para releasetype="snapshot">The basic requirements for using
	this &release.type; are technical proficiency with &os; and an
	understanding of the ongoing development process of &os;
	&release.branch; (as discussed on the &a.stable;).</para>

      <para releasetype="snapshot">For those more interested in doing
	business with &os; than in experimenting with new &os;
	technology, formal releases (such as &release.prev.stable;)
	are frequently more appropriate.  Releases undergo a period of
	testing and quality assurance checking to ensure high
	reliability and dependability.</para>

      <para releasetype="release">This &release.type; of &os; is
	suitable for all users.  It has undergone a period of testing
	and quality assurance checking to ensure the highest
	reliability and dependability.</para>
    </sect2>
  </sect1>

  <sect1 xml:id="obtain">
    <title>Obtaining &os;</title>

    <para>&os; may be obtained in a variety of ways.  This section
      focuses on those ways that are primarily useful for obtaining a
      complete &os; distribution, rather than updating an existing
      installation.</para>

    <sect2 xml:id="obtain-cd-dvd">
      <title>CDROM and DVD</title>

      <para>&os; -RELEASE distributions may be ordered on CDROM or DVD
	from several publishers.  This is frequently the most
	convenient way to obtain &os; for new installations, as it
	provides a convenient way to quickly reinstall the system if
	necessary.  Some distributions include some of the optional,
	precompiled <quote>packages</quote> from the &os; Ports
	Collection, or other extra material.</para>

      <para>A list of the CDROM and DVD publishers known to the
	project are listed in the <link
	  xlink:href="&url.books.handbook;/mirrors.html"><quote>Obtaining
	    &os;</quote></link> appendix to the Handbook.</para>
    </sect2>

    <sect2 xml:id="obtain-ftp">
      <title>FTP</title>

      <para>You can use FTP to retrieve &os; and any or all of its
	optional packages from <uri
	  xlink:href="ftp://ftp.FreeBSD.org/">ftp://ftp.FreeBSD.org/</uri>,
	which is the official &os; release site, or any of its
	<quote>mirrors</quote>.</para>

      <para>Lists of locations that mirror &os; can be found in the
	<link xlink:href="&url.books.handbook;/mirrors-ftp.html">FTP
	Sites</link> section of the Handbook.
	Finding a close (in networking terms) mirror from which to
	download the distribution is highly recommended.</para>

      <para>Additional mirror sites are always welcome.  Contact
	<email>freebsd-admin@FreeBSD.org</email> for more details on
	becoming an official mirror site.  You can also find useful
	information for mirror sites at the <link
	  xlink:href="&url.articles.hubs;/">Mirroring &os;</link>
	article.</para>

      <para>Mirrors generally contain the ISO images generally used to
	create a CDROM of a &os; release.  They usually also contain
	floppy disk images (for applicable platforms), as well as the
	files necessary to do an installation over the network.
	Finally mirrors sites usually contain a set of packages for
	the most current release.</para>
    </sect2>
  </sect1>

  <sect1 xml:id="contacting">
    <title>Contacting the &os; Project</title>

    <sect2 xml:id="contacting-mailing-list">
      <title>Email and Mailing Lists</title>

      <para>For any questions or general technical support issues,
	please send mail to the &a.questions;.</para>

      <para>If tracking the &release.branch; development efforts, you
	<emphasis>must</emphasis> join the &a.stable;, in order to
	keep abreast of recent developments and changes that may
	affect the way you use and maintain the system.</para>

      <para>Being a largely-volunteer effort, the &os; Project is
	always happy to have extra hands willing to help&mdash;there
	are already far more desired enhancements than there is time
	to implement them.  To contact the developers on technical
	matters, or with offers of help, please send mail to the
	&a.hackers;.</para>

      <para>Please note that these mailing lists can experience
	<emphasis>significant</emphasis> amounts of traffic.  If you
	have slow or expensive mail access, or are only interested in
	keeping up with major &os; events, you may find it
	preferable to subscribe instead to the &a.announce;.</para>

      <para>All of the mailing lists can be freely joined by anyone
	wishing to do so.  Visit the <link
	  xlink:href="&url.base;/mailman/listinfo"> &os; Mailman Info
	  Page</link>.  This will give you more information on joining
	the various lists, accessing archives, etc.  There are
	a number of mailing lists targeted at special interest groups
	not mentioned here; more information can be obtained either
	from the Mailman pages or the <link
	  xlink:href="&url.base;/support.html#mailing-list">mailing
	  lists section</link> of the &os; Web site.</para>

      <important>
	<para>Do <emphasis>not</emphasis> send email to the lists
	  asking to be subscribed.  Use the Mailman interface
	  instead.</para>
      </important>
    </sect2>

    <sect2 xml:id="contacting-problem-reports">
      <title>Submitting Problem Reports</title>

      <para>Suggestions, bug reports and contributions of code are
	always valued&mdash;please do not hesitate to report any
	problems you may find.  Bug reports with attached fixes are of
	course even more welcome.</para>

      <para>The preferred method to submit bug reports from a machine
	with Internet connectivity is to use the
	<application>Bugzilla</application> bug tracker.
	<quote>Problem Reports</quote> (PRs) submitted in this way
	will be filed and their progress tracked; the &os; developers
	will do their best to respond to all reported bugs as soon as
	possible.  <link
	  xlink:href="https://bugs.FreeBSD.org/search/">A list of all
	  active PRs</link> is available on the &os; Web site; this
	list is useful to see what potential problems other users have
	encountered.</para>

      <para>Note that &man.send-pr.1; is deprecated.</para>

      <para>For more information, <link
	  xlink:href="&url.articles.problem-reports;/"><quote>Writing
	    &os; Problem Reports</quote></link>, available on the &os;
	Web site, has a number of helpful hints on writing and
	submitting effective problem reports.</para>
    </sect2>
  </sect1>

  <sect1 xml:id="seealso">
    <title>Further Reading</title>

    <para>There are many sources of information about &os;; some are
      included with this distribution, while others are available
      on-line or in print versions.</para>

    <sect2 xml:id="release-docs">
      <title>Release Documentation</title>

      <para>A number of other files provide more specific information
	about this &release.type; distribution.  These files are
	provided in various formats.  Most distributions will include
	both ASCII text (<filename>.TXT</filename>) and HTML
	(<filename>.HTM</filename>) renditions.  Some distributions
	may also include other formats such as Portable Document
	Format (<filename>.PDF</filename>).</para>

      <itemizedlist>
	<listitem>
	  <para><filename>README.TXT</filename>: This file, which
	    gives some general information about &os; as well as
	    some cursory notes about obtaining a
	    distribution.</para>
	</listitem>

	<listitem>
	  <para><filename>RELNOTES.TXT</filename>: The release
	    notes, showing what's new and different in &os;
	    &release.current; compared to the previous release (&os;
	    &release.prev;).</para>
	</listitem>

	<listitem>
	  <para><filename>HARDWARE.TXT</filename>: The hardware
	    compatibility list, showing devices with which &os; has
	    been tested and is known to work.</para>
	</listitem>

	<listitem>
	  <para><filename>ERRATA.TXT</filename>: Release errata.
	    Late-breaking, post-release information can be found in
	    this file, which is principally applicable to releases
	    (as opposed to snapshots).  It is important to consult
	    this file before installing a release of &os;, as it
	    contains the latest information on problems which have
	    been found and fixed since the release was
	    created.</para>
	</listitem>
      </itemizedlist>

      <para>On platforms that support &man.bsdinstall.8; (currently
	&arch.amd64;, &arch.i386;, &arch.ia64;, &arch.pc98;, and
	&arch.sparc64;), these documents are generally available via
	the Documentation menu during installation.  Once the system
	is installed, you can revisit this menu by re-running the
	&man.bsdinstall.8; utility.</para>

      <note>
	<para>It is extremely important to read the errata for any
	  given release before installing it, to learn about any
	  <quote>late-breaking news</quote> or post-release problems.
	  The errata file accompanying each release (most likely right
	  next to this file) is already out of date by definition, but
	  other copies are kept updated on the Internet and should be
	  consulted as the <quote>current errata</quote> for this
	  release.  These other copies of the errata are located at
	  <uri
	    xlink:href="&url.base;/releases/">&url.base;/releases/</uri>
	  (as well as any sites which keep up-to-date mirrors of this
	  location).</para>
      </note>
    </sect2>

    <sect2 xml:id="manual-pages">
      <title>Manual Pages</title>

      <para>As with almost all &unix; like operating systems, &os;
	comes with a set of on-line manual pages, accessed through the
	&man.man.1; command or through the <link
	  xlink:href="http://www.FreeBSD.org/cgi/man.cgi">hypertext
	  manual pages gateway</link> on the &os; Web site.  In
	general, the manual pages provide information on the different
	commands and APIs available to the &os; user.</para>

      <para>In some cases, manual pages are written to give
	information on particular topics.  Notable examples of such
	manual pages are &man.tuning.7; (a guide to performance
	tuning), &man.security.7; (an introduction to &os; security),
	and &man.style.9; (a style guide to kernel coding).</para>
    </sect2>

    <sect2 xml:id="books-articles">
      <title>Books and Articles</title>

      <para>Two highly-useful collections of &os;-related information,
	maintained by the &os; Project, are the &os; Handbook and &os;
	FAQ (Frequently Asked Questions document).  On-line versions
	of the <link
	  xlink:href="&url.books.handbook;/">Handbook</link> and <link
	  xlink:href="&url.books.faq;/">FAQ</link> are always
	available from the <link
	  xlink:href="&url.base;/docs.html">&os; Documentation
	  page</link> or its mirrors.  If you install the
	<filename>doc</filename> distribution set, you can use a Web
	browser to read the Handbook and FAQ locally.  In particular,
	note that the Handbook contains a step-by-step guide to
	installing &os;.</para>

      <para>A number of on-line books and articles, also maintained by
	the &os; Project, cover more-specialized, &os;-related topics.
	This material spans a wide range of topics, from effective use
	of the mailing lists, to dual-booting &os; with other
	operating systems, to guidelines for new committers.  Like the
	Handbook and FAQ, these documents are available from the &os;
	Documentation Page or in the <filename>doc</filename>
	distribution set.</para>

      <para>A listing of other books and documents about &os; can be
	found in the <link
	  xlink:href="&url.books.handbook;/bibliography.html">bibliography</link>
	of the &os; Handbook.  Because of &os;'s strong &unix;
	heritage, many other articles and books written for &unix;
	systems are applicable as well, some of which are also listed
	in the bibliography.</para>
    </sect2>
  </sect1>

  <sect1 xml:id="acknowledgements">
    <title>Acknowledgments</title>

    <para>&os; represents the cumulative work of many hundreds, if not
      thousands, of individuals from around the world who have worked
      countless hours to bring about this &release.type;.  For
      a complete list of &os; developers and contributors, please see
      <link
	xlink:href="&url.articles.contributors;/"><quote>Contributors
	  to &os;</quote></link> on the &os; Web site or any of its
      mirrors.</para>

    <para>Special thanks also go to the many thousands of &os; users
      and testers all over the world, without whom this &release.type;
      simply would not have been possible.</para>
  </sect1>
</article><|MERGE_RESOLUTION|>--- conflicted
+++ resolved
@@ -1,13 +1,7 @@
 <?xml version="1.0" encoding="iso-8859-1"?>
 <!DOCTYPE article PUBLIC "-//FreeBSD//DTD DocBook XML V5.0-Based Extension//EN"
-<<<<<<< HEAD
-	"http://www.FreeBSD.org/XML/share/xml/freebsd50.dtd" [
-<!ENTITY % release PUBLIC "-//FreeBSD//ENTITIES Release Specification//EN"
-	"http://www.FreeBSD.org/release/XML/share/xml/release.ent">
-=======
 	  "http://www.FreeBSD.org/XML/share/xml/freebsd50.dtd" [
 <!ENTITY % release PUBLIC "-//FreeBSD//ENTITIES Release Specification//EN" "release.ent">
->>>>>>> 6b32cd87
  %release;
 ]>
 <!--
@@ -19,8 +13,7 @@
      End:
 -->
 <article xmlns="http://docbook.org/ns/docbook"
-  xmlns:xlink="http://www.w3.org/1999/xlink" version="5.0"
-  xml:id="top">
+  xmlns:xlink="http://www.w3.org/1999/xlink" version="5.0">
   <info>
     <title>&os; &release.current; README</title>
 
@@ -29,7 +22,21 @@
     <pubdate>$FreeBSD$</pubdate>
 
     <copyright>
-      <year>2016</year>
+      <year>2000</year>
+      <year>2001</year>
+      <year>2002</year>
+      <year>2003</year>
+      <year>2004</year>
+      <year>2005</year>
+      <year>2006</year>
+      <year>2007</year>
+      <year>2008</year>
+      <year>2009</year>
+      <year>2010</year>
+      <year>2011</year>
+      <year>2012</year>
+      <year>2013</year>
+      <year>2014</year>
       <holder role="mailto:doc@FreeBSD.org">The &os; Documentation
 	Project</holder>
     </copyright>
@@ -58,7 +65,7 @@
       &release.current;, the latest point along the &release.branch;
       branch.</para>
 
-    <sect2 xml:id="about">
+    <sect2>
       <title>About &os;</title>
 
       <para>&os; is an operating system based on 4.4 BSD Lite for
@@ -96,7 +103,7 @@
 	be quickly installed from the installation program.</para>
     </sect2>
 
-    <sect2 xml:id="audience">
+    <sect2>
       <title>Target Audience</title>
 
       <para releasetype="current">This &release.type; is aimed
@@ -152,7 +159,7 @@
       complete &os; distribution, rather than updating an existing
       installation.</para>
 
-    <sect2 xml:id="obtain-cd-dvd">
+    <sect2>
       <title>CDROM and DVD</title>
 
       <para>&os; -RELEASE distributions may be ordered on CDROM or DVD
@@ -169,7 +176,7 @@
 	    &os;</quote></link> appendix to the Handbook.</para>
     </sect2>
 
-    <sect2 xml:id="obtain-ftp">
+    <sect2>
       <title>FTP</title>
 
       <para>You can use FTP to retrieve &os; and any or all of its
@@ -203,7 +210,7 @@
   <sect1 xml:id="contacting">
     <title>Contacting the &os; Project</title>
 
-    <sect2 xml:id="contacting-mailing-list">
+    <sect2>
       <title>Email and Mailing Lists</title>
 
       <para>For any questions or general technical support issues,
@@ -245,7 +252,7 @@
       </important>
     </sect2>
 
-    <sect2 xml:id="contacting-problem-reports">
+    <sect2>
       <title>Submitting Problem Reports</title>
 
       <para>Suggestions, bug reports and contributions of code are
@@ -349,7 +356,7 @@
       </note>
     </sect2>
 
-    <sect2 xml:id="manual-pages">
+    <sect2>
       <title>Manual Pages</title>
 
       <para>As with almost all &unix; like operating systems, &os;
@@ -367,7 +374,7 @@
 	and &man.style.9; (a style guide to kernel coding).</para>
     </sect2>
 
-    <sect2 xml:id="books-articles">
+    <sect2>
       <title>Books and Articles</title>
 
       <para>Two highly-useful collections of &os;-related information,
