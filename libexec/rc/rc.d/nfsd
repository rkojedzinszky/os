#!/bin/sh
#
# $FreeBSD$
#

# PROVIDE: nfsd
# REQUIRE: mountcritremote mountd hostname gssd nfsuserd
# KEYWORD: nojail shutdown

. /etc/rc.subr

name="nfsd"
desc="Remote NFS server"
rcvar="nfs_server_enable"
command="/usr/sbin/${name}"
nfs_server_vhost=""

load_rc_config $name
start_precmd="nfsd_precmd"
sig_stop="USR1"

nfsd_precmd()
{
	local	_vhost
	rc_flags="${nfs_server_flags}"

	# Load the modules now, so that the vfs.nfsd sysctl
	# oids are available.
	load_kld nfsd || return 1

	if checkyesno nfs_reserved_port_only; then
		echo 'NFS on reserved port only=YES'
		sysctl vfs.nfsd.nfs_privport=1 > /dev/null
	else
		sysctl vfs.nfsd.nfs_privport=0 > /dev/null
	fi

	if checkyesno nfs_server_managegids; then
		force_depend nfsuserd || err 1 "Cannot run nfsuserd"
	fi

	if checkyesno nfsv4_server_enable; then
		sysctl vfs.nfsd.server_max_nfsvers=4 > /dev/null
	elif ! checkyesno nfsv4_server_only; then
		echo 'NFSv4 is disabled'
		sysctl vfs.nfsd.server_max_nfsvers=3 > /dev/null
	fi

<<<<<<< HEAD
	# Commented-out because confuses FreeNAS middleware
	# force_depend rpcbind || return 1
	# force_depend mountd || return 1
=======
	if ! checkyesno nfsv4_server_only; then
		force_depend rpcbind || return 1
	fi

	force_depend mountd || return 1
>>>>>>> 53a7ee33
	if [ -n "${nfs_server_vhost}" ]; then
		command_args="-V \"${nfs_server_vhost}\""
	fi
}

run_rc_command "$1"<|MERGE_RESOLUTION|>--- conflicted
+++ resolved
@@ -46,17 +46,12 @@
 		sysctl vfs.nfsd.server_max_nfsvers=3 > /dev/null
 	fi
 
-<<<<<<< HEAD
 	# Commented-out because confuses FreeNAS middleware
-	# force_depend rpcbind || return 1
+	# if ! checkyesno nfsv4_server_only; then
+	# 	force_depend rpcbind || return 1
+	# fi
+
 	# force_depend mountd || return 1
-=======
-	if ! checkyesno nfsv4_server_only; then
-		force_depend rpcbind || return 1
-	fi
-
-	force_depend mountd || return 1
->>>>>>> 53a7ee33
 	if [ -n "${nfs_server_vhost}" ]; then
 		command_args="-V \"${nfs_server_vhost}\""
 	fi
