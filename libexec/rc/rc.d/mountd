#!/bin/sh
#
# $FreeBSD$
#

# PROVIDE: mountd
# REQUIRE: NETWORKING rpcbind quota
# KEYWORD: nojail shutdown

. /etc/rc.subr

name="mountd"
desc="Service remote NFS mount requests"
rcvar="mountd_enable"
command="/usr/sbin/${name}"
pidfile="/var/run/${name}.pid"
required_files="/etc/exports"
start_precmd="mountd_precmd"
extra_commands="reload"

mountd_precmd()
{
<<<<<<< HEAD
	# Commented-out because confuses FreeNAS middleware
	# force_depend rpcbind || return 1
=======

	# Load the modules now, so that the vfs.nfsd sysctl
	# oids are available.
	load_kld nfsd || return 1

	# Do not force rpcbind to be running for an NFSv4 only server.
	#
	if checkyesno nfsv4_server_only; then
		echo 'NFSv4 only server'
		sysctl vfs.nfsd.server_min_nfsvers=4 > /dev/null
		sysctl vfs.nfsd.server_max_nfsvers=4 > /dev/null
		rc_flags="${rc_flags} -R"
	else
		force_depend rpcbind || return 1
	fi
>>>>>>> 53a7ee33

	# mountd flags will differ depending on rc.conf settings
	#
	if checkyesno nfs_server_enable || checkyesno nfsv4_server_only; then
		if checkyesno weak_mountd_authentication; then
			if checkyesno nfsv4_server_only; then
				echo -n 'weak_mountd_authentication '
				echo -n 'incompatible with nfsv4_server_only, '
				echo 'ignored'
			else
				rc_flags="${rc_flags} -n"
			fi
		fi
	else
		if checkyesno mountd_enable; then
			checkyesno weak_mountd_authentication && rc_flags="-n"
		fi
	fi

	if checkyesno zfs_enable; then
		rc_flags="${rc_flags} /etc/exports /etc/zfs/exports"
	fi

	rm -f /var/db/mountdtab
	( umask 022 ; > /var/db/mountdtab ) ||
	    err 1 'Cannot create /var/db/mountdtab'
}

load_rc_config $name
run_rc_command "$1"<|MERGE_RESOLUTION|>--- conflicted
+++ resolved
@@ -20,10 +20,6 @@
 
 mountd_precmd()
 {
-<<<<<<< HEAD
-	# Commented-out because confuses FreeNAS middleware
-	# force_depend rpcbind || return 1
-=======
 
 	# Load the modules now, so that the vfs.nfsd sysctl
 	# oids are available.
@@ -37,9 +33,9 @@
 		sysctl vfs.nfsd.server_max_nfsvers=4 > /dev/null
 		rc_flags="${rc_flags} -R"
 	else
-		force_depend rpcbind || return 1
+		# Commented-out because confuses FreeNAS middleware
+		# force_depend rpcbind || return 1
 	fi
->>>>>>> 53a7ee33
 
 	# mountd flags will differ depending on rc.conf settings
 	#
