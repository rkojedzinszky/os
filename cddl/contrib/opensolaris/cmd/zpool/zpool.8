--- conflicted
+++ resolved
@@ -21,21 +21,13 @@
 .\" Copyright (c) 2010, Sun Microsystems, Inc. All Rights Reserved.
 .\" Copyright (c) 2011, Justin T. Gibbs <gibbs@FreeBSD.org>
 .\" Copyright (c) 2012, Glen Barber <gjb@FreeBSD.org>
-<<<<<<< HEAD
-=======
 .\" Copyright (c) 2013 by Delphix. All Rights Reserved.
 .\" Copyright 2017 Nexenta Systems, Inc.
->>>>>>> 55ef40b4
 .\" Copyright (c) 2017 Datto Inc.
 .\"
 .\" $FreeBSD$
 .\"
-<<<<<<< HEAD
-.Dd July 26, 2014
-.Dd June 21, 2017
-=======
 .Dd September 08, 2017
->>>>>>> 55ef40b4
 .Dt ZPOOL 8
 .Os
 .Sh NAME
@@ -1557,41 +1549,6 @@
 .Xc
 .Pp
 Begins a scrub or resumes a paused scrub.
-<<<<<<< HEAD
-The scrub examines all data in the specified pools to verify
-that it checksums correctly. For replicated (mirror or
-.No raidz )
-devices,
-.Tn ZFS
-automatically repairs any damage discovered during the scrub. The
-.Qq Nm Cm status
-command reports the progress of the scrub and summarizes the results of the
-scrub upon completion.
-.Pp
-Scrubbing and resilvering are very similar operations. The difference is that
-resilvering only examines data that
-.Tn ZFS
-knows to be out of date (for example, when attaching a new device to a mirror
-or replacing an existing device), whereas scrubbing examines all data to
-discover silent errors due to hardware faults or disk failure.
-.Pp
-Because scrubbing and resilvering are
-.Tn I/O Ns -intensive
-operations,
-.Tn ZFS
-only allows one at a time.
-If a scrub is paused, the
-.Qq Nm Cm scrub
-resumes it; if a scrub is already in progress, the
-.Qq Nm Cm scrub
-command returns an error. To start a new scrub, you have to stop the old scrub
-with the
-.Qq Nm Cm scrub Fl s
-command first. If a resilver is in progress,
-.Tn ZFS
-does not allow a scrub to be started until the resilver completes.
-.Bl -tag -width indent
-=======
 The scrub examines all data in the specified pools to verify that it checksums
 correctly.
 For replicated
@@ -1620,7 +1577,6 @@
 If a resilver is in progress, ZFS does not allow a scrub to be started until the
 resilver completes.
 .Bl -tag -width Ds
->>>>>>> 55ef40b4
 .It Fl s
 Stop scrubbing.
 .El
