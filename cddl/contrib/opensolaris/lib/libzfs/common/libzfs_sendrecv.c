/*
 * CDDL HEADER START
 *
 * The contents of this file are subject to the terms of the
 * Common Development and Distribution License (the "License").
 * You may not use this file except in compliance with the License.
 *
 * You can obtain a copy of the license at usr/src/OPENSOLARIS.LICENSE
 * or http://www.opensolaris.org/os/licensing.
 * See the License for the specific language governing permissions
 * and limitations under the License.
 *
 * When distributing Covered Code, include this CDDL HEADER in each
 * file and include the License file at usr/src/OPENSOLARIS.LICENSE.
 * If applicable, add the following below this CDDL HEADER, with the
 * fields enclosed by brackets "[]" replaced with your own identifying
 * information: Portions Copyright [yyyy] [name of copyright owner]
 *
 * CDDL HEADER END
 */

/*
 * Copyright (c) 2005, 2010, Oracle and/or its affiliates. All rights reserved.
 * Copyright (c) 2011, 2015 by Delphix. All rights reserved.
 * Copyright (c) 2012, Joyent, Inc. All rights reserved.
 * Copyright (c) 2012 Pawel Jakub Dawidek. All rights reserved.
 * Copyright (c) 2013 Steven Hartland. All rights reserved.
 * Copyright 2015, OmniTI Computer Consulting, Inc. All rights reserved.
 * Copyright (c) 2014 Integros [integros.com]
 * Copyright 2016 Igor Kozhukhov <ikozhukhov@gmail.com>
 */

#include <assert.h>
#include <ctype.h>
#include <errno.h>
#include <libintl.h>
#include <stdio.h>
#include <stdlib.h>
#include <strings.h>
#include <unistd.h>
#include <stddef.h>
#include <fcntl.h>
#include <sys/param.h>
#include <sys/mount.h>
#include <pthread.h>
#include <umem.h>
#include <time.h>

#include <libzfs.h>
#include <libzfs_core.h>

#include "zfs_namecheck.h"
#include "zfs_prop.h"
#include "zfs_fletcher.h"
#include "libzfs_impl.h"
#include <zlib.h>
#include <sha2.h>
#include <sys/zio_checksum.h>
#include <sys/ddt.h>

#ifdef __FreeBSD__
extern int zfs_ioctl_version;
#endif

/* in libzfs_dataset.c */
extern void zfs_setprop_error(libzfs_handle_t *, zfs_prop_t, int, char *);
/* We need to use something for ENODATA. */
#define	ENODATA	EIDRM

static int zfs_receive_impl(libzfs_handle_t *, const char *, const char *,
    recvflags_t *, int, nvlist_t *, nvlist_t *, const char *, nvlist_t *,
    avl_tree_t *, char **, int, uint64_t *, const char *);
static int guid_to_name(libzfs_handle_t *, const char *,
    uint64_t, boolean_t, char *);

static const zio_cksum_t zero_cksum = { 0 };

typedef struct dedup_arg {
	int	inputfd;
	int	outputfd;
	libzfs_handle_t  *dedup_hdl;
} dedup_arg_t;

typedef struct progress_arg {
	zfs_handle_t *pa_zhp;
	int pa_fd;
	boolean_t pa_parsable;
	boolean_t pa_astitle;
	uint64_t pa_size;
} progress_arg_t;

typedef struct dataref {
	uint64_t ref_guid;
	uint64_t ref_object;
	uint64_t ref_offset;
} dataref_t;

typedef struct dedup_entry {
	struct dedup_entry	*dde_next;
	zio_cksum_t dde_chksum;
	uint64_t dde_prop;
	dataref_t dde_ref;
} dedup_entry_t;

#define	MAX_DDT_PHYSMEM_PERCENT		20
#define	SMALLEST_POSSIBLE_MAX_DDT_MB		128

typedef struct dedup_table {
	dedup_entry_t	**dedup_hash_array;
	umem_cache_t	*ddecache;
	uint64_t	max_ddt_size;  /* max dedup table size in bytes */
	uint64_t	cur_ddt_size;  /* current dedup table size in bytes */
	uint64_t	ddt_count;
	int		numhashbits;
	boolean_t	ddt_full;
} dedup_table_t;

static int
high_order_bit(uint64_t n)
{
	int count;

	for (count = 0; n != 0; count++)
		n >>= 1;
	return (count);
}

static size_t
ssread(void *buf, size_t len, FILE *stream)
{
	size_t outlen;

	if ((outlen = fread(buf, len, 1, stream)) == 0)
		return (0);

	return (outlen);
}

static void
ddt_hash_append(libzfs_handle_t *hdl, dedup_table_t *ddt, dedup_entry_t **ddepp,
    zio_cksum_t *cs, uint64_t prop, dataref_t *dr)
{
	dedup_entry_t	*dde;

	if (ddt->cur_ddt_size >= ddt->max_ddt_size) {
		if (ddt->ddt_full == B_FALSE) {
			zfs_error_aux(hdl, dgettext(TEXT_DOMAIN,
			    "Dedup table full.  Deduplication will continue "
			    "with existing table entries"));
			ddt->ddt_full = B_TRUE;
		}
		return;
	}

	if ((dde = umem_cache_alloc(ddt->ddecache, UMEM_DEFAULT))
	    != NULL) {
		assert(*ddepp == NULL);
		dde->dde_next = NULL;
		dde->dde_chksum = *cs;
		dde->dde_prop = prop;
		dde->dde_ref = *dr;
		*ddepp = dde;
		ddt->cur_ddt_size += sizeof (dedup_entry_t);
		ddt->ddt_count++;
	}
}

/*
 * Using the specified dedup table, do a lookup for an entry with
 * the checksum cs.  If found, return the block's reference info
 * in *dr. Otherwise, insert a new entry in the dedup table, using
 * the reference information specified by *dr.
 *
 * return value:  true - entry was found
 *		  false - entry was not found
 */
static boolean_t
ddt_update(libzfs_handle_t *hdl, dedup_table_t *ddt, zio_cksum_t *cs,
    uint64_t prop, dataref_t *dr)
{
	uint32_t hashcode;
	dedup_entry_t **ddepp;

	hashcode = BF64_GET(cs->zc_word[0], 0, ddt->numhashbits);

	for (ddepp = &(ddt->dedup_hash_array[hashcode]); *ddepp != NULL;
	    ddepp = &((*ddepp)->dde_next)) {
		if (ZIO_CHECKSUM_EQUAL(((*ddepp)->dde_chksum), *cs) &&
		    (*ddepp)->dde_prop == prop) {
			*dr = (*ddepp)->dde_ref;
			return (B_TRUE);
		}
	}
	ddt_hash_append(hdl, ddt, ddepp, cs, prop, dr);
	return (B_FALSE);
}

static int
dump_record(dmu_replay_record_t *drr, void *payload, int payload_len,
    zio_cksum_t *zc, int outfd)
{
	ASSERT3U(offsetof(dmu_replay_record_t, drr_u.drr_checksum.drr_checksum),
	    ==, sizeof (dmu_replay_record_t) - sizeof (zio_cksum_t));
	(void) fletcher_4_incremental_native(drr,
	    offsetof(dmu_replay_record_t, drr_u.drr_checksum.drr_checksum), zc);
	if (drr->drr_type != DRR_BEGIN) {
		ASSERT(ZIO_CHECKSUM_IS_ZERO(&drr->drr_u.
		    drr_checksum.drr_checksum));
		drr->drr_u.drr_checksum.drr_checksum = *zc;
	}
	(void) fletcher_4_incremental_native(
	    &drr->drr_u.drr_checksum.drr_checksum, sizeof (zio_cksum_t), zc);
	if (write(outfd, drr, sizeof (*drr)) == -1)
		return (errno);
	if (payload_len != 0) {
		(void) fletcher_4_incremental_native(payload, payload_len, zc);
		if (write(outfd, payload, payload_len) == -1)
			return (errno);
	}
	return (0);
}

/*
 * This function is started in a separate thread when the dedup option
 * has been requested.  The main send thread determines the list of
 * snapshots to be included in the send stream and makes the ioctl calls
 * for each one.  But instead of having the ioctl send the output to the
 * the output fd specified by the caller of zfs_send()), the
 * ioctl is told to direct the output to a pipe, which is read by the
 * alternate thread running THIS function.  This function does the
 * dedup'ing by:
 *  1. building a dedup table (the DDT)
 *  2. doing checksums on each data block and inserting a record in the DDT
 *  3. looking for matching checksums, and
 *  4.  sending a DRR_WRITE_BYREF record instead of a write record whenever
 *      a duplicate block is found.
 * The output of this function then goes to the output fd requested
 * by the caller of zfs_send().
 */
static void *
cksummer(void *arg)
{
	dedup_arg_t *dda = arg;
	char *buf = zfs_alloc(dda->dedup_hdl, SPA_MAXBLOCKSIZE);
	dmu_replay_record_t thedrr;
	dmu_replay_record_t *drr = &thedrr;
	FILE *ofp;
	int outfd;
	dedup_table_t ddt;
	zio_cksum_t stream_cksum;
	uint64_t physmem = sysconf(_SC_PHYS_PAGES) * sysconf(_SC_PAGESIZE);
	uint64_t numbuckets;

	ddt.max_ddt_size =
	    MAX((physmem * MAX_DDT_PHYSMEM_PERCENT) / 100,
	    SMALLEST_POSSIBLE_MAX_DDT_MB << 20);

	numbuckets = ddt.max_ddt_size / (sizeof (dedup_entry_t));

	/*
	 * numbuckets must be a power of 2.  Increase number to
	 * a power of 2 if necessary.
	 */
	if (!ISP2(numbuckets))
		numbuckets = 1 << high_order_bit(numbuckets);

	ddt.dedup_hash_array = calloc(numbuckets, sizeof (dedup_entry_t *));
	ddt.ddecache = umem_cache_create("dde", sizeof (dedup_entry_t), 0,
	    NULL, NULL, NULL, NULL, NULL, 0);
	ddt.cur_ddt_size = numbuckets * sizeof (dedup_entry_t *);
	ddt.numhashbits = high_order_bit(numbuckets) - 1;
	ddt.ddt_full = B_FALSE;

	outfd = dda->outputfd;
	ofp = fdopen(dda->inputfd, "r");
	while (ssread(drr, sizeof (*drr), ofp) != 0) {

		/*
		 * kernel filled in checksum, we are going to write same
		 * record, but need to regenerate checksum.
		 */
		if (drr->drr_type != DRR_BEGIN) {
			bzero(&drr->drr_u.drr_checksum.drr_checksum,
			    sizeof (drr->drr_u.drr_checksum.drr_checksum));
		}

		switch (drr->drr_type) {
		case DRR_BEGIN:
		{
			struct drr_begin *drrb = &drr->drr_u.drr_begin;
			int fflags;
			int sz = 0;
			ZIO_SET_CHECKSUM(&stream_cksum, 0, 0, 0, 0);

			ASSERT3U(drrb->drr_magic, ==, DMU_BACKUP_MAGIC);

			/* set the DEDUP feature flag for this stream */
			fflags = DMU_GET_FEATUREFLAGS(drrb->drr_versioninfo);
			fflags |= (DMU_BACKUP_FEATURE_DEDUP |
			    DMU_BACKUP_FEATURE_DEDUPPROPS);
			DMU_SET_FEATUREFLAGS(drrb->drr_versioninfo, fflags);

			if (drr->drr_payloadlen != 0) {
				sz = drr->drr_payloadlen;

				if (sz > SPA_MAXBLOCKSIZE) {
					buf = zfs_realloc(dda->dedup_hdl, buf,
					    SPA_MAXBLOCKSIZE, sz);
				}
				(void) ssread(buf, sz, ofp);
				if (ferror(stdin))
					perror("fread");
			}
			if (dump_record(drr, buf, sz, &stream_cksum,
			    outfd) != 0)
				goto out;
			break;
		}

		case DRR_END:
		{
			struct drr_end *drre = &drr->drr_u.drr_end;
			/* use the recalculated checksum */
			drre->drr_checksum = stream_cksum;
			if (dump_record(drr, NULL, 0, &stream_cksum,
			    outfd) != 0)
				goto out;
			break;
		}

		case DRR_OBJECT:
		{
			struct drr_object *drro = &drr->drr_u.drr_object;
			if (drro->drr_bonuslen > 0) {
				(void) ssread(buf,
				    P2ROUNDUP((uint64_t)drro->drr_bonuslen, 8),
				    ofp);
			}
			if (dump_record(drr, buf,
			    P2ROUNDUP((uint64_t)drro->drr_bonuslen, 8),
			    &stream_cksum, outfd) != 0)
				goto out;
			break;
		}

		case DRR_SPILL:
		{
			struct drr_spill *drrs = &drr->drr_u.drr_spill;
			(void) ssread(buf, drrs->drr_length, ofp);
			if (dump_record(drr, buf, drrs->drr_length,
			    &stream_cksum, outfd) != 0)
				goto out;
			break;
		}

		case DRR_FREEOBJECTS:
		{
			if (dump_record(drr, NULL, 0, &stream_cksum,
			    outfd) != 0)
				goto out;
			break;
		}

		case DRR_WRITE:
		{
			struct drr_write *drrw = &drr->drr_u.drr_write;
			dataref_t	dataref;
			uint64_t	payload_size;

			payload_size = DRR_WRITE_PAYLOAD_SIZE(drrw);
			(void) ssread(buf, payload_size, ofp);

			/*
			 * Use the existing checksum if it's dedup-capable,
			 * else calculate a SHA256 checksum for it.
			 */

			if (ZIO_CHECKSUM_EQUAL(drrw->drr_key.ddk_cksum,
			    zero_cksum) ||
			    !DRR_IS_DEDUP_CAPABLE(drrw->drr_checksumflags)) {
				SHA256_CTX	ctx;
				zio_cksum_t	tmpsha256;

				SHA256Init(&ctx);
				SHA256Update(&ctx, buf, payload_size);
				SHA256Final(&tmpsha256, &ctx);
				drrw->drr_key.ddk_cksum.zc_word[0] =
				    BE_64(tmpsha256.zc_word[0]);
				drrw->drr_key.ddk_cksum.zc_word[1] =
				    BE_64(tmpsha256.zc_word[1]);
				drrw->drr_key.ddk_cksum.zc_word[2] =
				    BE_64(tmpsha256.zc_word[2]);
				drrw->drr_key.ddk_cksum.zc_word[3] =
				    BE_64(tmpsha256.zc_word[3]);
				drrw->drr_checksumtype = ZIO_CHECKSUM_SHA256;
				drrw->drr_checksumflags = DRR_CHECKSUM_DEDUP;
			}

			dataref.ref_guid = drrw->drr_toguid;
			dataref.ref_object = drrw->drr_object;
			dataref.ref_offset = drrw->drr_offset;

			if (ddt_update(dda->dedup_hdl, &ddt,
			    &drrw->drr_key.ddk_cksum, drrw->drr_key.ddk_prop,
			    &dataref)) {
				dmu_replay_record_t wbr_drr = {0};
				struct drr_write_byref *wbr_drrr =
				    &wbr_drr.drr_u.drr_write_byref;

				/* block already present in stream */
				wbr_drr.drr_type = DRR_WRITE_BYREF;

				wbr_drrr->drr_object = drrw->drr_object;
				wbr_drrr->drr_offset = drrw->drr_offset;
				wbr_drrr->drr_length = drrw->drr_logical_size;
				wbr_drrr->drr_toguid = drrw->drr_toguid;
				wbr_drrr->drr_refguid = dataref.ref_guid;
				wbr_drrr->drr_refobject =
				    dataref.ref_object;
				wbr_drrr->drr_refoffset =
				    dataref.ref_offset;

				wbr_drrr->drr_checksumtype =
				    drrw->drr_checksumtype;
				wbr_drrr->drr_checksumflags =
				    drrw->drr_checksumtype;
				wbr_drrr->drr_key.ddk_cksum =
				    drrw->drr_key.ddk_cksum;
				wbr_drrr->drr_key.ddk_prop =
				    drrw->drr_key.ddk_prop;

				if (dump_record(&wbr_drr, NULL, 0,
				    &stream_cksum, outfd) != 0)
					goto out;
			} else {
				/* block not previously seen */
				if (dump_record(drr, buf, payload_size,
				    &stream_cksum, outfd) != 0)
					goto out;
			}
			break;
		}

		case DRR_WRITE_EMBEDDED:
		{
			struct drr_write_embedded *drrwe =
			    &drr->drr_u.drr_write_embedded;
			(void) ssread(buf,
			    P2ROUNDUP((uint64_t)drrwe->drr_psize, 8), ofp);
			if (dump_record(drr, buf,
			    P2ROUNDUP((uint64_t)drrwe->drr_psize, 8),
			    &stream_cksum, outfd) != 0)
				goto out;
			break;
		}

		case DRR_FREE:
		{
			if (dump_record(drr, NULL, 0, &stream_cksum,
			    outfd) != 0)
				goto out;
			break;
		}

		default:
			(void) fprintf(stderr, "INVALID record type 0x%x\n",
			    drr->drr_type);
			/* should never happen, so assert */
			assert(B_FALSE);
		}
	}
out:
	umem_cache_destroy(ddt.ddecache);
	free(ddt.dedup_hash_array);
	free(buf);
	(void) fclose(ofp);

	return (NULL);
}

/*
 * Routines for dealing with the AVL tree of fs-nvlists
 */
typedef struct fsavl_node {
	avl_node_t fn_node;
	nvlist_t *fn_nvfs;
	char *fn_snapname;
	uint64_t fn_guid;
} fsavl_node_t;

static int
fsavl_compare(const void *arg1, const void *arg2)
{
	const fsavl_node_t *fn1 = (const fsavl_node_t *)arg1;
	const fsavl_node_t *fn2 = (const fsavl_node_t *)arg2;

	return (AVL_CMP(fn1->fn_guid, fn2->fn_guid));
}

/*
 * Given the GUID of a snapshot, find its containing filesystem and
 * (optionally) name.
 */
static nvlist_t *
fsavl_find(avl_tree_t *avl, uint64_t snapguid, char **snapname)
{
	fsavl_node_t fn_find;
	fsavl_node_t *fn;

	fn_find.fn_guid = snapguid;

	fn = avl_find(avl, &fn_find, NULL);
	if (fn) {
		if (snapname)
			*snapname = fn->fn_snapname;
		return (fn->fn_nvfs);
	}
	return (NULL);
}

static void
fsavl_destroy(avl_tree_t *avl)
{
	fsavl_node_t *fn;
	void *cookie;

	if (avl == NULL)
		return;

	cookie = NULL;
	while ((fn = avl_destroy_nodes(avl, &cookie)) != NULL)
		free(fn);
	avl_destroy(avl);
	free(avl);
}

/*
 * Given an nvlist, produce an avl tree of snapshots, ordered by guid
 */
static avl_tree_t *
fsavl_create(nvlist_t *fss)
{
	avl_tree_t *fsavl;
	nvpair_t *fselem = NULL;

	if ((fsavl = malloc(sizeof (avl_tree_t))) == NULL)
		return (NULL);

	avl_create(fsavl, fsavl_compare, sizeof (fsavl_node_t),
	    offsetof(fsavl_node_t, fn_node));

	while ((fselem = nvlist_next_nvpair(fss, fselem)) != NULL) {
		nvlist_t *nvfs, *snaps;
		nvpair_t *snapelem = NULL;

		VERIFY(0 == nvpair_value_nvlist(fselem, &nvfs));
		VERIFY(0 == nvlist_lookup_nvlist(nvfs, "snaps", &snaps));

		while ((snapelem =
		    nvlist_next_nvpair(snaps, snapelem)) != NULL) {
			fsavl_node_t *fn;
			uint64_t guid;

			VERIFY(0 == nvpair_value_uint64(snapelem, &guid));
			if ((fn = malloc(sizeof (fsavl_node_t))) == NULL) {
				fsavl_destroy(fsavl);
				return (NULL);
			}
			fn->fn_nvfs = nvfs;
			fn->fn_snapname = nvpair_name(snapelem);
			fn->fn_guid = guid;

			/*
			 * Note: if there are multiple snaps with the
			 * same GUID, we ignore all but one.
			 */
			if (avl_find(fsavl, fn, NULL) == NULL)
				avl_add(fsavl, fn);
			else
				free(fn);
		}
	}

	return (fsavl);
}

/*
 * Routines for dealing with the giant nvlist of fs-nvlists, etc.
 */
typedef struct send_data {
	/*
	 * assigned inside every recursive call,
	 * restored from *_save on return:
	 *
	 * guid of fromsnap snapshot in parent dataset
	 * txg of fromsnap snapshot in current dataset
	 * txg of tosnap snapshot in current dataset
	 */

	uint64_t parent_fromsnap_guid;
	uint64_t fromsnap_txg;
	uint64_t tosnap_txg;

	/* the nvlists get accumulated during depth-first traversal */
	nvlist_t *parent_snaps;
	nvlist_t *fss;
	nvlist_t *snapprops;

	/* send-receive configuration, does not change during traversal */
	const char *fsname;
	const char *fromsnap;
	const char *tosnap;
	boolean_t recursive;
	boolean_t verbose;

	/*
	 * The header nvlist is of the following format:
	 * {
	 *   "tosnap" -> string
	 *   "fromsnap" -> string (if incremental)
	 *   "fss" -> {
	 *	id -> {
	 *
	 *	 "name" -> string (full name; for debugging)
	 *	 "parentfromsnap" -> number (guid of fromsnap in parent)
	 *
	 *	 "props" -> { name -> value (only if set here) }
	 *	 "snaps" -> { name (lastname) -> number (guid) }
	 *	 "snapprops" -> { name (lastname) -> { name -> value } }
	 *
	 *	 "origin" -> number (guid) (if clone)
	 *	 "sent" -> boolean (not on-disk)
	 *	}
	 *   }
	 * }
	 *
	 */
} send_data_t;

static void send_iterate_prop(zfs_handle_t *zhp, nvlist_t *nv);

static int
send_iterate_snap(zfs_handle_t *zhp, void *arg)
{
	send_data_t *sd = arg;
	uint64_t guid = zhp->zfs_dmustats.dds_guid;
	uint64_t txg = zhp->zfs_dmustats.dds_creation_txg;
	char *snapname;
	nvlist_t *nv;

	snapname = strrchr(zhp->zfs_name, '@')+1;

	if (sd->tosnap_txg != 0 && txg > sd->tosnap_txg) {
		if (sd->verbose) {
			(void) fprintf(stderr, dgettext(TEXT_DOMAIN,
			    "skipping snapshot %s because it was created "
			    "after the destination snapshot (%s)\n"),
			    zhp->zfs_name, sd->tosnap);
		}
		zfs_close(zhp);
		return (0);
	}

	VERIFY(0 == nvlist_add_uint64(sd->parent_snaps, snapname, guid));
	/*
	 * NB: if there is no fromsnap here (it's a newly created fs in
	 * an incremental replication), we will substitute the tosnap.
	 */
	if ((sd->fromsnap && strcmp(snapname, sd->fromsnap) == 0) ||
	    (sd->parent_fromsnap_guid == 0 && sd->tosnap &&
	    strcmp(snapname, sd->tosnap) == 0)) {
		sd->parent_fromsnap_guid = guid;
	}

	VERIFY(0 == nvlist_alloc(&nv, NV_UNIQUE_NAME, 0));
	send_iterate_prop(zhp, nv);
	VERIFY(0 == nvlist_add_nvlist(sd->snapprops, snapname, nv));
	nvlist_free(nv);

	zfs_close(zhp);
	return (0);
}

static void
send_iterate_prop(zfs_handle_t *zhp, nvlist_t *nv)
{
	nvpair_t *elem = NULL;

	while ((elem = nvlist_next_nvpair(zhp->zfs_props, elem)) != NULL) {
		char *propname = nvpair_name(elem);
		zfs_prop_t prop = zfs_name_to_prop(propname);
		nvlist_t *propnv;

		if (!zfs_prop_user(propname)) {
			/*
			 * Realistically, this should never happen.  However,
			 * we want the ability to add DSL properties without
			 * needing to make incompatible version changes.  We
			 * need to ignore unknown properties to allow older
			 * software to still send datasets containing these
			 * properties, with the unknown properties elided.
			 */
			if (prop == ZPROP_INVAL)
				continue;

			if (zfs_prop_readonly(prop))
				continue;
		}

		verify(nvpair_value_nvlist(elem, &propnv) == 0);
		if (prop == ZFS_PROP_QUOTA || prop == ZFS_PROP_RESERVATION ||
		    prop == ZFS_PROP_REFQUOTA ||
		    prop == ZFS_PROP_REFRESERVATION) {
			char *source;
			uint64_t value;
			verify(nvlist_lookup_uint64(propnv,
			    ZPROP_VALUE, &value) == 0);
			if (zhp->zfs_type == ZFS_TYPE_SNAPSHOT)
				continue;
			/*
			 * May have no source before SPA_VERSION_RECVD_PROPS,
			 * but is still modifiable.
			 */
			if (nvlist_lookup_string(propnv,
			    ZPROP_SOURCE, &source) == 0) {
				if ((strcmp(source, zhp->zfs_name) != 0) &&
				    (strcmp(source,
				    ZPROP_SOURCE_VAL_RECVD) != 0))
					continue;
			}
		} else {
			char *source;
			if (nvlist_lookup_string(propnv,
			    ZPROP_SOURCE, &source) != 0)
				continue;
			if ((strcmp(source, zhp->zfs_name) != 0) &&
			    (strcmp(source, ZPROP_SOURCE_VAL_RECVD) != 0))
				continue;
		}

		if (zfs_prop_user(propname) ||
		    zfs_prop_get_type(prop) == PROP_TYPE_STRING) {
			char *value;
			verify(nvlist_lookup_string(propnv,
			    ZPROP_VALUE, &value) == 0);
			VERIFY(0 == nvlist_add_string(nv, propname, value));
		} else {
			uint64_t value;
			verify(nvlist_lookup_uint64(propnv,
			    ZPROP_VALUE, &value) == 0);
			VERIFY(0 == nvlist_add_uint64(nv, propname, value));
		}
	}
}

/*
 * returns snapshot creation txg
 * and returns 0 if the snapshot does not exist
 */
static uint64_t
get_snap_txg(libzfs_handle_t *hdl, const char *fs, const char *snap)
{
	char name[ZFS_MAX_DATASET_NAME_LEN];
	uint64_t txg = 0;

	if (fs == NULL || fs[0] == '\0' || snap == NULL || snap[0] == '\0')
		return (txg);

	(void) snprintf(name, sizeof (name), "%s@%s", fs, snap);
	if (zfs_dataset_exists(hdl, name, ZFS_TYPE_SNAPSHOT)) {
		zfs_handle_t *zhp = zfs_open(hdl, name, ZFS_TYPE_SNAPSHOT);
		if (zhp != NULL) {
			txg = zfs_prop_get_int(zhp, ZFS_PROP_CREATETXG);
			zfs_close(zhp);
		}
	}

	return (txg);
}

/*
 * recursively generate nvlists describing datasets.  See comment
 * for the data structure send_data_t above for description of contents
 * of the nvlist.
 */
static int
send_iterate_fs(zfs_handle_t *zhp, void *arg)
{
	send_data_t *sd = arg;
	nvlist_t *nvfs, *nv;
	int rv = 0;
	uint64_t parent_fromsnap_guid_save = sd->parent_fromsnap_guid;
	uint64_t fromsnap_txg_save = sd->fromsnap_txg;
	uint64_t tosnap_txg_save = sd->tosnap_txg;
	uint64_t txg = zhp->zfs_dmustats.dds_creation_txg;
	uint64_t guid = zhp->zfs_dmustats.dds_guid;
	uint64_t fromsnap_txg, tosnap_txg;
	char guidstring[64];

	fromsnap_txg = get_snap_txg(zhp->zfs_hdl, zhp->zfs_name, sd->fromsnap);
	if (fromsnap_txg != 0)
		sd->fromsnap_txg = fromsnap_txg;

	tosnap_txg = get_snap_txg(zhp->zfs_hdl, zhp->zfs_name, sd->tosnap);
	if (tosnap_txg != 0)
		sd->tosnap_txg = tosnap_txg;

	/*
	 * on the send side, if the current dataset does not have tosnap,
	 * perform two additional checks:
	 *
	 * - skip sending the current dataset if it was created later than
	 *   the parent tosnap
	 * - return error if the current dataset was created earlier than
	 *   the parent tosnap
	 */
	if (sd->tosnap != NULL && tosnap_txg == 0) {
		if (sd->tosnap_txg != 0 && txg > sd->tosnap_txg) {
			if (sd->verbose) {
				(void) fprintf(stderr, dgettext(TEXT_DOMAIN,
				    "skipping dataset %s: snapshot %s does "
				    "not exist\n"), zhp->zfs_name, sd->tosnap);
			}
		} else {
			(void) fprintf(stderr, dgettext(TEXT_DOMAIN,
			    "cannot send %s@%s%s: snapshot %s@%s does not "
			    "exist\n"), sd->fsname, sd->tosnap, sd->recursive ?
			    dgettext(TEXT_DOMAIN, " recursively") : "",
			    zhp->zfs_name, sd->tosnap);
			rv = -1;
		}
		goto out;
	}

	VERIFY(0 == nvlist_alloc(&nvfs, NV_UNIQUE_NAME, 0));
	VERIFY(0 == nvlist_add_string(nvfs, "name", zhp->zfs_name));
	VERIFY(0 == nvlist_add_uint64(nvfs, "parentfromsnap",
	    sd->parent_fromsnap_guid));

	if (zhp->zfs_dmustats.dds_origin[0]) {
		zfs_handle_t *origin = zfs_open(zhp->zfs_hdl,
		    zhp->zfs_dmustats.dds_origin, ZFS_TYPE_SNAPSHOT);
		if (origin == NULL) {
			rv = -1;
			goto out;
		}
		VERIFY(0 == nvlist_add_uint64(nvfs, "origin",
		    origin->zfs_dmustats.dds_guid));
	}

	/* iterate over props */
	VERIFY(0 == nvlist_alloc(&nv, NV_UNIQUE_NAME, 0));
	send_iterate_prop(zhp, nv);
	VERIFY(0 == nvlist_add_nvlist(nvfs, "props", nv));
	nvlist_free(nv);

	/* iterate over snaps, and set sd->parent_fromsnap_guid */
	sd->parent_fromsnap_guid = 0;
	VERIFY(0 == nvlist_alloc(&sd->parent_snaps, NV_UNIQUE_NAME, 0));
	VERIFY(0 == nvlist_alloc(&sd->snapprops, NV_UNIQUE_NAME, 0));
	(void) zfs_iter_snapshots_sorted(zhp, send_iterate_snap, sd);
	VERIFY(0 == nvlist_add_nvlist(nvfs, "snaps", sd->parent_snaps));
	VERIFY(0 == nvlist_add_nvlist(nvfs, "snapprops", sd->snapprops));
	nvlist_free(sd->parent_snaps);
	nvlist_free(sd->snapprops);

	/* add this fs to nvlist */
	(void) snprintf(guidstring, sizeof (guidstring),
	    "0x%llx", (longlong_t)guid);
	VERIFY(0 == nvlist_add_nvlist(sd->fss, guidstring, nvfs));
	nvlist_free(nvfs);

	/* iterate over children */
	if (sd->recursive)
		rv = zfs_iter_filesystems(zhp, send_iterate_fs, sd);

out:
	sd->parent_fromsnap_guid = parent_fromsnap_guid_save;
	sd->fromsnap_txg = fromsnap_txg_save;
	sd->tosnap_txg = tosnap_txg_save;

	zfs_close(zhp);
	return (rv);
}

static int
gather_nvlist(libzfs_handle_t *hdl, const char *fsname, const char *fromsnap,
    const char *tosnap, boolean_t recursive, boolean_t verbose,
    nvlist_t **nvlp, avl_tree_t **avlp)
{
	zfs_handle_t *zhp;
	send_data_t sd = { 0 };
	int error;

	zhp = zfs_open(hdl, fsname, ZFS_TYPE_FILESYSTEM | ZFS_TYPE_VOLUME);
	if (zhp == NULL)
		return (EZFS_BADTYPE);

	VERIFY(0 == nvlist_alloc(&sd.fss, NV_UNIQUE_NAME, 0));
	sd.fsname = fsname;
	sd.fromsnap = fromsnap;
	sd.tosnap = tosnap;
	sd.recursive = recursive;
	sd.verbose = verbose;

	if ((error = send_iterate_fs(zhp, &sd)) != 0) {
		nvlist_free(sd.fss);
		if (avlp != NULL)
			*avlp = NULL;
		*nvlp = NULL;
		return (error);
	}

	if (avlp != NULL && (*avlp = fsavl_create(sd.fss)) == NULL) {
		nvlist_free(sd.fss);
		*nvlp = NULL;
		return (EZFS_NOMEM);
	}

	*nvlp = sd.fss;
	return (0);
}

/*
 * Routines specific to "zfs send"
 */
typedef struct send_dump_data {
	/* these are all just the short snapname (the part after the @) */
	const char *fromsnap;
	const char *tosnap;
	char prevsnap[ZFS_MAX_DATASET_NAME_LEN];
	uint64_t prevsnap_obj;
	boolean_t seenfrom, seento, replicate, doall, fromorigin;
	boolean_t verbose, dryrun, parsable, progress, embed_data, std_out;
	boolean_t progressastitle;
	boolean_t large_block, compress;
	int outfd;
	boolean_t err;
	nvlist_t *fss;
	nvlist_t *snapholds;
	avl_tree_t *fsavl;
	snapfilter_cb_t *filter_cb;
	void *filter_cb_arg;
	nvlist_t *debugnv;
	char holdtag[ZFS_MAX_DATASET_NAME_LEN];
	int cleanup_fd;
	uint64_t size;
} send_dump_data_t;

static int
estimate_ioctl(zfs_handle_t *zhp, uint64_t fromsnap_obj,
    boolean_t fromorigin, enum lzc_send_flags flags, uint64_t *sizep)
{
	zfs_cmd_t zc = { 0 };
	libzfs_handle_t *hdl = zhp->zfs_hdl;

	assert(zhp->zfs_type == ZFS_TYPE_SNAPSHOT);
	assert(fromsnap_obj == 0 || !fromorigin);

	(void) strlcpy(zc.zc_name, zhp->zfs_name, sizeof (zc.zc_name));
	zc.zc_obj = fromorigin;
	zc.zc_sendobj = zfs_prop_get_int(zhp, ZFS_PROP_OBJSETID);
	zc.zc_fromobj = fromsnap_obj;
	zc.zc_guid = 1;  /* estimate flag */
	zc.zc_flags = flags;

	if (zfs_ioctl(zhp->zfs_hdl, ZFS_IOC_SEND, &zc) != 0) {
		char errbuf[1024];
		(void) snprintf(errbuf, sizeof (errbuf), dgettext(TEXT_DOMAIN,
		    "warning: cannot estimate space for '%s'"), zhp->zfs_name);

		switch (errno) {
		case EXDEV:
			zfs_error_aux(hdl, dgettext(TEXT_DOMAIN,
			    "not an earlier snapshot from the same fs"));
			return (zfs_error(hdl, EZFS_CROSSTARGET, errbuf));

		case ENOENT:
			if (zfs_dataset_exists(hdl, zc.zc_name,
			    ZFS_TYPE_SNAPSHOT)) {
				zfs_error_aux(hdl, dgettext(TEXT_DOMAIN,
				    "incremental source (@%s) does not exist"),
				    zc.zc_value);
			}
			return (zfs_error(hdl, EZFS_NOENT, errbuf));

		case EDQUOT:
		case EFBIG:
		case EIO:
		case ENOLINK:
		case ENOSPC:
		case ENXIO:
		case EPIPE:
		case ERANGE:
		case EFAULT:
		case EROFS:
			zfs_error_aux(hdl, strerror(errno));
			return (zfs_error(hdl, EZFS_BADBACKUP, errbuf));

		default:
			return (zfs_standard_error(hdl, errno, errbuf));
		}
	}

	*sizep = zc.zc_objset_type;

	return (0);
}

/*
 * Dumps a backup of the given snapshot (incremental from fromsnap if it's not
 * NULL) to the file descriptor specified by outfd.
 */
static int
dump_ioctl(zfs_handle_t *zhp, const char *fromsnap, uint64_t fromsnap_obj,
    boolean_t fromorigin, int outfd, enum lzc_send_flags flags,
    nvlist_t *debugnv)
{
	zfs_cmd_t zc = { 0 };
	libzfs_handle_t *hdl = zhp->zfs_hdl;
	nvlist_t *thisdbg;

	assert(zhp->zfs_type == ZFS_TYPE_SNAPSHOT);
	assert(fromsnap_obj == 0 || !fromorigin);

	(void) strlcpy(zc.zc_name, zhp->zfs_name, sizeof (zc.zc_name));
	zc.zc_cookie = outfd;
	zc.zc_obj = fromorigin;
	zc.zc_sendobj = zfs_prop_get_int(zhp, ZFS_PROP_OBJSETID);
	zc.zc_fromobj = fromsnap_obj;
	zc.zc_flags = flags;

	VERIFY(0 == nvlist_alloc(&thisdbg, NV_UNIQUE_NAME, 0));
	if (fromsnap && fromsnap[0] != '\0') {
		VERIFY(0 == nvlist_add_string(thisdbg,
		    "fromsnap", fromsnap));
	}

	if (zfs_ioctl(zhp->zfs_hdl, ZFS_IOC_SEND, &zc) != 0) {
		char errbuf[1024];
		(void) snprintf(errbuf, sizeof (errbuf), dgettext(TEXT_DOMAIN,
		    "warning: cannot send '%s'"), zhp->zfs_name);

		VERIFY(0 == nvlist_add_uint64(thisdbg, "error", errno));
		if (debugnv) {
			VERIFY(0 == nvlist_add_nvlist(debugnv,
			    zhp->zfs_name, thisdbg));
		}
		nvlist_free(thisdbg);

		switch (errno) {
		case EXDEV:
			zfs_error_aux(hdl, dgettext(TEXT_DOMAIN,
			    "not an earlier snapshot from the same fs"));
			return (zfs_error(hdl, EZFS_CROSSTARGET, errbuf));

		case ENOENT:
			if (zfs_dataset_exists(hdl, zc.zc_name,
			    ZFS_TYPE_SNAPSHOT)) {
				zfs_error_aux(hdl, dgettext(TEXT_DOMAIN,
				    "incremental source (@%s) does not exist"),
				    zc.zc_value);
			}
			return (zfs_error(hdl, EZFS_NOENT, errbuf));

		case EDQUOT:
		case EFBIG:
		case EIO:
		case ENOLINK:
		case ENOSPC:
#ifdef illumos
		case ENOSTR:
#endif
		case ENXIO:
		case EPIPE:
		case ERANGE:
		case EFAULT:
		case EROFS:
			zfs_error_aux(hdl, strerror(errno));
			return (zfs_error(hdl, EZFS_BADBACKUP, errbuf));

		default:
			return (zfs_standard_error(hdl, errno, errbuf));
		}
	}

	if (debugnv)
		VERIFY(0 == nvlist_add_nvlist(debugnv, zhp->zfs_name, thisdbg));
	nvlist_free(thisdbg);

	return (0);
}

static void
gather_holds(zfs_handle_t *zhp, send_dump_data_t *sdd)
{
	assert(zhp->zfs_type == ZFS_TYPE_SNAPSHOT);

	/*
	 * zfs_send() only sets snapholds for sends that need them,
	 * e.g. replication and doall.
	 */
	if (sdd->snapholds == NULL)
		return;

	fnvlist_add_string(sdd->snapholds, zhp->zfs_name, sdd->holdtag);
}

static void *
send_progress_thread(void *arg)
{
	progress_arg_t *pa = arg;
	zfs_cmd_t zc = { 0 };
	zfs_handle_t *zhp = pa->pa_zhp;
	libzfs_handle_t *hdl = zhp->zfs_hdl;
	unsigned long long bytes, total;
	char buf[16];
	time_t t;
	struct tm *tm;

	(void) strlcpy(zc.zc_name, zhp->zfs_name, sizeof (zc.zc_name));

	if (!pa->pa_parsable && !pa->pa_astitle)
		(void) fprintf(stderr, "TIME        SENT   SNAPSHOT\n");

	/*
	 * Print the progress from ZFS_IOC_SEND_PROGRESS every second.
	 */
	for (;;) {
		(void) sleep(1);

		zc.zc_cookie = pa->pa_fd;
		if (zfs_ioctl(hdl, ZFS_IOC_SEND_PROGRESS, &zc) != 0)
			return ((void *)-1);

		(void) time(&t);
		tm = localtime(&t);
		bytes = zc.zc_cookie;

		if (pa->pa_astitle) {
			int pct;
			if (pa->pa_size > bytes)
				pct = 100 * bytes / pa->pa_size;
			else
				pct = 100;
<<<<<<< HEAD
=======

>>>>>>> 9c217172
			setproctitle("sending %s (%d%%: %llu/%llu)",
			    zhp->zfs_name, pct, bytes, pa->pa_size);
		} else if (pa->pa_parsable) {
			(void) fprintf(stderr, "%02d:%02d:%02d\t%llu\t%s\n",
			    tm->tm_hour, tm->tm_min, tm->tm_sec,
			    bytes, zhp->zfs_name);
		} else {
			zfs_nicenum(bytes, buf, sizeof (buf));
			(void) fprintf(stderr, "%02d:%02d:%02d   %5s   %s\n",
			    tm->tm_hour, tm->tm_min, tm->tm_sec,
			    buf, zhp->zfs_name);
		}
	}
}

static void
send_print_verbose(FILE *fout, const char *tosnap, const char *fromsnap,
    uint64_t size, boolean_t parsable)
{
	if (parsable) {
		if (fromsnap != NULL) {
			(void) fprintf(fout, "incremental\t%s\t%s",
			    fromsnap, tosnap);
		} else {
			(void) fprintf(fout, "full\t%s",
			    tosnap);
		}
	} else {
		if (fromsnap != NULL) {
			if (strchr(fromsnap, '@') == NULL &&
			    strchr(fromsnap, '#') == NULL) {
				(void) fprintf(fout, dgettext(TEXT_DOMAIN,
				    "send from @%s to %s"),
				    fromsnap, tosnap);
			} else {
				(void) fprintf(fout, dgettext(TEXT_DOMAIN,
				    "send from %s to %s"),
				    fromsnap, tosnap);
			}
		} else {
			(void) fprintf(fout, dgettext(TEXT_DOMAIN,
			    "full send of %s"),
			    tosnap);
		}
	}

	if (size != 0) {
		if (parsable) {
			(void) fprintf(fout, "\t%llu",
			    (longlong_t)size);
		} else {
			char buf[16];
			zfs_nicenum(size, buf, sizeof (buf));
			(void) fprintf(fout, dgettext(TEXT_DOMAIN,
			    " estimated size is %s"), buf);
		}
	}
	(void) fprintf(fout, "\n");
}

static int
dump_snapshot(zfs_handle_t *zhp, void *arg)
{
	send_dump_data_t *sdd = arg;
	progress_arg_t pa = { 0 };
	pthread_t tid;
	char *thissnap;
	enum lzc_send_flags flags = 0;
	int err;
	boolean_t isfromsnap, istosnap, fromorigin;
	boolean_t exclude = B_FALSE;
	FILE *fout = sdd->std_out ? stdout : stderr;
	uint64_t size = 0;

	err = 0;
	thissnap = strchr(zhp->zfs_name, '@') + 1;
	isfromsnap = (sdd->fromsnap != NULL &&
	    strcmp(sdd->fromsnap, thissnap) == 0);

	if (!sdd->seenfrom && isfromsnap) {
		gather_holds(zhp, sdd);
		sdd->seenfrom = B_TRUE;
		(void) strcpy(sdd->prevsnap, thissnap);
		sdd->prevsnap_obj = zfs_prop_get_int(zhp, ZFS_PROP_OBJSETID);
		zfs_close(zhp);
		return (0);
	}

	if (sdd->seento || !sdd->seenfrom) {
		zfs_close(zhp);
		return (0);
	}

	istosnap = (strcmp(sdd->tosnap, thissnap) == 0);
	if (istosnap)
		sdd->seento = B_TRUE;

	if (sdd->large_block)
		flags |= LZC_SEND_FLAG_LARGE_BLOCK;
	if (sdd->embed_data)
		flags |= LZC_SEND_FLAG_EMBED_DATA;
	if (sdd->compress)
		flags |= LZC_SEND_FLAG_COMPRESS;

	if (!sdd->doall && !isfromsnap && !istosnap) {
		if (sdd->replicate) {
			char *snapname;
			nvlist_t *snapprops;
			/*
			 * Filter out all intermediate snapshots except origin
			 * snapshots needed to replicate clones.
			 */
			nvlist_t *nvfs = fsavl_find(sdd->fsavl,
			    zhp->zfs_dmustats.dds_guid, &snapname);

			VERIFY(0 == nvlist_lookup_nvlist(nvfs,
			    "snapprops", &snapprops));
			VERIFY(0 == nvlist_lookup_nvlist(snapprops,
			    thissnap, &snapprops));
			exclude = !nvlist_exists(snapprops, "is_clone_origin");
		} else {
			exclude = B_TRUE;
		}
	}

	/*
	 * If a filter function exists, call it to determine whether
	 * this snapshot will be sent.
	 */
	if (exclude || (sdd->filter_cb != NULL &&
	    sdd->filter_cb(zhp, sdd->filter_cb_arg) == B_FALSE)) {
		/*
		 * This snapshot is filtered out.  Don't send it, and don't
		 * set prevsnap_obj, so it will be as if this snapshot didn't
		 * exist, and the next accepted snapshot will be sent as
		 * an incremental from the last accepted one, or as the
		 * first (and full) snapshot in the case of a replication,
		 * non-incremental send.
		 */
		zfs_close(zhp);
		return (0);
	}

	gather_holds(zhp, sdd);
	fromorigin = sdd->prevsnap[0] == '\0' &&
	    (sdd->fromorigin || sdd->replicate);

	if (sdd->progress && sdd->dryrun) {
		(void) estimate_ioctl(zhp, sdd->prevsnap_obj,
		    fromorigin, flags, &size);
		sdd->size += size;
	}
<<<<<<< HEAD
=======

>>>>>>> 9c217172
	if (sdd->verbose) {
		send_print_verbose(fout, zhp->zfs_name,
		    sdd->prevsnap[0] ? sdd->prevsnap : NULL,
		    size, sdd->parsable);
	}

	if (!sdd->dryrun) {
		/*
		 * If progress reporting is requested, spawn a new thread to
		 * poll ZFS_IOC_SEND_PROGRESS at a regular interval.
		 */
		if (sdd->progress) {
			pa.pa_zhp = zhp;
			pa.pa_fd = sdd->outfd;
			pa.pa_parsable = sdd->parsable;
			pa.pa_size = sdd->size;
			pa.pa_astitle = sdd->progressastitle;

			if ((err = pthread_create(&tid, NULL,
			    send_progress_thread, &pa)) != 0) {
				zfs_close(zhp);
				return (err);
			}
		}

		err = dump_ioctl(zhp, sdd->prevsnap, sdd->prevsnap_obj,
		    fromorigin, sdd->outfd, flags, sdd->debugnv);

		if (sdd->progress) {
			(void) pthread_cancel(tid);
			(void) pthread_join(tid, NULL);
		}
	}

	(void) strcpy(sdd->prevsnap, thissnap);
	sdd->prevsnap_obj = zfs_prop_get_int(zhp, ZFS_PROP_OBJSETID);
	zfs_close(zhp);
	return (err);
}

static int
dump_filesystem(zfs_handle_t *zhp, void *arg)
{
	int rv = 0;
	send_dump_data_t *sdd = arg;
	boolean_t missingfrom = B_FALSE;
	zfs_cmd_t zc = { 0 };

	(void) snprintf(zc.zc_name, sizeof (zc.zc_name), "%s@%s",
	    zhp->zfs_name, sdd->tosnap);
	if (ioctl(zhp->zfs_hdl->libzfs_fd, ZFS_IOC_OBJSET_STATS, &zc) != 0) {
		(void) fprintf(stderr, dgettext(TEXT_DOMAIN,
		    "WARNING: could not send %s@%s: does not exist\n"),
		    zhp->zfs_name, sdd->tosnap);
		sdd->err = B_TRUE;
		return (0);
	}

	if (sdd->replicate && sdd->fromsnap) {
		/*
		 * If this fs does not have fromsnap, and we're doing
		 * recursive, we need to send a full stream from the
		 * beginning (or an incremental from the origin if this
		 * is a clone).  If we're doing non-recursive, then let
		 * them get the error.
		 */
		(void) snprintf(zc.zc_name, sizeof (zc.zc_name), "%s@%s",
		    zhp->zfs_name, sdd->fromsnap);
		if (ioctl(zhp->zfs_hdl->libzfs_fd,
		    ZFS_IOC_OBJSET_STATS, &zc) != 0) {
			missingfrom = B_TRUE;
		}
	}

	sdd->seenfrom = sdd->seento = sdd->prevsnap[0] = 0;
	sdd->prevsnap_obj = 0;
	if (sdd->fromsnap == NULL || missingfrom)
		sdd->seenfrom = B_TRUE;

	rv = zfs_iter_snapshots_sorted(zhp, dump_snapshot, arg);
	if (!sdd->seenfrom) {
		(void) fprintf(stderr, dgettext(TEXT_DOMAIN,
		    "WARNING: could not send %s@%s:\n"
		    "incremental source (%s@%s) does not exist\n"),
		    zhp->zfs_name, sdd->tosnap,
		    zhp->zfs_name, sdd->fromsnap);
		sdd->err = B_TRUE;
	} else if (!sdd->seento) {
		if (sdd->fromsnap) {
			(void) fprintf(stderr, dgettext(TEXT_DOMAIN,
			    "WARNING: could not send %s@%s:\n"
			    "incremental source (%s@%s) "
			    "is not earlier than it\n"),
			    zhp->zfs_name, sdd->tosnap,
			    zhp->zfs_name, sdd->fromsnap);
		} else {
			(void) fprintf(stderr, dgettext(TEXT_DOMAIN,
			    "WARNING: "
			    "could not send %s@%s: does not exist\n"),
			    zhp->zfs_name, sdd->tosnap);
		}
		sdd->err = B_TRUE;
	}

	return (rv);
}

static int
dump_filesystems(zfs_handle_t *rzhp, void *arg)
{
	send_dump_data_t *sdd = arg;
	nvpair_t *fspair;
	boolean_t needagain, progress;

	if (!sdd->replicate)
		return (dump_filesystem(rzhp, sdd));

	/* Mark the clone origin snapshots. */
	for (fspair = nvlist_next_nvpair(sdd->fss, NULL); fspair;
	    fspair = nvlist_next_nvpair(sdd->fss, fspair)) {
		nvlist_t *nvfs;
		uint64_t origin_guid = 0;

		VERIFY(0 == nvpair_value_nvlist(fspair, &nvfs));
		(void) nvlist_lookup_uint64(nvfs, "origin", &origin_guid);
		if (origin_guid != 0) {
			char *snapname;
			nvlist_t *origin_nv = fsavl_find(sdd->fsavl,
			    origin_guid, &snapname);
			if (origin_nv != NULL) {
				nvlist_t *snapprops;
				VERIFY(0 == nvlist_lookup_nvlist(origin_nv,
				    "snapprops", &snapprops));
				VERIFY(0 == nvlist_lookup_nvlist(snapprops,
				    snapname, &snapprops));
				VERIFY(0 == nvlist_add_boolean(
				    snapprops, "is_clone_origin"));
			}
		}
	}
again:
	needagain = progress = B_FALSE;
	for (fspair = nvlist_next_nvpair(sdd->fss, NULL); fspair;
	    fspair = nvlist_next_nvpair(sdd->fss, fspair)) {
		nvlist_t *fslist, *parent_nv;
		char *fsname;
		zfs_handle_t *zhp;
		int err;
		uint64_t origin_guid = 0;
		uint64_t parent_guid = 0;

		VERIFY(nvpair_value_nvlist(fspair, &fslist) == 0);
		if (nvlist_lookup_boolean(fslist, "sent") == 0)
			continue;

		VERIFY(nvlist_lookup_string(fslist, "name", &fsname) == 0);
		(void) nvlist_lookup_uint64(fslist, "origin", &origin_guid);
		(void) nvlist_lookup_uint64(fslist, "parentfromsnap",
		    &parent_guid);

		if (parent_guid != 0) {
			parent_nv = fsavl_find(sdd->fsavl, parent_guid, NULL);
			if (!nvlist_exists(parent_nv, "sent")) {
				/* parent has not been sent; skip this one */
				needagain = B_TRUE;
				continue;
			}
		}

		if (origin_guid != 0) {
			nvlist_t *origin_nv = fsavl_find(sdd->fsavl,
			    origin_guid, NULL);
			if (origin_nv != NULL &&
			    !nvlist_exists(origin_nv, "sent")) {
				/*
				 * origin has not been sent yet;
				 * skip this clone.
				 */
				needagain = B_TRUE;
				continue;
			}
		}

		zhp = zfs_open(rzhp->zfs_hdl, fsname, ZFS_TYPE_DATASET);
		if (zhp == NULL)
			return (-1);
		err = dump_filesystem(zhp, sdd);
		VERIFY(nvlist_add_boolean(fslist, "sent") == 0);
		progress = B_TRUE;
		zfs_close(zhp);
		if (err)
			return (err);
	}
	if (needagain) {
		assert(progress);
		goto again;
	}

	/* clean out the sent flags in case we reuse this fss */
	for (fspair = nvlist_next_nvpair(sdd->fss, NULL); fspair;
	    fspair = nvlist_next_nvpair(sdd->fss, fspair)) {
		nvlist_t *fslist;

		VERIFY(nvpair_value_nvlist(fspair, &fslist) == 0);
		(void) nvlist_remove_all(fslist, "sent");
	}

	return (0);
}

nvlist_t *
zfs_send_resume_token_to_nvlist(libzfs_handle_t *hdl, const char *token)
{
	unsigned int version;
	int nread;
	unsigned long long checksum, packed_len;

	/*
	 * Decode token header, which is:
	 *   <token version>-<checksum of payload>-<uncompressed payload length>
	 * Note that the only supported token version is 1.
	 */
	nread = sscanf(token, "%u-%llx-%llx-",
	    &version, &checksum, &packed_len);
	if (nread != 3) {
		zfs_error_aux(hdl, dgettext(TEXT_DOMAIN,
		    "resume token is corrupt (invalid format)"));
		return (NULL);
	}

	if (version != ZFS_SEND_RESUME_TOKEN_VERSION) {
		zfs_error_aux(hdl, dgettext(TEXT_DOMAIN,
		    "resume token is corrupt (invalid version %u)"),
		    version);
		return (NULL);
	}

	/* convert hexadecimal representation to binary */
	token = strrchr(token, '-') + 1;
	int len = strlen(token) / 2;
	unsigned char *compressed = zfs_alloc(hdl, len);
	for (int i = 0; i < len; i++) {
		nread = sscanf(token + i * 2, "%2hhx", compressed + i);
		if (nread != 1) {
			free(compressed);
			zfs_error_aux(hdl, dgettext(TEXT_DOMAIN,
			    "resume token is corrupt "
			    "(payload is not hex-encoded)"));
			return (NULL);
		}
	}

	/* verify checksum */
	zio_cksum_t cksum;
	fletcher_4_native(compressed, len, NULL, &cksum);
	if (cksum.zc_word[0] != checksum) {
		free(compressed);
		zfs_error_aux(hdl, dgettext(TEXT_DOMAIN,
		    "resume token is corrupt (incorrect checksum)"));
		return (NULL);
	}

	/* uncompress */
	void *packed = zfs_alloc(hdl, packed_len);
	uLongf packed_len_long = packed_len;
	if (uncompress(packed, &packed_len_long, compressed, len) != Z_OK ||
	    packed_len_long != packed_len) {
		free(packed);
		free(compressed);
		zfs_error_aux(hdl, dgettext(TEXT_DOMAIN,
		    "resume token is corrupt (decompression failed)"));
		return (NULL);
	}

	/* unpack nvlist */
	nvlist_t *nv;
	int error = nvlist_unpack(packed, packed_len, &nv, KM_SLEEP);
	free(packed);
	free(compressed);
	if (error != 0) {
		zfs_error_aux(hdl, dgettext(TEXT_DOMAIN,
		    "resume token is corrupt (nvlist_unpack failed)"));
		return (NULL);
	}
	return (nv);
}

int
zfs_send_resume(libzfs_handle_t *hdl, sendflags_t *flags, int outfd,
    const char *resume_token)
{
	char errbuf[1024];
	char *toname;
	char *fromname = NULL;
	uint64_t resumeobj, resumeoff, toguid, fromguid, bytes;
	zfs_handle_t *zhp;
	int error = 0;
	char name[ZFS_MAX_DATASET_NAME_LEN];
	enum lzc_send_flags lzc_flags = 0;
	uint64_t size = 0;
	FILE *fout = (flags->verbose && flags->dryrun) ? stdout : stderr;
	uint64_t size = 0;

	(void) snprintf(errbuf, sizeof (errbuf), dgettext(TEXT_DOMAIN,
	    "cannot resume send"));

	nvlist_t *resume_nvl =
	    zfs_send_resume_token_to_nvlist(hdl, resume_token);
	if (resume_nvl == NULL) {
		/*
		 * zfs_error_aux has already been set by
		 * zfs_send_resume_token_to_nvlist
		 */
		return (zfs_error(hdl, EZFS_FAULT, errbuf));
	}
	if (flags->verbose) {
		(void) fprintf(fout, dgettext(TEXT_DOMAIN,
		    "resume token contents:\n"));
		nvlist_print(fout, resume_nvl);
	}

	if (nvlist_lookup_string(resume_nvl, "toname", &toname) != 0 ||
	    nvlist_lookup_uint64(resume_nvl, "object", &resumeobj) != 0 ||
	    nvlist_lookup_uint64(resume_nvl, "offset", &resumeoff) != 0 ||
	    nvlist_lookup_uint64(resume_nvl, "bytes", &bytes) != 0 ||
	    nvlist_lookup_uint64(resume_nvl, "toguid", &toguid) != 0) {
		zfs_error_aux(hdl, dgettext(TEXT_DOMAIN,
		    "resume token is corrupt"));
		return (zfs_error(hdl, EZFS_FAULT, errbuf));
	}
	fromguid = 0;
	(void) nvlist_lookup_uint64(resume_nvl, "fromguid", &fromguid);

	if (flags->largeblock || nvlist_exists(resume_nvl, "largeblockok"))
		lzc_flags |= LZC_SEND_FLAG_LARGE_BLOCK;
	if (flags->embed_data || nvlist_exists(resume_nvl, "embedok"))
		lzc_flags |= LZC_SEND_FLAG_EMBED_DATA;
	if (flags->compress || nvlist_exists(resume_nvl, "compressok"))
		lzc_flags |= LZC_SEND_FLAG_COMPRESS;

	if (guid_to_name(hdl, toname, toguid, B_FALSE, name) != 0) {
		if (zfs_dataset_exists(hdl, toname, ZFS_TYPE_DATASET)) {
			zfs_error_aux(hdl, dgettext(TEXT_DOMAIN,
			    "'%s' is no longer the same snapshot used in "
			    "the initial send"), toname);
		} else {
			zfs_error_aux(hdl, dgettext(TEXT_DOMAIN,
			    "'%s' used in the initial send no longer exists"),
			    toname);
		}
		return (zfs_error(hdl, EZFS_BADPATH, errbuf));
	}
	zhp = zfs_open(hdl, name, ZFS_TYPE_DATASET);
	if (zhp == NULL) {
		zfs_error_aux(hdl, dgettext(TEXT_DOMAIN,
		    "unable to access '%s'"), name);
		return (zfs_error(hdl, EZFS_BADPATH, errbuf));
	}

	if (fromguid != 0) {
		if (guid_to_name(hdl, toname, fromguid, B_TRUE, name) != 0) {
			zfs_error_aux(hdl, dgettext(TEXT_DOMAIN,
			    "incremental source %#llx no longer exists"),
			    (longlong_t)fromguid);
			return (zfs_error(hdl, EZFS_BADPATH, errbuf));
		}
		fromname = name;
	}

<<<<<<< HEAD
	if (flags->verbose || flags->progress) {
=======
	if (flags->progress) {
>>>>>>> 9c217172
		error = lzc_send_space(zhp->zfs_name, fromname,
		    lzc_flags, &size);
		if (error == 0)
			size = MAX(0, (int64_t)(size - bytes));
	}
	if (flags->verbose) {
		send_print_verbose(fout, zhp->zfs_name, fromname,
		    size, flags->parsable);
	}

	if (!flags->dryrun) {
		progress_arg_t pa = { 0 };
		pthread_t tid;
		/*
		 * If progress reporting is requested, spawn a new thread to
		 * poll ZFS_IOC_SEND_PROGRESS at a regular interval.
		 */
		if (flags->progress) {
			pa.pa_zhp = zhp;
			pa.pa_fd = outfd;
			pa.pa_parsable = flags->parsable;
			pa.pa_size = size;
			pa.pa_astitle = flags->progressastitle;

			error = pthread_create(&tid, NULL,
			    send_progress_thread, &pa);
			if (error != 0) {
				zfs_close(zhp);
				return (error);
			}
		}

		error = lzc_send_resume(zhp->zfs_name, fromname, outfd,
		    lzc_flags, resumeobj, resumeoff);

		if (flags->progress) {
			(void) pthread_cancel(tid);
			(void) pthread_join(tid, NULL);
		}

		char errbuf[1024];
		(void) snprintf(errbuf, sizeof (errbuf), dgettext(TEXT_DOMAIN,
		    "warning: cannot send '%s'"), zhp->zfs_name);

		zfs_close(zhp);

		switch (error) {
		case 0:
			return (0);
		case EXDEV:
		case ENOENT:
		case EDQUOT:
		case EFBIG:
		case EIO:
		case ENOLINK:
		case ENOSPC:
#ifdef illumos
		case ENOSTR:
#endif
		case ENXIO:
		case EPIPE:
		case ERANGE:
		case EFAULT:
		case EROFS:
			zfs_error_aux(hdl, strerror(errno));
			return (zfs_error(hdl, EZFS_BADBACKUP, errbuf));

		default:
			return (zfs_standard_error(hdl, errno, errbuf));
		}
	}


	zfs_close(zhp);

	return (error);
}

/*
 * Generate a send stream for the dataset identified by the argument zhp.
 *
 * The content of the send stream is the snapshot identified by
 * 'tosnap'.  Incremental streams are requested in two ways:
 *     - from the snapshot identified by "fromsnap" (if non-null) or
 *     - from the origin of the dataset identified by zhp, which must
 *	 be a clone.  In this case, "fromsnap" is null and "fromorigin"
 *	 is TRUE.
 *
 * The send stream is recursive (i.e. dumps a hierarchy of snapshots) and
 * uses a special header (with a hdrtype field of DMU_COMPOUNDSTREAM)
 * if "replicate" is set.  If "doall" is set, dump all the intermediate
 * snapshots. The DMU_COMPOUNDSTREAM header is used in the "doall"
 * case too. If "props" is set, send properties.
 */
int
zfs_send(zfs_handle_t *zhp, const char *fromsnap, const char *tosnap,
    sendflags_t *flags, int outfd, snapfilter_cb_t filter_func,
    void *cb_arg, nvlist_t **debugnvp)
{
	char errbuf[1024];
	send_dump_data_t sdd = { 0 };
	int err = 0;
	nvlist_t *fss = NULL;
	avl_tree_t *fsavl = NULL;
	static uint64_t holdseq;
	int spa_version;
	pthread_t tid = 0;
	int pipefd[2];
	dedup_arg_t dda = { 0 };
	int featureflags = 0;
	FILE *fout;

	(void) snprintf(errbuf, sizeof (errbuf), dgettext(TEXT_DOMAIN,
	    "cannot send '%s'"), zhp->zfs_name);

	if (fromsnap && fromsnap[0] == '\0') {
		zfs_error_aux(zhp->zfs_hdl, dgettext(TEXT_DOMAIN,
		    "zero-length incremental source"));
		return (zfs_error(zhp->zfs_hdl, EZFS_NOENT, errbuf));
	}

	if (zhp->zfs_type == ZFS_TYPE_FILESYSTEM) {
		uint64_t version;
		version = zfs_prop_get_int(zhp, ZFS_PROP_VERSION);
		if (version >= ZPL_VERSION_SA) {
			featureflags |= DMU_BACKUP_FEATURE_SA_SPILL;
		}
	}

	if (flags->dedup && !flags->dryrun) {
		featureflags |= (DMU_BACKUP_FEATURE_DEDUP |
		    DMU_BACKUP_FEATURE_DEDUPPROPS);
		if ((err = pipe(pipefd)) != 0) {
			zfs_error_aux(zhp->zfs_hdl, strerror(errno));
			return (zfs_error(zhp->zfs_hdl, EZFS_PIPEFAILED,
			    errbuf));
		}
		dda.outputfd = outfd;
		dda.inputfd = pipefd[1];
		dda.dedup_hdl = zhp->zfs_hdl;
		if ((err = pthread_create(&tid, NULL, cksummer, &dda)) != 0) {
			(void) close(pipefd[0]);
			(void) close(pipefd[1]);
			zfs_error_aux(zhp->zfs_hdl, strerror(errno));
			return (zfs_error(zhp->zfs_hdl,
			    EZFS_THREADCREATEFAILED, errbuf));
		}
	}

	if (flags->replicate || flags->doall || flags->props) {
		dmu_replay_record_t drr = { 0 };
		char *packbuf = NULL;
		size_t buflen = 0;
		zio_cksum_t zc = { 0 };

		if (flags->replicate || flags->props) {
			nvlist_t *hdrnv;

			VERIFY(0 == nvlist_alloc(&hdrnv, NV_UNIQUE_NAME, 0));
			if (fromsnap) {
				VERIFY(0 == nvlist_add_string(hdrnv,
				    "fromsnap", fromsnap));
			}
			VERIFY(0 == nvlist_add_string(hdrnv, "tosnap", tosnap));
			if (!flags->replicate) {
				VERIFY(0 == nvlist_add_boolean(hdrnv,
				    "not_recursive"));
			}

			err = gather_nvlist(zhp->zfs_hdl, zhp->zfs_name,
			    fromsnap, tosnap, flags->replicate, flags->verbose,
			    &fss, &fsavl);
			if (err)
				goto err_out;
			VERIFY(0 == nvlist_add_nvlist(hdrnv, "fss", fss));
			err = nvlist_pack(hdrnv, &packbuf, &buflen,
			    NV_ENCODE_XDR, 0);
			if (debugnvp)
				*debugnvp = hdrnv;
			else
				nvlist_free(hdrnv);
			if (err)
				goto stderr_out;
		}

		if (!flags->dryrun) {
			/* write first begin record */
			drr.drr_type = DRR_BEGIN;
			drr.drr_u.drr_begin.drr_magic = DMU_BACKUP_MAGIC;
			DMU_SET_STREAM_HDRTYPE(drr.drr_u.drr_begin.
			    drr_versioninfo, DMU_COMPOUNDSTREAM);
			DMU_SET_FEATUREFLAGS(drr.drr_u.drr_begin.
			    drr_versioninfo, featureflags);
			(void) snprintf(drr.drr_u.drr_begin.drr_toname,
			    sizeof (drr.drr_u.drr_begin.drr_toname),
			    "%s@%s", zhp->zfs_name, tosnap);
			drr.drr_payloadlen = buflen;

			err = dump_record(&drr, packbuf, buflen, &zc, outfd);
			free(packbuf);
			if (err != 0)
				goto stderr_out;

			/* write end record */
			bzero(&drr, sizeof (drr));
			drr.drr_type = DRR_END;
			drr.drr_u.drr_end.drr_checksum = zc;
			err = write(outfd, &drr, sizeof (drr));
			if (err == -1) {
				err = errno;
				goto stderr_out;
			}

			err = 0;
		}
	}

	/* dump each stream */
	sdd.fromsnap = fromsnap;
	sdd.tosnap = tosnap;
	if (tid != 0)
		sdd.outfd = pipefd[0];
	else
		sdd.outfd = outfd;
	sdd.replicate = flags->replicate;
	sdd.doall = flags->doall;
	sdd.fromorigin = flags->fromorigin;
	sdd.fss = fss;
	sdd.fsavl = fsavl;
	sdd.verbose = flags->verbose;
	sdd.parsable = flags->parsable;
	sdd.progress = flags->progress;
	sdd.progressastitle = flags->progressastitle;
	sdd.dryrun = flags->dryrun;
	sdd.large_block = flags->largeblock;
	sdd.embed_data = flags->embed_data;
	sdd.compress = flags->compress;
	sdd.filter_cb = filter_func;
	sdd.filter_cb_arg = cb_arg;
	if (debugnvp)
		sdd.debugnv = *debugnvp;
	if (sdd.verbose && sdd.dryrun)
		sdd.std_out = B_TRUE;
	fout = sdd.std_out ? stdout : stderr;

	/*
	 * Some flags require that we place user holds on the datasets that are
	 * being sent so they don't get destroyed during the send. We can skip
	 * this step if the pool is imported read-only since the datasets cannot
	 * be destroyed.
	 */
	if (!flags->dryrun && !zpool_get_prop_int(zfs_get_pool_handle(zhp),
	    ZPOOL_PROP_READONLY, NULL) &&
	    zfs_spa_version(zhp, &spa_version) == 0 &&
	    spa_version >= SPA_VERSION_USERREFS &&
	    (flags->doall || flags->replicate)) {
		++holdseq;
		(void) snprintf(sdd.holdtag, sizeof (sdd.holdtag),
		    ".send-%d-%llu", getpid(), (u_longlong_t)holdseq);
		sdd.cleanup_fd = open(ZFS_DEV, O_RDWR|O_EXCL);
		if (sdd.cleanup_fd < 0) {
			err = errno;
			goto stderr_out;
		}
		sdd.snapholds = fnvlist_alloc();
	} else {
		sdd.cleanup_fd = -1;
		sdd.snapholds = NULL;
	}
	if (flags->progress || sdd.snapholds != NULL) {
		/*
		 * Do a verbose no-op dry run to get all the verbose output
		 * or to gather snapshot hold's before generating any data,
		 * then do a non-verbose real run to generate the streams.
		 */
		sdd.dryrun = B_TRUE;
		err = dump_filesystems(zhp, &sdd);

		if (err != 0)
			goto stderr_out;

		if (flags->verbose) {
			if (flags->parsable) {
				(void) fprintf(fout, "size\t%llu\n",
				    (longlong_t)sdd.size);
			} else {
				char buf[16];
				zfs_nicenum(sdd.size, buf, sizeof (buf));
				(void) fprintf(fout, dgettext(TEXT_DOMAIN,
				    "total estimated size is %s\n"), buf);
			}
		}

		/* Ensure no snaps found is treated as an error. */
		if (!sdd.seento) {
			err = ENOENT;
			goto err_out;
		}

		/* Skip the second run if dryrun was requested. */
		if (flags->dryrun)
			goto err_out;

		if (sdd.snapholds != NULL) {
			err = zfs_hold_nvl(zhp, sdd.cleanup_fd, sdd.snapholds);
			if (err != 0)
				goto stderr_out;

			fnvlist_free(sdd.snapholds);
			sdd.snapholds = NULL;
		}

		sdd.dryrun = B_FALSE;
		sdd.verbose = B_FALSE;
	}

	err = dump_filesystems(zhp, &sdd);
	fsavl_destroy(fsavl);
	nvlist_free(fss);

	/* Ensure no snaps found is treated as an error. */
	if (err == 0 && !sdd.seento)
		err = ENOENT;

	if (tid != 0) {
		if (err != 0)
			(void) pthread_cancel(tid);
		(void) close(pipefd[0]);
		(void) pthread_join(tid, NULL);
	}

	if (sdd.cleanup_fd != -1) {
		VERIFY(0 == close(sdd.cleanup_fd));
		sdd.cleanup_fd = -1;
	}

	if (!flags->dryrun && (flags->replicate || flags->doall ||
	    flags->props)) {
		/*
		 * write final end record.  NB: want to do this even if
		 * there was some error, because it might not be totally
		 * failed.
		 */
		dmu_replay_record_t drr = { 0 };
		drr.drr_type = DRR_END;
		if (write(outfd, &drr, sizeof (drr)) == -1) {
			return (zfs_standard_error(zhp->zfs_hdl,
			    errno, errbuf));
		}
	}

	return (err || sdd.err);

stderr_out:
	err = zfs_standard_error(zhp->zfs_hdl, err, errbuf);
err_out:
	fsavl_destroy(fsavl);
	nvlist_free(fss);
	fnvlist_free(sdd.snapholds);

	if (sdd.cleanup_fd != -1)
		VERIFY(0 == close(sdd.cleanup_fd));
	if (tid != 0) {
		(void) pthread_cancel(tid);
		(void) close(pipefd[0]);
		(void) pthread_join(tid, NULL);
	}
	return (err);
}

int
zfs_send_one(zfs_handle_t *zhp, const char *from, int fd,
    enum lzc_send_flags flags)
{
	int err;
	libzfs_handle_t *hdl = zhp->zfs_hdl;

	char errbuf[1024];
	(void) snprintf(errbuf, sizeof (errbuf), dgettext(TEXT_DOMAIN,
	    "warning: cannot send '%s'"), zhp->zfs_name);

	err = lzc_send(zhp->zfs_name, from, fd, flags);
	if (err != 0) {
		switch (errno) {
		case EXDEV:
			zfs_error_aux(hdl, dgettext(TEXT_DOMAIN,
			    "not an earlier snapshot from the same fs"));
			return (zfs_error(hdl, EZFS_CROSSTARGET, errbuf));

		case ENOENT:
		case ESRCH:
			if (lzc_exists(zhp->zfs_name)) {
				zfs_error_aux(hdl, dgettext(TEXT_DOMAIN,
				    "incremental source (%s) does not exist"),
				    from);
			}
			return (zfs_error(hdl, EZFS_NOENT, errbuf));

		case EBUSY:
			zfs_error_aux(hdl, dgettext(TEXT_DOMAIN,
			    "target is busy; if a filesystem, "
			    "it must not be mounted"));
			return (zfs_error(hdl, EZFS_BUSY, errbuf));

		case EDQUOT:
		case EFBIG:
		case EIO:
		case ENOLINK:
		case ENOSPC:
#ifdef illumos
		case ENOSTR:
#endif
		case ENXIO:
		case EPIPE:
		case ERANGE:
		case EFAULT:
		case EROFS:
			zfs_error_aux(hdl, strerror(errno));
			return (zfs_error(hdl, EZFS_BADBACKUP, errbuf));

		default:
			return (zfs_standard_error(hdl, errno, errbuf));
		}
	}
	return (err != 0);
}

/*
 * Routines specific to "zfs recv"
 */

static int
recv_read(libzfs_handle_t *hdl, int fd, void *buf, int ilen,
    boolean_t byteswap, zio_cksum_t *zc)
{
	char *cp = buf;
	int rv;
	int len = ilen;

	assert(ilen <= SPA_MAXBLOCKSIZE);

	do {
		rv = read(fd, cp, len);
		cp += rv;
		len -= rv;
	} while (rv > 0);

	if (rv < 0 || len != 0) {
		zfs_error_aux(hdl, dgettext(TEXT_DOMAIN,
		    "failed to read from stream"));
		return (zfs_error(hdl, EZFS_BADSTREAM, dgettext(TEXT_DOMAIN,
		    "cannot receive")));
	}

	if (zc) {
		if (byteswap)
			(void) fletcher_4_incremental_byteswap(buf, ilen, zc);
		else
			(void) fletcher_4_incremental_native(buf, ilen, zc);
	}
	return (0);
}

static int
recv_read_nvlist(libzfs_handle_t *hdl, int fd, int len, nvlist_t **nvp,
    boolean_t byteswap, zio_cksum_t *zc)
{
	char *buf;
	int err;

	buf = zfs_alloc(hdl, len);
	if (buf == NULL)
		return (ENOMEM);

	err = recv_read(hdl, fd, buf, len, byteswap, zc);
	if (err != 0) {
		free(buf);
		return (err);
	}

	err = nvlist_unpack(buf, len, nvp, 0);
	free(buf);
	if (err != 0) {
		zfs_error_aux(hdl, dgettext(TEXT_DOMAIN, "invalid "
		    "stream (malformed nvlist)"));
		return (EINVAL);
	}
	return (0);
}

static int
recv_rename(libzfs_handle_t *hdl, const char *name, const char *tryname,
    int baselen, char *newname, recvflags_t *flags)
{
	static int seq;
	int err;
	prop_changelist_t *clp;
	zfs_handle_t *zhp;

	zhp = zfs_open(hdl, name, ZFS_TYPE_DATASET);
	if (zhp == NULL)
		return (-1);
	clp = changelist_gather(zhp, ZFS_PROP_NAME, 0,
	    flags->force ? MS_FORCE : 0);
	zfs_close(zhp);
	if (clp == NULL)
		return (-1);
	err = changelist_prefix(clp);
	if (err)
		return (err);

	if (tryname) {
		(void) strcpy(newname, tryname);
		if (flags->verbose) {
			(void) printf("attempting rename %s to %s\n",
			    name, newname);
		}
		err = lzc_rename(name, newname);
		if (err == 0)
			changelist_rename(clp, name, tryname);
	} else {
		err = ENOENT;
	}

	if (err != 0 && strncmp(name + baselen, "recv-", 5) != 0) {
		seq++;

		(void) snprintf(newname, ZFS_MAX_DATASET_NAME_LEN,
		    "%.*srecv-%u-%u", baselen, name, getpid(), seq);
		if (flags->verbose) {
			(void) printf("failed - trying rename %s to %s\n",
			    name, newname);
		}
		err = lzc_rename(name, newname);
		if (err == 0)
			changelist_rename(clp, name, newname);
		if (err && flags->verbose) {
			(void) printf("failed (%u) - "
			    "will try again on next pass\n", errno);
		}
		err = EAGAIN;
	} else if (flags->verbose) {
		if (err == 0)
			(void) printf("success\n");
		else
			(void) printf("failed (%u)\n", errno);
	}

	(void) changelist_postfix(clp);
	changelist_free(clp);

	return (err);
}

static int
recv_destroy(libzfs_handle_t *hdl, const char *name, int baselen,
    char *newname, recvflags_t *flags)
{
	int err = 0;
	prop_changelist_t *clp;
	zfs_handle_t *zhp;
	boolean_t defer = B_FALSE;
	int spa_version;

	zhp = zfs_open(hdl, name, ZFS_TYPE_DATASET);
	if (zhp == NULL)
		return (-1);
	clp = changelist_gather(zhp, ZFS_PROP_NAME, 0,
	    flags->force ? MS_FORCE : 0);
	if (zfs_get_type(zhp) == ZFS_TYPE_SNAPSHOT &&
	    zfs_spa_version(zhp, &spa_version) == 0 &&
	    spa_version >= SPA_VERSION_USERREFS)
		defer = B_TRUE;
	zfs_close(zhp);
	if (clp == NULL)
		return (-1);
	err = changelist_prefix(clp);
	if (err)
		return (err);

	if (flags->verbose)
		(void) printf("attempting destroy %s\n", name);
	if (zhp->zfs_type == ZFS_TYPE_SNAPSHOT) {
		nvlist_t *nv = fnvlist_alloc();
		fnvlist_add_boolean(nv, name);
		err = lzc_destroy_snaps(nv, defer, NULL);
		fnvlist_free(nv);
	} else {
		err = lzc_destroy(name);
	}
	if (err == 0) {
		if (flags->verbose)
			(void) printf("success\n");
		changelist_remove(clp, name);
	}

	(void) changelist_postfix(clp);
	changelist_free(clp);

	/*
	 * Deferred destroy might destroy the snapshot or only mark it to be
	 * destroyed later, and it returns success in either case.
	 */
	if (err != 0 || (defer && zfs_dataset_exists(hdl, name,
	    ZFS_TYPE_SNAPSHOT))) {
		err = recv_rename(hdl, name, NULL, baselen, newname, flags);
	}

	return (err);
}

typedef struct guid_to_name_data {
	uint64_t guid;
	boolean_t bookmark_ok;
	char *name;
	char *skip;
} guid_to_name_data_t;

static int
guid_to_name_cb(zfs_handle_t *zhp, void *arg)
{
	guid_to_name_data_t *gtnd = arg;
	const char *slash;
	int err;

	if (gtnd->skip != NULL &&
	    (slash = strrchr(zhp->zfs_name, '/')) != NULL &&
	    strcmp(slash + 1, gtnd->skip) == 0) {
		zfs_close(zhp);
		return (0);
	}

	if (zfs_prop_get_int(zhp, ZFS_PROP_GUID) == gtnd->guid) {
		(void) strcpy(gtnd->name, zhp->zfs_name);
		zfs_close(zhp);
		return (EEXIST);
	}

	err = zfs_iter_children(zhp, guid_to_name_cb, gtnd);
	if (err != EEXIST && gtnd->bookmark_ok)
		err = zfs_iter_bookmarks(zhp, guid_to_name_cb, gtnd);
	zfs_close(zhp);
	return (err);
}

/*
 * Attempt to find the local dataset associated with this guid.  In the case of
 * multiple matches, we attempt to find the "best" match by searching
 * progressively larger portions of the hierarchy.  This allows one to send a
 * tree of datasets individually and guarantee that we will find the source
 * guid within that hierarchy, even if there are multiple matches elsewhere.
 */
static int
guid_to_name(libzfs_handle_t *hdl, const char *parent, uint64_t guid,
    boolean_t bookmark_ok, char *name)
{
	char pname[ZFS_MAX_DATASET_NAME_LEN];
	guid_to_name_data_t gtnd;

	gtnd.guid = guid;
	gtnd.bookmark_ok = bookmark_ok;
	gtnd.name = name;
	gtnd.skip = NULL;

	/*
	 * Search progressively larger portions of the hierarchy, starting
	 * with the filesystem specified by 'parent'.  This will
	 * select the "most local" version of the origin snapshot in the case
	 * that there are multiple matching snapshots in the system.
	 */
	(void) strlcpy(pname, parent, sizeof (pname));
	char *cp = strrchr(pname, '@');
	if (cp == NULL)
		cp = strchr(pname, '\0');
	for (; cp != NULL; cp = strrchr(pname, '/')) {
		/* Chop off the last component and open the parent */
		*cp = '\0';
		zfs_handle_t *zhp = make_dataset_handle(hdl, pname);

		if (zhp == NULL)
			continue;
		int err = guid_to_name_cb(zfs_handle_dup(zhp), &gtnd);
		if (err != EEXIST)
			err = zfs_iter_children(zhp, guid_to_name_cb, &gtnd);
		if (err != EEXIST && bookmark_ok)
			err = zfs_iter_bookmarks(zhp, guid_to_name_cb, &gtnd);
		zfs_close(zhp);
		if (err == EEXIST)
			return (0);

		/*
		 * Remember the last portion of the dataset so we skip it next
		 * time through (as we've already searched that portion of the
		 * hierarchy).
		 */
		gtnd.skip = strrchr(pname, '/') + 1;
	}

	return (ENOENT);
}

/*
 * Return +1 if guid1 is before guid2, 0 if they are the same, and -1 if
 * guid1 is after guid2.
 */
static int
created_before(libzfs_handle_t *hdl, avl_tree_t *avl,
    uint64_t guid1, uint64_t guid2)
{
	nvlist_t *nvfs;
	char *fsname, *snapname;
	char buf[ZFS_MAX_DATASET_NAME_LEN];
	int rv;
	zfs_handle_t *guid1hdl, *guid2hdl;
	uint64_t create1, create2;

	if (guid2 == 0)
		return (0);
	if (guid1 == 0)
		return (1);

	nvfs = fsavl_find(avl, guid1, &snapname);
	VERIFY(0 == nvlist_lookup_string(nvfs, "name", &fsname));
	(void) snprintf(buf, sizeof (buf), "%s@%s", fsname, snapname);
	guid1hdl = zfs_open(hdl, buf, ZFS_TYPE_SNAPSHOT);
	if (guid1hdl == NULL)
		return (-1);

	nvfs = fsavl_find(avl, guid2, &snapname);
	VERIFY(0 == nvlist_lookup_string(nvfs, "name", &fsname));
	(void) snprintf(buf, sizeof (buf), "%s@%s", fsname, snapname);
	guid2hdl = zfs_open(hdl, buf, ZFS_TYPE_SNAPSHOT);
	if (guid2hdl == NULL) {
		zfs_close(guid1hdl);
		return (-1);
	}

	create1 = zfs_prop_get_int(guid1hdl, ZFS_PROP_CREATETXG);
	create2 = zfs_prop_get_int(guid2hdl, ZFS_PROP_CREATETXG);

	if (create1 < create2)
		rv = -1;
	else if (create1 > create2)
		rv = +1;
	else
		rv = 0;

	zfs_close(guid1hdl);
	zfs_close(guid2hdl);

	return (rv);
}

static int
recv_incremental_replication(libzfs_handle_t *hdl, const char *tofs,
    recvflags_t *flags, nvlist_t *stream_nv, avl_tree_t *stream_avl,
    nvlist_t *renamed, nvlist_t *limitds)
{
	nvlist_t *local_nv, *deleted = NULL;
	avl_tree_t *local_avl;
	nvpair_t *fselem, *nextfselem;
	char *fromsnap;
	char newname[ZFS_MAX_DATASET_NAME_LEN];
	char guidname[32];
	int error;
	boolean_t needagain, progress, recursive;
	char *s1, *s2;

	VERIFY(0 == nvlist_lookup_string(stream_nv, "fromsnap", &fromsnap));

	recursive = (nvlist_lookup_boolean(stream_nv, "not_recursive") ==
	    ENOENT);

	if (flags->dryrun)
		return (0);

again:
	needagain = progress = B_FALSE;

	VERIFY(0 == nvlist_alloc(&deleted, NV_UNIQUE_NAME, 0));

	if ((error = gather_nvlist(hdl, tofs, fromsnap, NULL,
	    recursive, B_FALSE, &local_nv, &local_avl)) != 0)
		return (error);

	/*
	 * Process deletes and renames
	 */
	for (fselem = nvlist_next_nvpair(local_nv, NULL);
	    fselem; fselem = nextfselem) {
		nvlist_t *nvfs, *snaps;
		nvlist_t *stream_nvfs = NULL;
		nvpair_t *snapelem, *nextsnapelem;
		uint64_t fromguid = 0;
		uint64_t originguid = 0;
		uint64_t stream_originguid = 0;
		uint64_t parent_fromsnap_guid, stream_parent_fromsnap_guid;
		char *fsname, *stream_fsname;

		nextfselem = nvlist_next_nvpair(local_nv, fselem);

		VERIFY(0 == nvpair_value_nvlist(fselem, &nvfs));
		VERIFY(0 == nvlist_lookup_nvlist(nvfs, "snaps", &snaps));
		VERIFY(0 == nvlist_lookup_string(nvfs, "name", &fsname));
		VERIFY(0 == nvlist_lookup_uint64(nvfs, "parentfromsnap",
		    &parent_fromsnap_guid));
		(void) nvlist_lookup_uint64(nvfs, "origin", &originguid);

		if (limitds && !nvlist_exists(limitds, fsname)) {
			if (flags->verbose)
				(void) printf("skipping replication of %s\n", fsname);
			continue;
		}

		/*
		 * First find the stream's fs, so we can check for
		 * a different origin (due to "zfs promote")
		 */
		for (snapelem = nvlist_next_nvpair(snaps, NULL);
		    snapelem; snapelem = nvlist_next_nvpair(snaps, snapelem)) {
			uint64_t thisguid;

			VERIFY(0 == nvpair_value_uint64(snapelem, &thisguid));
			stream_nvfs = fsavl_find(stream_avl, thisguid, NULL);

			if (stream_nvfs != NULL)
				break;
		}

		/* check for promote */
		(void) nvlist_lookup_uint64(stream_nvfs, "origin",
		    &stream_originguid);
		if (stream_nvfs && originguid != stream_originguid) {
			switch (created_before(hdl, local_avl,
			    stream_originguid, originguid)) {
			case 1: {
				/* promote it! */
				zfs_cmd_t zc = { 0 };
				nvlist_t *origin_nvfs;
				char *origin_fsname;

				if (flags->verbose)
					(void) printf("promoting %s\n", fsname);

				origin_nvfs = fsavl_find(local_avl, originguid,
				    NULL);
				VERIFY(0 == nvlist_lookup_string(origin_nvfs,
				    "name", &origin_fsname));
				(void) strlcpy(zc.zc_value, origin_fsname,
				    sizeof (zc.zc_value));
				(void) strlcpy(zc.zc_name, fsname,
				    sizeof (zc.zc_name));
				error = zfs_ioctl(hdl, ZFS_IOC_PROMOTE, &zc);
				if (error == 0)
					progress = B_TRUE;
				break;
			}
			default:
				break;
			case -1:
				fsavl_destroy(local_avl);
				nvlist_free(local_nv);
				return (-1);
			}
			/*
			 * We had/have the wrong origin, therefore our
			 * list of snapshots is wrong.  Need to handle
			 * them on the next pass.
			 */
			needagain = B_TRUE;
			continue;
		}

		for (snapelem = nvlist_next_nvpair(snaps, NULL);
		    snapelem; snapelem = nextsnapelem) {
			uint64_t thisguid;
			char *stream_snapname;
			nvlist_t *found, *props;

			nextsnapelem = nvlist_next_nvpair(snaps, snapelem);

			VERIFY(0 == nvpair_value_uint64(snapelem, &thisguid));
			found = fsavl_find(stream_avl, thisguid,
			    &stream_snapname);

			/* check for delete */
			if (found == NULL) {
				char name[ZFS_MAX_DATASET_NAME_LEN];

				if (!flags->force)
					continue;

				(void) snprintf(name, sizeof (name), "%s@%s",
				    fsname, nvpair_name(snapelem));

				error = recv_destroy(hdl, name,
				    strlen(fsname)+1, newname, flags);
				if (error)
					needagain = B_TRUE;
				else
					progress = B_TRUE;
				sprintf(guidname, "%" PRIu64, thisguid);
				nvlist_add_boolean(deleted, guidname);
				continue;
			}

			stream_nvfs = found;

			if (0 == nvlist_lookup_nvlist(stream_nvfs, "snapprops",
			    &props) && 0 == nvlist_lookup_nvlist(props,
			    stream_snapname, &props)) {
				zfs_cmd_t zc = { 0 };

				zc.zc_cookie = B_TRUE; /* received */
				(void) snprintf(zc.zc_name, sizeof (zc.zc_name),
				    "%s@%s", fsname, nvpair_name(snapelem));
				if (zcmd_write_src_nvlist(hdl, &zc,
				    props) == 0) {
					(void) zfs_ioctl(hdl,
					    ZFS_IOC_SET_PROP, &zc);
					zcmd_free_nvlists(&zc);
				}
			}

			/* check for different snapname */
			if (strcmp(nvpair_name(snapelem),
			    stream_snapname) != 0) {
				char name[ZFS_MAX_DATASET_NAME_LEN];
				char tryname[ZFS_MAX_DATASET_NAME_LEN];

				(void) snprintf(name, sizeof (name), "%s@%s",
				    fsname, nvpair_name(snapelem));
				(void) snprintf(tryname, sizeof (name), "%s@%s",
				    fsname, stream_snapname);

				error = recv_rename(hdl, name, tryname,
				    strlen(fsname)+1, newname, flags);
				if (error)
					needagain = B_TRUE;
				else
					progress = B_TRUE;
			}

			if (strcmp(stream_snapname, fromsnap) == 0)
				fromguid = thisguid;
		}

		/* check for delete */
		if (stream_nvfs == NULL) {
			if (!flags->force)
				continue;

			error = recv_destroy(hdl, fsname, strlen(tofs)+1,
			    newname, flags);
			if (error)
				needagain = B_TRUE;
			else
				progress = B_TRUE;
			sprintf(guidname, "%" PRIu64, parent_fromsnap_guid);
			nvlist_add_boolean(deleted, guidname);
			continue;
		}

		if (fromguid == 0) {
			if (flags->verbose) {
				(void) printf("local fs %s does not have "
				    "fromsnap (%s in stream); must have "
				    "been deleted locally; ignoring\n",
				    fsname, fromsnap);
			}
			continue;
		}

		VERIFY(0 == nvlist_lookup_string(stream_nvfs,
		    "name", &stream_fsname));
		VERIFY(0 == nvlist_lookup_uint64(stream_nvfs,
		    "parentfromsnap", &stream_parent_fromsnap_guid));

		s1 = strrchr(fsname, '/');
		s2 = strrchr(stream_fsname, '/');

		/*
		 * Check if we're going to rename based on parent guid change
		 * and the current parent guid was also deleted. If it was then
		 * rename will fail and is likely unneeded, so avoid this and
		 * force an early retry to determine the new
		 * parent_fromsnap_guid.
		 */
		if (stream_parent_fromsnap_guid != 0 &&
                    parent_fromsnap_guid != 0 &&
                    stream_parent_fromsnap_guid != parent_fromsnap_guid) {
			sprintf(guidname, "%" PRIu64, parent_fromsnap_guid);
			if (nvlist_exists(deleted, guidname)) {
				progress = B_TRUE;
				needagain = B_TRUE;
				goto doagain;
			}
		}

		/*
		 * Check for rename. If the exact receive path is specified, it
		 * does not count as a rename, but we still need to check the
		 * datasets beneath it.
		 */
		if ((stream_parent_fromsnap_guid != 0 &&
		    parent_fromsnap_guid != 0 &&
		    stream_parent_fromsnap_guid != parent_fromsnap_guid) ||
		    ((flags->isprefix || strcmp(tofs, fsname) != 0) &&
		    (s1 != NULL) && (s2 != NULL) && strcmp(s1, s2) != 0)) {
			nvlist_t *parent;
			char tryname[ZFS_MAX_DATASET_NAME_LEN];

			parent = fsavl_find(local_avl,
			    stream_parent_fromsnap_guid, NULL);
			/*
			 * NB: parent might not be found if we used the
			 * tosnap for stream_parent_fromsnap_guid,
			 * because the parent is a newly-created fs;
			 * we'll be able to rename it after we recv the
			 * new fs.
			 */
			if (parent != NULL) {
				char *pname;

				VERIFY(0 == nvlist_lookup_string(parent, "name",
				    &pname));
				(void) snprintf(tryname, sizeof (tryname),
				    "%s%s", pname, strrchr(stream_fsname, '/'));
			} else {
				tryname[0] = '\0';
				if (flags->verbose) {
					(void) printf("local fs %s new parent "
					    "not found\n", fsname);
				}
			}

			newname[0] = '\0';

			error = recv_rename(hdl, fsname, tryname,
			    strlen(tofs)+1, newname, flags);

			if (renamed != NULL && newname[0] != '\0') {
				VERIFY(0 == nvlist_add_boolean(renamed,
				    newname));
			}

			if (error)
				needagain = B_TRUE;
			else
				progress = B_TRUE;
		}
	}

doagain:
	fsavl_destroy(local_avl);
	nvlist_free(local_nv);
	nvlist_free(deleted);

	if (needagain && progress) {
		/* do another pass to fix up temporary names */
		if (flags->verbose)
			(void) printf("another pass:\n");
		goto again;
	}

	return (needagain);
}

static int
zfs_receive_package(libzfs_handle_t *hdl, int fd, const char *destname,
    recvflags_t *flags, nvlist_t *props, nvlist_t *limitds,
    dmu_replay_record_t *drr, zio_cksum_t *zc, char **top_zfs, int cleanup_fd,
    uint64_t *action_handlep)
{
	nvlist_t *stream_nv = NULL;
	avl_tree_t *stream_avl = NULL;
	char *fromsnap = NULL;
	char *sendsnap = NULL;
	char *cp;
	char tofs[ZFS_MAX_DATASET_NAME_LEN];
	char sendfs[ZFS_MAX_DATASET_NAME_LEN];
	char errbuf[1024];
	dmu_replay_record_t drre;
	int error;
	boolean_t anyerr = B_FALSE;
	boolean_t softerr = B_FALSE;
	boolean_t recursive;

	(void) snprintf(errbuf, sizeof (errbuf), dgettext(TEXT_DOMAIN,
	    "cannot receive"));

	assert(drr->drr_type == DRR_BEGIN);
	assert(drr->drr_u.drr_begin.drr_magic == DMU_BACKUP_MAGIC);
	assert(DMU_GET_STREAM_HDRTYPE(drr->drr_u.drr_begin.drr_versioninfo) ==
	    DMU_COMPOUNDSTREAM);

	/*
	 * Read in the nvlist from the stream.
	 */
	if (drr->drr_payloadlen != 0) {
		error = recv_read_nvlist(hdl, fd, drr->drr_payloadlen,
		    &stream_nv, flags->byteswap, zc);
		if (error) {
			error = zfs_error(hdl, EZFS_BADSTREAM, errbuf);
			goto out;
		}
	}

	recursive = (nvlist_lookup_boolean(stream_nv, "not_recursive") ==
	    ENOENT);

	if (recursive && strchr(destname, '@')) {
		zfs_error_aux(hdl, dgettext(TEXT_DOMAIN,
		    "cannot specify snapshot name for multi-snapshot stream"));
		error = zfs_error(hdl, EZFS_BADSTREAM, errbuf);
		goto out;
	}

	/*
	 * Read in the end record and verify checksum.
	 */
	if (0 != (error = recv_read(hdl, fd, &drre, sizeof (drre),
	    flags->byteswap, NULL)))
		goto out;
	if (flags->byteswap) {
		drre.drr_type = BSWAP_32(drre.drr_type);
		drre.drr_u.drr_end.drr_checksum.zc_word[0] =
		    BSWAP_64(drre.drr_u.drr_end.drr_checksum.zc_word[0]);
		drre.drr_u.drr_end.drr_checksum.zc_word[1] =
		    BSWAP_64(drre.drr_u.drr_end.drr_checksum.zc_word[1]);
		drre.drr_u.drr_end.drr_checksum.zc_word[2] =
		    BSWAP_64(drre.drr_u.drr_end.drr_checksum.zc_word[2]);
		drre.drr_u.drr_end.drr_checksum.zc_word[3] =
		    BSWAP_64(drre.drr_u.drr_end.drr_checksum.zc_word[3]);
	}
	if (drre.drr_type != DRR_END) {
		error = zfs_error(hdl, EZFS_BADSTREAM, errbuf);
		goto out;
	}
	if (!ZIO_CHECKSUM_EQUAL(drre.drr_u.drr_end.drr_checksum, *zc)) {
		zfs_error_aux(hdl, dgettext(TEXT_DOMAIN,
		    "incorrect header checksum"));
		error = zfs_error(hdl, EZFS_BADSTREAM, errbuf);
		goto out;
	}

	(void) nvlist_lookup_string(stream_nv, "fromsnap", &fromsnap);

	if (drr->drr_payloadlen != 0) {
		nvlist_t *stream_fss;

		VERIFY(0 == nvlist_lookup_nvlist(stream_nv, "fss",
		    &stream_fss));
		if ((stream_avl = fsavl_create(stream_fss)) == NULL) {
			zfs_error_aux(hdl, dgettext(TEXT_DOMAIN,
			    "couldn't allocate avl tree"));
			error = zfs_error(hdl, EZFS_NOMEM, errbuf);
			goto out;
		}

		if (fromsnap != NULL && recursive) {
			nvlist_t *renamed = NULL;
			nvpair_t *pair = NULL;

			(void) strlcpy(tofs, destname, sizeof (tofs));
			if (flags->isprefix) {
				struct drr_begin *drrb = &drr->drr_u.drr_begin;
				int i;

				if (flags->istail) {
					cp = strrchr(drrb->drr_toname, '/');
					if (cp == NULL) {
						(void) strlcat(tofs, "/",
						    sizeof (tofs));
						i = 0;
					} else {
						i = (cp - drrb->drr_toname);
					}
				} else {
					i = strcspn(drrb->drr_toname, "/@");
				}
				/* zfs_receive_one() will create_parents() */
				(void) strlcat(tofs, &drrb->drr_toname[i],
				    sizeof (tofs));
				*strchr(tofs, '@') = '\0';
			}

			if (!flags->dryrun && !flags->nomount) {
				VERIFY(0 == nvlist_alloc(&renamed,
				    NV_UNIQUE_NAME, 0));
			}

			softerr = recv_incremental_replication(hdl, tofs, flags,
			    stream_nv, stream_avl, renamed, limitds);

			/* Unmount renamed filesystems before receiving. */
			while ((pair = nvlist_next_nvpair(renamed,
			    pair)) != NULL) {
				zfs_handle_t *zhp;
				prop_changelist_t *clp = NULL;

				zhp = zfs_open(hdl, nvpair_name(pair),
				    ZFS_TYPE_FILESYSTEM);
				if (zhp != NULL) {
					clp = changelist_gather(zhp,
					    ZFS_PROP_MOUNTPOINT, 0, 0);
					zfs_close(zhp);
					if (clp != NULL) {
						softerr |=
						    changelist_prefix(clp);
						changelist_free(clp);
					}
				}
			}

			nvlist_free(renamed);
		}
	}

	/*
	 * Get the fs specified by the first path in the stream (the top level
	 * specified by 'zfs send') and pass it to each invocation of
	 * zfs_receive_one().
	 */
	(void) strlcpy(sendfs, drr->drr_u.drr_begin.drr_toname,
	    sizeof (sendfs));
	if ((cp = strchr(sendfs, '@')) != NULL) {
		*cp = '\0';
		/*
		 * Find the "sendsnap", the final snapshot in a replication
		 * stream.  zfs_receive_one() handles certain errors
		 * differently, depending on if the contained stream is the
		 * last one or not.
		 */
		sendsnap = (cp + 1);
	}

	/* Finally, receive each contained stream */
	do {
		/*
		 * we should figure out if it has a recoverable
		 * error, in which case do a recv_skip() and drive on.
		 * Note, if we fail due to already having this guid,
		 * zfs_receive_one() will take care of it (ie,
		 * recv_skip() and return 0).
		 */
		error = zfs_receive_impl(hdl, destname, NULL, flags, fd,
		    props, limitds, sendfs, stream_nv, stream_avl, top_zfs,
		    cleanup_fd, action_handlep, sendsnap);
		if (error == ENODATA) {
			error = 0;
			break;
		}
		anyerr |= error;
	} while (error == 0);

	if (drr->drr_payloadlen != 0 && recursive && fromsnap != NULL) {
		/*
		 * Now that we have the fs's they sent us, try the
		 * renames again.
		 */
		softerr = recv_incremental_replication(hdl, tofs, flags,
		    stream_nv, stream_avl, NULL, limitds);
	}

out:
	fsavl_destroy(stream_avl);
	nvlist_free(stream_nv);
	if (softerr)
		error = -2;
	if (anyerr)
		error = -1;
	return (error);
}

static void
trunc_prop_errs(int truncated)
{
	ASSERT(truncated != 0);

	if (truncated == 1)
		(void) fprintf(stderr, dgettext(TEXT_DOMAIN,
		    "1 more property could not be set\n"));
	else
		(void) fprintf(stderr, dgettext(TEXT_DOMAIN,
		    "%d more properties could not be set\n"), truncated);
}

static int
recv_skip(libzfs_handle_t *hdl, int fd, boolean_t byteswap)
{
	dmu_replay_record_t *drr;
	void *buf = zfs_alloc(hdl, SPA_MAXBLOCKSIZE);
	char errbuf[1024];

	(void) snprintf(errbuf, sizeof (errbuf), dgettext(TEXT_DOMAIN,
	    "cannot receive:"));

	/* XXX would be great to use lseek if possible... */
	drr = buf;

	while (recv_read(hdl, fd, drr, sizeof (dmu_replay_record_t),
	    byteswap, NULL) == 0) {
		if (byteswap)
			drr->drr_type = BSWAP_32(drr->drr_type);

		switch (drr->drr_type) {
		case DRR_BEGIN:
			if (drr->drr_payloadlen != 0) {
				(void) recv_read(hdl, fd, buf,
				    drr->drr_payloadlen, B_FALSE, NULL);
			}
			break;

		case DRR_END:
			free(buf);
			return (0);

		case DRR_OBJECT:
			if (byteswap) {
				drr->drr_u.drr_object.drr_bonuslen =
				    BSWAP_32(drr->drr_u.drr_object.
				    drr_bonuslen);
			}
			(void) recv_read(hdl, fd, buf,
			    P2ROUNDUP(drr->drr_u.drr_object.drr_bonuslen, 8),
			    B_FALSE, NULL);
			break;

		case DRR_WRITE:
			if (byteswap) {
				drr->drr_u.drr_write.drr_logical_size =
				    BSWAP_64(
				    drr->drr_u.drr_write.drr_logical_size);
				drr->drr_u.drr_write.drr_compressed_size =
				    BSWAP_64(
				    drr->drr_u.drr_write.drr_compressed_size);
			}
			uint64_t payload_size =
			    DRR_WRITE_PAYLOAD_SIZE(&drr->drr_u.drr_write);
			(void) recv_read(hdl, fd, buf,
			    payload_size, B_FALSE, NULL);
			break;
		case DRR_SPILL:
			if (byteswap) {
				drr->drr_u.drr_spill.drr_length =
				    BSWAP_64(drr->drr_u.drr_spill.drr_length);
			}
			(void) recv_read(hdl, fd, buf,
			    drr->drr_u.drr_spill.drr_length, B_FALSE, NULL);
			break;
		case DRR_WRITE_EMBEDDED:
			if (byteswap) {
				drr->drr_u.drr_write_embedded.drr_psize =
				    BSWAP_32(drr->drr_u.drr_write_embedded.
				    drr_psize);
			}
			(void) recv_read(hdl, fd, buf,
			    P2ROUNDUP(drr->drr_u.drr_write_embedded.drr_psize,
			    8), B_FALSE, NULL);
			break;
		case DRR_WRITE_BYREF:
		case DRR_FREEOBJECTS:
		case DRR_FREE:
			break;

		default:
			zfs_error_aux(hdl, dgettext(TEXT_DOMAIN,
			    "invalid record type"));
			return (zfs_error(hdl, EZFS_BADSTREAM, errbuf));
		}
	}

	free(buf);
	return (-1);
}

static void
recv_ecksum_set_aux(libzfs_handle_t *hdl, const char *target_snap,
    boolean_t resumable)
{
	char target_fs[ZFS_MAX_DATASET_NAME_LEN];

	zfs_error_aux(hdl, dgettext(TEXT_DOMAIN,
	    "checksum mismatch or incomplete stream"));

	if (!resumable)
		return;
	(void) strlcpy(target_fs, target_snap, sizeof (target_fs));
	*strchr(target_fs, '@') = '\0';
	zfs_handle_t *zhp = zfs_open(hdl, target_fs,
	    ZFS_TYPE_FILESYSTEM | ZFS_TYPE_VOLUME);
	if (zhp == NULL)
		return;

	char token_buf[ZFS_MAXPROPLEN];
	int error = zfs_prop_get(zhp, ZFS_PROP_RECEIVE_RESUME_TOKEN,
	    token_buf, sizeof (token_buf),
	    NULL, NULL, 0, B_TRUE);
	if (error == 0) {
		zfs_error_aux(hdl, dgettext(TEXT_DOMAIN,
		    "checksum mismatch or incomplete stream.\n"
		    "Partially received snapshot is saved.\n"
		    "A resuming stream can be generated on the sending "
		    "system by running:\n"
		    "    zfs send -t %s"),
		    token_buf);
	}
	zfs_close(zhp);
}

/*
 * Calculate a list of properties for the current dataset taking into account
 * its current properties (props) and the external (exprops)
 */
static int
props_override(char *dsname, nvlist_t *props, nvlist_t *exprops,
    nvlist_t **npropsp, recvflags_t *flags, libzfs_handle_t *hdl,
    zfs_type_t type, uint64_t zoned, zfs_handle_t *zhp,
    const char *errbuf)
{
	nvlist_t *doprops, *goprops, *dxprops, *gxprops, *nprops, *vprops;
	nvpair_t *pair;
	char *strval;
	int ret = 0;

	if (nvlist_empty(props) || nvlist_empty(exprops))
		return (0); /* No properties */

	if (nvlist_dup(props, &nprops, 0) != 0)
		return (-1);

	VERIFY(nvlist_alloc(&doprops, NV_UNIQUE_NAME, 0) == 0);
	VERIFY(nvlist_alloc(&goprops, NV_UNIQUE_NAME, 0) == 0);
	VERIFY(nvlist_alloc(&dxprops, NV_UNIQUE_NAME, 0) == 0);
	VERIFY(nvlist_alloc(&gxprops, NV_UNIQUE_NAME, 0) == 0);

	/* build lists to process in order */
	pair = nvlist_next_nvpair(exprops, NULL);
	while (pair != NULL) {
		const char *propname = nvpair_name(pair);
		char *tods = strchr(propname, '@');
		if (tods == NULL) {
			switch(nvpair_type(pair))
			{
			case DATA_TYPE_BOOLEAN:
				(void) nvlist_add_nvpair(gxprops, pair);
				break;
			case DATA_TYPE_STRING:
				(void) nvlist_add_nvpair(goprops, pair);
				break;
			default:
				zfs_error_aux(hdl, dgettext(TEXT_DOMAIN,
				    "'%s' must be a string or boolean"),
				    propname);
                                (void) zfs_error(hdl, EZFS_BADPROP, errbuf);
				ret = -1;
				goto error;
			}
		} else if (strcmp(dsname, tods+1) == 0) {
			/* dataset specific property */
			*tods = '\0';
			switch(nvpair_type(pair))
			{
			case DATA_TYPE_BOOLEAN:
				(void) nvlist_add_boolean(dxprops, propname);
				break;
			case DATA_TYPE_STRING:
				nvpair_value_string(pair, &strval);
				(void) nvlist_add_string(doprops, propname,
				    strval);
				break;
			default:
				zfs_error_aux(hdl, dgettext(TEXT_DOMAIN,
				    "'%s' must be a string or boolean"),
				    propname);
                                (void) zfs_error(hdl, EZFS_BADPROP, errbuf);
				ret = -1;
				goto error;
			}
			*tods = '@';
		}
		pair = nvlist_next_nvpair(exprops, pair);
	}

	/* convert override properties e.g. strings to native */
	if ((vprops = zfs_valid_proplist(hdl, type, goprops, zoned, zhp,
	    NULL, errbuf)) == NULL)
		goto error;

	nvlist_free(goprops);
	goprops = vprops;

	if ((vprops = zfs_valid_proplist(hdl, type, doprops, zoned, zhp,
	    NULL, errbuf)) == NULL)
		goto error;

	nvlist_free(doprops);
	doprops = vprops;

	/* global - override / set properties */
	pair = nvlist_next_nvpair(goprops, NULL);
	while (pair != NULL) {
		const char *pname = nvpair_name(pair);
		if (!nvlist_exists(gxprops, pname) &&
		    !nvlist_exists(dxprops, pname)) {
			if (flags->verbose)
				(void) printf("%s %s property from %s\n",
				    nvlist_exists(nprops, pname) ?
				    "overriding" : "setting", pname, dsname);
			(void) nvlist_add_nvpair(nprops, pair);
		}

		pair = nvlist_next_nvpair(goprops, pair);
	}

	/* global - exclude properties */
	pair = nvlist_next_nvpair(gxprops, NULL);
	while (pair != NULL) {
		const char *pname = nvpair_name(pair);
		if (!nvlist_exists(doprops, pname)) {
			if (flags->verbose && nvlist_exists(nprops, pname))
				(void) printf("excluding %s property from %s\n",
				    pname, dsname);

			(void) nvlist_remove_all(nprops, pname);
		}

		pair = nvlist_next_nvpair(gxprops, pair);
	}

	/* dataset - override / set properties */
	pair = nvlist_next_nvpair(doprops, NULL);
	while (pair != NULL) {
		const char *pname = nvpair_name(pair);
		if (!nvlist_exists(dxprops, pname)) {
			if (flags->verbose)
				(void) printf("%s %s property from %s\n",
				    nvlist_exists(nprops, pname) ?
				    "overriding" : "setting", pname, dsname);
			(void) nvlist_add_nvpair(nprops, pair);
		}

		pair = nvlist_next_nvpair(doprops, pair);
	}

	/* dataset - exclude properties */
	pair = nvlist_next_nvpair(dxprops, NULL);
	while (pair != NULL) {
		const char *pname = nvpair_name(pair);
		if (nvlist_exists(nprops, pname)) {
			if (flags->verbose)
				(void) printf("excluding %s property from %s\n",
				    pname, dsname);

			(void) nvlist_remove_all(nprops, pname);
		}

		pair = nvlist_next_nvpair(dxprops, pair);
	}

	*npropsp = nprops;

error:
	if (0 != ret)
		nvlist_free(nprops);
	nvlist_free(goprops);
	nvlist_free(gxprops);
	nvlist_free(doprops);
	nvlist_free(dxprops);
	return (ret);
}

/*
 * Restores a backup of tosnap from the file descriptor specified by infd.
 */
static int
zfs_receive_one(libzfs_handle_t *hdl, int infd, const char *tosnap,
    const char *originsnap, recvflags_t *flags, nvlist_t *exprops,
    nvlist_t *limitds,
    dmu_replay_record_t *drr, dmu_replay_record_t *drr_noswap,
    const char *sendfs, nvlist_t *stream_nv, avl_tree_t *stream_avl,
    char **top_zfs, int cleanup_fd, uint64_t *action_handlep,
    const char *finalsnap)
{
	zfs_cmd_t zc = { 0 };
	time_t begin_time;
	int ioctl_err, ioctl_errno, err, skip;
	char *cp;
	struct drr_begin *drrb = &drr->drr_u.drr_begin;
	char dsname[ZFS_MAX_DATASET_NAME_LEN];
	char errbuf[1024];
	char prop_errbuf[1024];
	const char *chopprefix;
	boolean_t newfs = B_FALSE;
	boolean_t stream_wantsnewfs;
	uint64_t parent_snapguid = 0;
	prop_changelist_t *clp = NULL;
	nvlist_t *snapprops_nvlist = NULL;
	nvlist_t *props = NULL;
	nvlist_t *nprops = NULL;
	zprop_errflags_t prop_errflags;
	boolean_t recursive, has_exprops;
	char *snapname = NULL;

	begin_time = time(NULL);

	(void) snprintf(errbuf, sizeof (errbuf), dgettext(TEXT_DOMAIN,
	    "cannot receive"));

	recursive = (nvlist_lookup_boolean(stream_nv, "not_recursive") ==
	    ENOENT);

	if (stream_avl != NULL) {
		char *snapname;
		nvlist_t *snapprops;
		nvlist_t *fs = fsavl_find(stream_avl, drrb->drr_toguid,
		    &snapname);

		(void) nvlist_lookup_uint64(fs, "parentfromsnap",
		    &parent_snapguid);
		err = nvlist_lookup_nvlist(fs, "props", &props);
		if (err)
			VERIFY(0 == nvlist_alloc(&props, NV_UNIQUE_NAME, 0));

		if (flags->canmountoff) {
			VERIFY(0 == nvlist_add_uint64(props,
			    zfs_prop_to_name(ZFS_PROP_CANMOUNT), 0));
		}

		if (err) {
			nvlist_free(props);
			props = NULL;
		}

		if (0 == nvlist_lookup_nvlist(fs, "snapprops", &snapprops)) {
			VERIFY(0 == nvlist_lookup_nvlist(snapprops,
			    snapname, &snapprops_nvlist));
		}
	}

	cp = NULL;

	/*
	 * Determine how much of the snapshot name stored in the stream
	 * we are going to tack on to the name they specified on the
	 * command line, and how much we are going to chop off.
	 *
	 * If they specified a snapshot, chop the entire name stored in
	 * the stream.
	 */
	if (flags->istail) {
		/*
		 * A filesystem was specified with -e. We want to tack on only
		 * the tail of the sent snapshot path.
		 */
		if (strchr(tosnap, '@')) {
			zfs_error_aux(hdl, dgettext(TEXT_DOMAIN, "invalid "
			    "argument - snapshot not allowed with -e"));
			return (zfs_error(hdl, EZFS_INVALIDNAME, errbuf));
		}

		chopprefix = strrchr(sendfs, '/');

		if (chopprefix == NULL) {
			/*
			 * The tail is the poolname, so we need to
			 * prepend a path separator.
			 */
			int len = strlen(drrb->drr_toname);
			cp = malloc(len + 2);
			cp[0] = '/';
			(void) strcpy(&cp[1], drrb->drr_toname);
			chopprefix = cp;
		} else {
			chopprefix = drrb->drr_toname + (chopprefix - sendfs);
		}
	} else if (flags->isprefix) {
		/*
		 * A filesystem was specified with -d. We want to tack on
		 * everything but the first element of the sent snapshot path
		 * (all but the pool name).
		 */
		if (strchr(tosnap, '@')) {
			zfs_error_aux(hdl, dgettext(TEXT_DOMAIN, "invalid "
			    "argument - snapshot not allowed with -d"));
			return (zfs_error(hdl, EZFS_INVALIDNAME, errbuf));
		}

		chopprefix = strchr(drrb->drr_toname, '/');
		if (chopprefix == NULL)
			chopprefix = strchr(drrb->drr_toname, '@');
	} else if (strchr(tosnap, '@') == NULL) {
		/*
		 * If a filesystem was specified without -d or -e, we want to
		 * tack on everything after the fs specified by 'zfs send'.
		 */
		chopprefix = drrb->drr_toname + strlen(sendfs);
	} else {
		/* A snapshot was specified as an exact path (no -d or -e). */
		if (recursive) {
			zfs_error_aux(hdl, dgettext(TEXT_DOMAIN,
			    "cannot specify snapshot name for multi-snapshot "
			    "stream"));
			return (zfs_error(hdl, EZFS_BADSTREAM, errbuf));
		}
		chopprefix = drrb->drr_toname + strlen(drrb->drr_toname);
	}

	ASSERT(strstr(drrb->drr_toname, sendfs) == drrb->drr_toname);
	ASSERT(chopprefix > drrb->drr_toname);
	ASSERT(chopprefix <= drrb->drr_toname + strlen(drrb->drr_toname));
	ASSERT(chopprefix[0] == '/' || chopprefix[0] == '@' ||
	    chopprefix[0] == '\0');

	/*
	 * Determine name of destination snapshot, store in zc_value.
	 */
	(void) strcpy(zc.zc_value, tosnap);
	(void) strncat(zc.zc_value, chopprefix, sizeof (zc.zc_value));
#ifdef __FreeBSD__
	if (zfs_ioctl_version == ZFS_IOCVER_UNDEF)
		zfs_ioctl_version = get_zfs_ioctl_version();
	/*
	 * For forward compatibility hide tosnap in zc_value
	 */
	if (zfs_ioctl_version < ZFS_IOCVER_LZC)
		(void) strcpy(zc.zc_value + strlen(zc.zc_value) + 1, tosnap);
#endif
	free(cp);
	if (!zfs_name_valid(zc.zc_value, ZFS_TYPE_SNAPSHOT)) {
		zcmd_free_nvlists(&zc);
		return (zfs_error(hdl, EZFS_INVALIDNAME, errbuf));
	}

	/*
	 * Determine the name of the origin snapshot, store in zc_string.
	 */
	if (originsnap) {
		(void) strncpy(zc.zc_string, originsnap, sizeof (zc.zc_string));
		if (flags->verbose)
			(void) printf("using provided clone origin %s\n",
			    zc.zc_string);
	} else if (drrb->drr_flags & DRR_FLAG_CLONE) {
		if (guid_to_name(hdl, zc.zc_value,
		    drrb->drr_fromguid, B_FALSE, zc.zc_string) != 0) {
			zcmd_free_nvlists(&zc);
			zfs_error_aux(hdl, dgettext(TEXT_DOMAIN,
			    "local origin for clone %s does not exist"),
			    zc.zc_value);
			return (zfs_error(hdl, EZFS_NOENT, errbuf));
		}
		if (flags->verbose)
			(void) printf("found clone origin %s\n", zc.zc_string);
	}

	boolean_t resuming = DMU_GET_FEATUREFLAGS(drrb->drr_versioninfo) &
	    DMU_BACKUP_FEATURE_RESUMING;
	stream_wantsnewfs = (drrb->drr_fromguid == 0 ||
	    (drrb->drr_flags & DRR_FLAG_CLONE) || originsnap) && !resuming;

	if (stream_wantsnewfs) {
		/*
		 * if the parent fs does not exist, look for it based on
		 * the parent snap GUID
		 */
		(void) snprintf(errbuf, sizeof (errbuf), dgettext(TEXT_DOMAIN,
		    "cannot receive new filesystem stream"));

		(void) strcpy(zc.zc_name, zc.zc_value);
		cp = strrchr(zc.zc_name, '/');
		if (cp)
			*cp = '\0';
		if (cp &&
		    !zfs_dataset_exists(hdl, zc.zc_name, ZFS_TYPE_DATASET)) {
			char suffix[ZFS_MAX_DATASET_NAME_LEN];
			(void) strcpy(suffix, strrchr(zc.zc_value, '/'));
			if (guid_to_name(hdl, zc.zc_name, parent_snapguid,
			    B_FALSE, zc.zc_value) == 0) {
				*strchr(zc.zc_value, '@') = '\0';
				(void) strcat(zc.zc_value, suffix);
			}
		}
	} else {
		/*
		 * if the fs does not exist, look for it based on the
		 * fromsnap GUID
		 */
		(void) snprintf(errbuf, sizeof (errbuf), dgettext(TEXT_DOMAIN,
		    "cannot receive incremental stream"));

		(void) strcpy(zc.zc_name, zc.zc_value);
		*strchr(zc.zc_name, '@') = '\0';

		/*
		 * If the exact receive path was specified and this is the
		 * topmost path in the stream, then if the fs does not exist we
		 * should look no further.
		 */
		if ((flags->isprefix || (*(chopprefix = drrb->drr_toname +
		    strlen(sendfs)) != '\0' && *chopprefix != '@')) &&
		    !zfs_dataset_exists(hdl, zc.zc_name, ZFS_TYPE_DATASET)) {
			char snap[ZFS_MAX_DATASET_NAME_LEN];
			(void) strcpy(snap, strchr(zc.zc_value, '@'));
			if (guid_to_name(hdl, zc.zc_name, drrb->drr_fromguid,
			    B_FALSE, zc.zc_value) == 0) {
				*strchr(zc.zc_value, '@') = '\0';
				(void) strcat(zc.zc_value, snap);
			}
		}
	}

	(void) strcpy(zc.zc_name, zc.zc_value);
	*strchr(zc.zc_name, '@') = '\0';

	(void) strcpy(dsname, drrb->drr_toname);
	*strchr(dsname, '@') = '\0';

	has_exprops = !nvlist_empty(exprops);

	if (zfs_dataset_exists(hdl, zc.zc_name, ZFS_TYPE_DATASET)) {
		zfs_handle_t *zhp;

		/*
		 * Destination fs exists.  It must be one of these cases:
		 *  - an incremental send stream
		 *  - the stream specifies a new fs (full stream or clone)
		 *    and they want us to blow away the existing fs (and
		 *    have therefore specified -F and removed any snapshots)
		 *  - we are resuming a failed receive.
		 */
		if (stream_wantsnewfs) {
			if (!flags->force) {
				zcmd_free_nvlists(&zc);
				zfs_error_aux(hdl, dgettext(TEXT_DOMAIN,
				    "destination '%s' exists\n"
				    "must specify -F to overwrite it"),
				    zc.zc_name);
				return (zfs_error(hdl, EZFS_EXISTS, errbuf));
			}
			if (ioctl(hdl->libzfs_fd, ZFS_IOC_SNAPSHOT_LIST_NEXT,
			    &zc) == 0) {
				zcmd_free_nvlists(&zc);
				zfs_error_aux(hdl, dgettext(TEXT_DOMAIN,
				    "destination has snapshots (eg. %s)\n"
				    "must destroy them to overwrite it"),
				    zc.zc_name);
				return (zfs_error(hdl, EZFS_EXISTS, errbuf));
			}
		}

		if ((zhp = zfs_open(hdl, zc.zc_name,
		    ZFS_TYPE_FILESYSTEM | ZFS_TYPE_VOLUME)) == NULL) {
			zcmd_free_nvlists(&zc);
			return (-1);
		}

		if (stream_wantsnewfs &&
		    zhp->zfs_dmustats.dds_origin[0]) {
			zcmd_free_nvlists(&zc);
			zfs_close(zhp);
			zfs_error_aux(hdl, dgettext(TEXT_DOMAIN,
			    "destination '%s' is a clone\n"
			    "must destroy it to overwrite it"),
			    zc.zc_name);
			return (zfs_error(hdl, EZFS_EXISTS, errbuf));
		}

		if (!flags->dryrun && zhp->zfs_type == ZFS_TYPE_FILESYSTEM &&
		    stream_wantsnewfs) {
			/* We can't do online recv in this case */
			clp = changelist_gather(zhp, ZFS_PROP_NAME, 0, 0);
			if (clp == NULL) {
				zfs_close(zhp);
				zcmd_free_nvlists(&zc);
				return (-1);
			}
			if (changelist_prefix(clp) != 0) {
				changelist_free(clp);
				zfs_close(zhp);
				zcmd_free_nvlists(&zc);
				return (-1);
			}
		}

		/*
		 * If we are resuming a newfs, set newfs here so that we will
		 * mount it if the recv succeeds this time.  We can tell
		 * that it was a newfs on the first recv because the fs
		 * itself will be inconsistent (if the fs existed when we
		 * did the first recv, we would have received it into
		 * .../%recv).
		 */
		if (resuming && zfs_prop_get_int(zhp, ZFS_PROP_INCONSISTENT))
			newfs = B_TRUE;
		
		/* convert override properties e.g. strings to native */
		if (has_exprops && props_override(dsname, props, exprops,
		    &nprops, flags, hdl, zhp->zfs_type,
		    zfs_prop_get_int(zhp, ZFS_PROP_ZONED), zhp, errbuf) != 0) {
			zfs_close(zhp);
			zcmd_free_nvlists(&zc);
			return (-1);
		}

		zfs_close(zhp);
	} else {
		/*
		 * Destination filesystem does not exist.  Therefore we better
		 * be creating a new filesystem (either from a full backup, or
		 * a clone).  It would therefore be invalid if the user
		 * specified only the pool name (i.e. if the destination name
		 * contained no slash character).
		 */
		if (!stream_wantsnewfs ||
		    (cp = strrchr(zc.zc_name, '/')) == NULL) {
			zcmd_free_nvlists(&zc);
			zfs_error_aux(hdl, dgettext(TEXT_DOMAIN,
			    "destination '%s' does not exist"), zc.zc_name);
			return (zfs_error(hdl, EZFS_NOENT, errbuf));
		}

		/*
		 * Trim off the final dataset component so we perform the
		 * recvbackup ioctl to the filesystems's parent.
		 */
		*cp = '\0';

		if (flags->isprefix && !flags->istail && !flags->dryrun &&
		    create_parents(hdl, zc.zc_value, strlen(tosnap)) != 0) {
			zcmd_free_nvlists(&zc);
			return (zfs_error(hdl, EZFS_BADRESTORE, errbuf));
		}

		newfs = B_TRUE;
		if (has_exprops) {
			/* Create an override set of properties if needed */
			uint64_t zoned = 0;
			if (flags->isprefix && !flags->istail && !flags->dryrun) {
				/* Check if we're zoned or not */
				if (check_parents(hdl, zc.zc_value, &zoned, B_FALSE, NULL) != 0) {
					zcmd_free_nvlists(&zc);
					return (-1);
				}
			}

			if (props_override(dsname, props, exprops, &nprops, flags,
			    hdl, ZFS_TYPE_DATASET, zoned, NULL, errbuf) != 0) {
				zcmd_free_nvlists(&zc);
				return (-1);
			}
		}
	}

	zc.zc_begin_record = *drr_noswap;
	zc.zc_cookie = infd;
	zc.zc_guid = flags->force;
	zc.zc_resumable = flags->resumable;
	skip = limitds && !nvlist_exists(limitds, dsname);
	if (flags->verbose) {
		(void) printf("%s %s stream of %s into %s\n",
		    skip ? (flags->dryrun ? "would skip" : "skipping") :
		    (flags->dryrun ? "would receive" : "receiving"),
		    drrb->drr_fromguid ? "incremental" : "full",
		    drrb->drr_toname, zc.zc_value);
		(void) fflush(stdout);
	}

	if (flags->dryrun || skip) {
		zcmd_free_nvlists(&zc);
		return (recv_skip(hdl, infd, flags->byteswap));
	}

	zc.zc_nvlist_dst = (uint64_t)(uintptr_t)prop_errbuf;
	zc.zc_nvlist_dst_size = sizeof (prop_errbuf);
	zc.zc_cleanup_fd = cleanup_fd;
	zc.zc_action_handle = *action_handlep;

	if (nprops) {
		if (zcmd_write_src_nvlist(hdl, &zc, nprops) != 0) {
			nvlist_free(nprops);
			return (-1);
		}
		nvlist_free(nprops);
	} else if (props && zcmd_write_src_nvlist(hdl, &zc, props) != 0)
		return (-1);

	err = ioctl_err = zfs_ioctl(hdl, ZFS_IOC_RECV, &zc);
	ioctl_errno = errno;
	prop_errflags = (zprop_errflags_t)zc.zc_obj;

	if (err == 0) {
		nvlist_t *prop_errors;
		VERIFY(0 == nvlist_unpack((void *)(uintptr_t)zc.zc_nvlist_dst,
		    zc.zc_nvlist_dst_size, &prop_errors, 0));

		nvpair_t *prop_err = NULL;

		while ((prop_err = nvlist_next_nvpair(prop_errors,
		    prop_err)) != NULL) {
			char tbuf[1024];
			zfs_prop_t prop;
			int intval;

			prop = zfs_name_to_prop(nvpair_name(prop_err));
			(void) nvpair_value_int32(prop_err, &intval);
			if (strcmp(nvpair_name(prop_err),
			    ZPROP_N_MORE_ERRORS) == 0) {
				trunc_prop_errs(intval);
				break;
			} else if (snapname == NULL || finalsnap == NULL ||
			    strcmp(finalsnap, snapname) == 0 ||
			    strcmp(nvpair_name(prop_err),
			    zfs_prop_to_name(ZFS_PROP_REFQUOTA)) != 0) {
				/*
				 * Skip the special case of, for example,
				 * "refquota", errors on intermediate
				 * snapshots leading up to a final one.
				 * That's why we have all of the checks above.
				 *
				 * See zfs_ioctl.c's extract_delay_props() for
				 * a list of props which can fail on
				 * intermediate snapshots, but shouldn't
				 * affect the overall receive.
				 */
				(void) snprintf(tbuf, sizeof (tbuf),
				    dgettext(TEXT_DOMAIN,
				    "cannot receive %s property on %s"),
				    nvpair_name(prop_err), zc.zc_name);
				zfs_setprop_error(hdl, prop, intval, tbuf);
			}
		}
		nvlist_free(prop_errors);
	}

	zc.zc_nvlist_dst = 0;
	zc.zc_nvlist_dst_size = 0;
	zcmd_free_nvlists(&zc);

	if (err == 0 && snapprops_nvlist) {
		zfs_cmd_t zc2 = { 0 };

		(void) strcpy(zc2.zc_name, zc.zc_value);
		zc2.zc_cookie = B_TRUE; /* received */
		if (zcmd_write_src_nvlist(hdl, &zc2, snapprops_nvlist) == 0) {
			(void) zfs_ioctl(hdl, ZFS_IOC_SET_PROP, &zc2);
			zcmd_free_nvlists(&zc2);
		}
	}

	if (err && (ioctl_errno == ENOENT || ioctl_errno == EEXIST)) {
		/*
		 * It may be that this snapshot already exists,
		 * in which case we want to consume & ignore it
		 * rather than failing.
		 */
		avl_tree_t *local_avl;
		nvlist_t *local_nv, *fs;
		cp = strchr(zc.zc_value, '@');

		/*
		 * XXX Do this faster by just iterating over snaps in
		 * this fs.  Also if zc_value does not exist, we will
		 * get a strange "does not exist" error message.
		 */
		*cp = '\0';
		if (gather_nvlist(hdl, zc.zc_value, NULL, NULL, B_FALSE,
		    B_FALSE, &local_nv, &local_avl) == 0) {
			*cp = '@';
			fs = fsavl_find(local_avl, drrb->drr_toguid, NULL);
			fsavl_destroy(local_avl);
			nvlist_free(local_nv);

			if (fs != NULL) {
				if (flags->verbose) {
					(void) printf("snap %s already exists; "
					    "ignoring\n", zc.zc_value);
				}
				err = ioctl_err = recv_skip(hdl, infd,
				    flags->byteswap);
			}
		}
		*cp = '@';
	}

	if (ioctl_err != 0) {
		switch (ioctl_errno) {
		case ENODEV:
			cp = strchr(zc.zc_value, '@');
			*cp = '\0';
			zfs_error_aux(hdl, dgettext(TEXT_DOMAIN,
			    "most recent snapshot of %s does not\n"
			    "match incremental source"), zc.zc_value);
			(void) zfs_error(hdl, EZFS_BADRESTORE, errbuf);
			*cp = '@';
			break;
		case ETXTBSY:
			zfs_error_aux(hdl, dgettext(TEXT_DOMAIN,
			    "destination %s has been modified\n"
			    "since most recent snapshot"), zc.zc_name);
			(void) zfs_error(hdl, EZFS_BADRESTORE, errbuf);
			break;
		case EEXIST:
			cp = strchr(zc.zc_value, '@');
			if (newfs) {
				/* it's the containing fs that exists */
				*cp = '\0';
			}
			zfs_error_aux(hdl, dgettext(TEXT_DOMAIN,
			    "destination already exists"));
			(void) zfs_error_fmt(hdl, EZFS_EXISTS,
			    dgettext(TEXT_DOMAIN, "cannot restore to %s"),
			    zc.zc_value);
			*cp = '@';
			break;
		case EINVAL:
			(void) zfs_error(hdl, EZFS_BADSTREAM, errbuf);
			break;
		case ECKSUM:
			recv_ecksum_set_aux(hdl, zc.zc_value, flags->resumable);
			(void) zfs_error(hdl, EZFS_BADSTREAM, errbuf);
			break;
		case ENOTSUP:
			zfs_error_aux(hdl, dgettext(TEXT_DOMAIN,
			    "pool must be upgraded to receive this stream."));
			(void) zfs_error(hdl, EZFS_BADVERSION, errbuf);
			break;
		case EDQUOT:
			zfs_error_aux(hdl, dgettext(TEXT_DOMAIN,
			    "destination %s space quota exceeded"), zc.zc_name);
			(void) zfs_error(hdl, EZFS_NOSPC, errbuf);
			break;
		default:
			(void) zfs_standard_error(hdl, ioctl_errno, errbuf);
		}
	}

	/*
	 * Mount the target filesystem (if created).  Also mount any
	 * children of the target filesystem if we did a replication
	 * receive (indicated by stream_avl being non-NULL).
	 */
	cp = strchr(zc.zc_value, '@');
	if (cp && (ioctl_err == 0 || !newfs)) {
		zfs_handle_t *h;

		*cp = '\0';
		h = zfs_open(hdl, zc.zc_value,
		    ZFS_TYPE_FILESYSTEM | ZFS_TYPE_VOLUME);
		if (h != NULL) {
			if (h->zfs_type == ZFS_TYPE_VOLUME) {
				*cp = '@';
			} else if (newfs || stream_avl) {
				/*
				 * Track the first/top of hierarchy fs,
				 * for mounting and sharing later.
				 */
				if (top_zfs && *top_zfs == NULL)
					*top_zfs = zfs_strdup(hdl, zc.zc_value);
			}
			zfs_close(h);
		}
		*cp = '@';
	}

	if (clp) {
		if (!flags->nomount)
			err |= changelist_postfix(clp);
		changelist_free(clp);
	}

	if (prop_errflags & ZPROP_ERR_NOCLEAR) {
		(void) fprintf(stderr, dgettext(TEXT_DOMAIN, "Warning: "
		    "failed to clear unreceived properties on %s"),
		    zc.zc_name);
		(void) fprintf(stderr, "\n");
	}
	if (prop_errflags & ZPROP_ERR_NORESTORE) {
		(void) fprintf(stderr, dgettext(TEXT_DOMAIN, "Warning: "
		    "failed to restore original properties on %s"),
		    zc.zc_name);
		(void) fprintf(stderr, "\n");
	}

	if (err || ioctl_err)
		return (-1);

	*action_handlep = zc.zc_action_handle;

	if (flags->verbose) {
		char buf1[64];
		char buf2[64];
		uint64_t bytes = zc.zc_cookie;
		time_t delta = time(NULL) - begin_time;
		if (delta == 0)
			delta = 1;
		zfs_nicenum(bytes, buf1, sizeof (buf1));
		zfs_nicenum(bytes/delta, buf2, sizeof (buf1));

		(void) printf("received %sB stream in %lu seconds (%sB/sec)\n",
		    buf1, delta, buf2);
	}

	return (0);
}

static int
zfs_receive_impl(libzfs_handle_t *hdl, const char *tosnap,
    const char *originsnap, recvflags_t *flags, int infd, nvlist_t *props,
    nvlist_t *limitds, const char *sendfs, nvlist_t *stream_nv,
    avl_tree_t *stream_avl, char **top_zfs, int cleanup_fd,
    uint64_t *action_handlep, const char *finalsnap)
{
	int err;
	dmu_replay_record_t drr, drr_noswap;
	struct drr_begin *drrb = &drr.drr_u.drr_begin;
	char errbuf[1024];
	zio_cksum_t zcksum = { 0 };
	uint64_t featureflags;
	int hdrtype;

	(void) snprintf(errbuf, sizeof (errbuf), dgettext(TEXT_DOMAIN,
	    "cannot receive"));

	if (flags->isprefix &&
	    !zfs_dataset_exists(hdl, tosnap, ZFS_TYPE_DATASET)) {
		zfs_error_aux(hdl, dgettext(TEXT_DOMAIN, "specified fs "
		    "(%s) does not exist"), tosnap);
		return (zfs_error(hdl, EZFS_NOENT, errbuf));
	}
	if (originsnap &&
	    !zfs_dataset_exists(hdl, originsnap, ZFS_TYPE_DATASET)) {
		zfs_error_aux(hdl, dgettext(TEXT_DOMAIN, "specified origin fs "
		    "(%s) does not exist"), originsnap);
		return (zfs_error(hdl, EZFS_NOENT, errbuf));
	}

	/* read in the BEGIN record */
	if (0 != (err = recv_read(hdl, infd, &drr, sizeof (drr), B_FALSE,
	    &zcksum)))
		return (err);

	if (drr.drr_type == DRR_END || drr.drr_type == BSWAP_32(DRR_END)) {
		/* It's the double end record at the end of a package */
		return (ENODATA);
	}

	/* the kernel needs the non-byteswapped begin record */
	drr_noswap = drr;

	flags->byteswap = B_FALSE;
	if (drrb->drr_magic == BSWAP_64(DMU_BACKUP_MAGIC)) {
		/*
		 * We computed the checksum in the wrong byteorder in
		 * recv_read() above; do it again correctly.
		 */
		bzero(&zcksum, sizeof (zio_cksum_t));
		(void) fletcher_4_incremental_byteswap(&drr,
		    sizeof (drr), &zcksum);
		flags->byteswap = B_TRUE;

		drr.drr_type = BSWAP_32(drr.drr_type);
		drr.drr_payloadlen = BSWAP_32(drr.drr_payloadlen);
		drrb->drr_magic = BSWAP_64(drrb->drr_magic);
		drrb->drr_versioninfo = BSWAP_64(drrb->drr_versioninfo);
		drrb->drr_creation_time = BSWAP_64(drrb->drr_creation_time);
		drrb->drr_type = BSWAP_32(drrb->drr_type);
		drrb->drr_flags = BSWAP_32(drrb->drr_flags);
		drrb->drr_toguid = BSWAP_64(drrb->drr_toguid);
		drrb->drr_fromguid = BSWAP_64(drrb->drr_fromguid);
	}

	if (drrb->drr_magic != DMU_BACKUP_MAGIC || drr.drr_type != DRR_BEGIN) {
		zfs_error_aux(hdl, dgettext(TEXT_DOMAIN, "invalid "
		    "stream (bad magic number)"));
		return (zfs_error(hdl, EZFS_BADSTREAM, errbuf));
	}

	featureflags = DMU_GET_FEATUREFLAGS(drrb->drr_versioninfo);
	hdrtype = DMU_GET_STREAM_HDRTYPE(drrb->drr_versioninfo);

	if (!DMU_STREAM_SUPPORTED(featureflags) ||
	    (hdrtype != DMU_SUBSTREAM && hdrtype != DMU_COMPOUNDSTREAM)) {
		zfs_error_aux(hdl, dgettext(TEXT_DOMAIN,
		    "stream has unsupported feature, feature flags = %lx"),
		    featureflags);
		return (zfs_error(hdl, EZFS_BADSTREAM, errbuf));
	}

	if (strchr(drrb->drr_toname, '@') == NULL) {
		zfs_error_aux(hdl, dgettext(TEXT_DOMAIN, "invalid "
		    "stream (bad snapshot name)"));
		return (zfs_error(hdl, EZFS_BADSTREAM, errbuf));
	}

	if (DMU_GET_STREAM_HDRTYPE(drrb->drr_versioninfo) == DMU_SUBSTREAM) {
		char nonpackage_sendfs[ZFS_MAX_DATASET_NAME_LEN];
		if (sendfs == NULL) {
			/*
			 * We were not called from zfs_receive_package(). Get
			 * the fs specified by 'zfs send'.
			 */
			char *cp;
			(void) strlcpy(nonpackage_sendfs,
			    drr.drr_u.drr_begin.drr_toname,
			    sizeof (nonpackage_sendfs));
			if ((cp = strchr(nonpackage_sendfs, '@')) != NULL)
				*cp = '\0';
			sendfs = nonpackage_sendfs;
			VERIFY(finalsnap == NULL);
		}
		return (zfs_receive_one(hdl, infd, tosnap, originsnap, flags,
		    props, limitds, &drr, &drr_noswap, sendfs, stream_nv,
		    stream_avl, top_zfs, cleanup_fd, action_handlep,
		    finalsnap));
	} else {
		assert(DMU_GET_STREAM_HDRTYPE(drrb->drr_versioninfo) ==
		    DMU_COMPOUNDSTREAM);
		return (zfs_receive_package(hdl, infd, tosnap, flags,
		    props, limitds, &drr, &zcksum, top_zfs, cleanup_fd,
		    action_handlep));
	}
}

/*
 * Restores a backup of tosnap from the file descriptor specified by infd.
 * Return 0 on total success, -2 if some things couldn't be
 * destroyed/renamed/promoted, -1 if some things couldn't be received.
 * (-1 will override -2, if -1 and the resumable flag was specified the
 * transfer can be resumed if the sending side supports it).
 */
int
zfs_receive(libzfs_handle_t *hdl, const char *tosnap, recvflags_t *flags,
    int infd, nvlist_t *props, nvlist_t *limitds, avl_tree_t *stream_avl)
{
	char *top_zfs = NULL;
	int err;
	int cleanup_fd;
	uint64_t action_handle = 0;
	char *originsnap = NULL;
	if (props) {
		err = nvlist_lookup_string(props, "origin", &originsnap);
		if (err && err != ENOENT)
			return (err);
	}

	cleanup_fd = open(ZFS_DEV, O_RDWR|O_EXCL);
	VERIFY(cleanup_fd >= 0);

	err = zfs_receive_impl(hdl, tosnap, originsnap, flags, infd, props,
            limitds, NULL, NULL, stream_avl, &top_zfs, cleanup_fd,
	    &action_handle, NULL);

	VERIFY(0 == close(cleanup_fd));

	if (err == 0 && !flags->nomount && top_zfs) {
		zfs_handle_t *zhp;
		prop_changelist_t *clp;

		zhp = zfs_open(hdl, top_zfs, ZFS_TYPE_FILESYSTEM);
		if (zhp != NULL) {
			clp = changelist_gather(zhp, ZFS_PROP_MOUNTPOINT,
			    CL_GATHER_MOUNT_ALWAYS, 0);
			zfs_close(zhp);
			if (clp != NULL) {
				/* mount and share received datasets */
				err = changelist_postfix(clp);
				changelist_free(clp);
			}
		}
		if (zhp == NULL || clp == NULL || err)
			err = -1;
	}
	if (top_zfs)
		free(top_zfs);

	return (err);
}<|MERGE_RESOLUTION|>--- conflicted
+++ resolved
@@ -1143,10 +1143,7 @@
 				pct = 100 * bytes / pa->pa_size;
 			else
 				pct = 100;
-<<<<<<< HEAD
-=======
-
->>>>>>> 9c217172
+
 			setproctitle("sending %s (%d%%: %llu/%llu)",
 			    zhp->zfs_name, pct, bytes, pa->pa_size);
 		} else if (pa->pa_parsable) {
@@ -1299,10 +1296,7 @@
 		    fromorigin, flags, &size);
 		sdd->size += size;
 	}
-<<<<<<< HEAD
-=======
-
->>>>>>> 9c217172
+
 	if (sdd->verbose) {
 		send_print_verbose(fout, zhp->zfs_name,
 		    sdd->prevsnap[0] ? sdd->prevsnap : NULL,
@@ -1604,7 +1598,6 @@
 	enum lzc_send_flags lzc_flags = 0;
 	uint64_t size = 0;
 	FILE *fout = (flags->verbose && flags->dryrun) ? stdout : stderr;
-	uint64_t size = 0;
 
 	(void) snprintf(errbuf, sizeof (errbuf), dgettext(TEXT_DOMAIN,
 	    "cannot resume send"));
@@ -1672,11 +1665,7 @@
 		fromname = name;
 	}
 
-<<<<<<< HEAD
-	if (flags->verbose || flags->progress) {
-=======
 	if (flags->progress) {
->>>>>>> 9c217172
 		error = lzc_send_space(zhp->zfs_name, fromname,
 		    lzc_flags, &size);
 		if (error == 0)
