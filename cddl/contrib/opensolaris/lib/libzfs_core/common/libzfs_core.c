/*
 * CDDL HEADER START
 *
 * The contents of this file are subject to the terms of the
 * Common Development and Distribution License (the "License").
 * You may not use this file except in compliance with the License.
 *
 * You can obtain a copy of the license at usr/src/OPENSOLARIS.LICENSE
 * or http://www.opensolaris.org/os/licensing.
 * See the License for the specific language governing permissions
 * and limitations under the License.
 *
 * When distributing Covered Code, include this CDDL HEADER in each
 * file and include the License file at usr/src/OPENSOLARIS.LICENSE.
 * If applicable, add the following below this CDDL HEADER, with the
 * fields enclosed by brackets "[]" replaced with your own identifying
 * information: Portions Copyright [yyyy] [name of copyright owner]
 *
 * CDDL HEADER END
 */

/*
 * Copyright (c) 2012, 2017 by Delphix. All rights reserved.
 * Copyright (c) 2013 Steven Hartland. All rights reserved.
 * Copyright (c) 2014 Integros [integros.com]
 * Copyright 2017 RackTop Systems.
 */

/*
 * LibZFS_Core (lzc) is intended to replace most functionality in libzfs.
 * It has the following characteristics:
 *
 *  - Thread Safe.  libzfs_core is accessible concurrently from multiple
 *  threads.  This is accomplished primarily by avoiding global data
 *  (e.g. caching).  Since it's thread-safe, there is no reason for a
 *  process to have multiple libzfs "instances".  Therefore, we store
 *  our few pieces of data (e.g. the file descriptor) in global
 *  variables.  The fd is reference-counted so that the libzfs_core
 *  library can be "initialized" multiple times (e.g. by different
 *  consumers within the same process).
 *
 *  - Committed Interface.  The libzfs_core interface will be committed,
 *  therefore consumers can compile against it and be confident that
 *  their code will continue to work on future releases of this code.
 *  Currently, the interface is Evolving (not Committed), but we intend
 *  to commit to it once it is more complete and we determine that it
 *  meets the needs of all consumers.
 *
 *  - Programatic Error Handling.  libzfs_core communicates errors with
 *  defined error numbers, and doesn't print anything to stdout/stderr.
 *
 *  - Thin Layer.  libzfs_core is a thin layer, marshaling arguments
 *  to/from the kernel ioctls.  There is generally a 1:1 correspondence
 *  between libzfs_core functions and ioctls to /dev/zfs.
 *
 *  - Clear Atomicity.  Because libzfs_core functions are generally 1:1
 *  with kernel ioctls, and kernel ioctls are general atomic, each
 *  libzfs_core function is atomic.  For example, creating multiple
 *  snapshots with a single call to lzc_snapshot() is atomic -- it
 *  can't fail with only some of the requested snapshots created, even
 *  in the event of power loss or system crash.
 *
 *  - Continued libzfs Support.  Some higher-level operations (e.g.
 *  support for "zfs send -R") are too complicated to fit the scope of
 *  libzfs_core.  This functionality will continue to live in libzfs.
 *  Where appropriate, libzfs will use the underlying atomic operations
 *  of libzfs_core.  For example, libzfs may implement "zfs send -R |
 *  zfs receive" by using individual "send one snapshot", rename,
 *  destroy, and "receive one snapshot" operations in libzfs_core.
 *  /sbin/zfs and /zbin/zpool will link with both libzfs and
 *  libzfs_core.  Other consumers should aim to use only libzfs_core,
 *  since that will be the supported, stable interface going forwards.
 */

#define _IN_LIBZFS_CORE_

#include <libzfs_core.h>
#include <ctype.h>
#include <unistd.h>
#include <stdlib.h>
#include <string.h>
#include <errno.h>
#include <fcntl.h>
#include <pthread.h>
#include <sys/nvpair.h>
#include <sys/param.h>
#include <sys/types.h>
#include <sys/stat.h>
#include <sys/zfs_ioctl.h>
#include "libzfs_core_compat.h"
#include "libzfs_compat.h"

#ifdef __FreeBSD__
extern int zfs_ioctl_version;
#endif

static int g_fd = -1;
static pthread_mutex_t g_lock = PTHREAD_MUTEX_INITIALIZER;
static int g_refcount;

int
libzfs_core_init(void)
{
	(void) pthread_mutex_lock(&g_lock);
	if (g_refcount == 0) {
		g_fd = open("/dev/zfs", O_RDWR);
		if (g_fd < 0) {
			(void) pthread_mutex_unlock(&g_lock);
			return (errno);
		}
	}
	g_refcount++;
	(void) pthread_mutex_unlock(&g_lock);

	return (0);
}

void
libzfs_core_fini(void)
{
	(void) pthread_mutex_lock(&g_lock);
	ASSERT3S(g_refcount, >, 0);

	if (g_refcount > 0)
		g_refcount--;

	if (g_refcount == 0 && g_fd != -1) {
		(void) close(g_fd);
		g_fd = -1;
	}
	(void) pthread_mutex_unlock(&g_lock);
}

static int
lzc_ioctl(zfs_ioc_t ioc, const char *name,
    nvlist_t *source, nvlist_t **resultp)
{
	zfs_cmd_t zc = { 0 };
	int error = 0;
	char *packed = NULL;
#ifdef __FreeBSD__
	nvlist_t *oldsource;
#endif
	size_t size;

	ASSERT3S(g_refcount, >, 0);
	VERIFY3S(g_fd, !=, -1);

	(void) strlcpy(zc.zc_name, name, sizeof (zc.zc_name));

#ifdef __FreeBSD__
	if (zfs_ioctl_version == ZFS_IOCVER_UNDEF)
		zfs_ioctl_version = get_zfs_ioctl_version();

	if (zfs_ioctl_version < ZFS_IOCVER_LZC) {
		oldsource = source;
		error = lzc_compat_pre(&zc, &ioc, &source);
		if (error)
			return (error);
	}
#endif

	if (source != NULL) {
		packed = fnvlist_pack(source, &size);
		zc.zc_nvlist_src = (uint64_t)(uintptr_t)packed;
		zc.zc_nvlist_src_size = size;
	}

	if (resultp != NULL) {
		*resultp = NULL;
		if (ioc == ZFS_IOC_CHANNEL_PROGRAM) {
			zc.zc_nvlist_dst_size = fnvlist_lookup_uint64(source,
			    ZCP_ARG_MEMLIMIT);
		} else {
			zc.zc_nvlist_dst_size = MAX(size * 2, 128 * 1024);
		}
		zc.zc_nvlist_dst = (uint64_t)(uintptr_t)
		    malloc(zc.zc_nvlist_dst_size);
#ifdef illumos
		if (zc.zc_nvlist_dst == NULL) {
#else
		if (zc.zc_nvlist_dst == 0) {
#endif
			error = ENOMEM;
			goto out;
		}
	}

	while (ioctl(g_fd, ioc, &zc) != 0) {
		/*
		 * If ioctl exited with ENOMEM, we retry the ioctl after
		 * increasing the size of the destination nvlist.
		 *
		 * Channel programs that exit with ENOMEM ran over the
		 * lua memory sandbox; they should not be retried.
		 */
		if (errno == ENOMEM && resultp != NULL &&
		    ioc != ZFS_IOC_CHANNEL_PROGRAM) {
			free((void *)(uintptr_t)zc.zc_nvlist_dst);
			zc.zc_nvlist_dst_size *= 2;
			zc.zc_nvlist_dst = (uint64_t)(uintptr_t)
			    malloc(zc.zc_nvlist_dst_size);
#ifdef illumos
			if (zc.zc_nvlist_dst == NULL) {
#else
			if (zc.zc_nvlist_dst == 0) {
#endif
				error = ENOMEM;
				goto out;
			}
		} else {
			error = errno;
			break;
		}
	}

#ifdef __FreeBSD__
	if (zfs_ioctl_version < ZFS_IOCVER_LZC)
		lzc_compat_post(&zc, ioc);
#endif
	if (zc.zc_nvlist_dst_filled) {
		*resultp = fnvlist_unpack((void *)(uintptr_t)zc.zc_nvlist_dst,
		    zc.zc_nvlist_dst_size);
	}
#ifdef __FreeBSD__
	if (zfs_ioctl_version < ZFS_IOCVER_LZC)
		lzc_compat_outnvl(&zc, ioc, resultp);
#endif
out:
#ifdef __FreeBSD__
	if (zfs_ioctl_version < ZFS_IOCVER_LZC) {
		if (source != oldsource)
			nvlist_free(source);
		source = oldsource;
	}
#endif
	if (packed != NULL)
		fnvlist_pack_free(packed, size);
	free((void *)(uintptr_t)zc.zc_nvlist_dst);
	return (error);
}

int
lzc_create(const char *fsname, enum lzc_dataset_type type, nvlist_t *props,
    uint8_t *wkeydata, uint_t wkeylen)
{
	int error;
	nvlist_t *hidden_args = NULL;
	nvlist_t *args = fnvlist_alloc();

	fnvlist_add_int32(args, "type", (dmu_objset_type_t)type);
	if (props != NULL)
		fnvlist_add_nvlist(args, "props", props);

	if (wkeydata != NULL) {
		hidden_args = fnvlist_alloc();
		fnvlist_add_uint8_array(hidden_args, "wkeydata", wkeydata,
		    wkeylen);
		fnvlist_add_nvlist(args, ZPOOL_HIDDEN_ARGS, hidden_args);
	}

	error = lzc_ioctl(ZFS_IOC_CREATE, fsname, args, NULL);
	nvlist_free(hidden_args);
	nvlist_free(args);
	return (error);
}

int
lzc_clone(const char *fsname, const char *origin, nvlist_t *props)
{
	int error;
	nvlist_t *hidden_args = NULL;
	nvlist_t *args = fnvlist_alloc();

	fnvlist_add_string(args, "origin", origin);
	if (props != NULL)
		fnvlist_add_nvlist(args, "props", props);
	error = lzc_ioctl(ZFS_IOC_CLONE, fsname, args, NULL);
	nvlist_free(hidden_args);
	nvlist_free(args);
	return (error);
}

int
lzc_promote(const char *fsname, char *snapnamebuf, int snapnamelen)
{
	/*
	 * The promote ioctl is still legacy, so we need to construct our
	 * own zfs_cmd_t rather than using lzc_ioctl().
	 */
	zfs_cmd_t zc = { 0 };

	ASSERT3S(g_refcount, >, 0);
	VERIFY3S(g_fd, !=, -1);

	(void) strlcpy(zc.zc_name, fsname, sizeof (zc.zc_name));
	if (ioctl(g_fd, ZFS_IOC_PROMOTE, &zc) != 0) {
		int error = errno;
		if (error == EEXIST && snapnamebuf != NULL)
			(void) strlcpy(snapnamebuf, zc.zc_string, snapnamelen);
		return (error);
	}
	return (0);
}

int
lzc_remap(const char *fsname)
{
	int error;
	nvlist_t *args = fnvlist_alloc();
	error = lzc_ioctl(ZFS_IOC_REMAP, fsname, args, NULL);
	nvlist_free(args);
	return (error);
}

/*
 * Creates snapshots.
 *
 * The keys in the snaps nvlist are the snapshots to be created.
 * They must all be in the same pool.
 *
 * The props nvlist is properties to set.  Currently only user properties
 * are supported.  { user:prop_name -> string value }
 *
 * The returned results nvlist will have an entry for each snapshot that failed.
 * The value will be the (int32) error code.
 *
 * The return value will be 0 if all snapshots were created, otherwise it will
 * be the errno of a (unspecified) snapshot that failed.
 */
int
lzc_snapshot(nvlist_t *snaps, nvlist_t *props, nvlist_t **errlist)
{
	nvpair_t *elem;
	nvlist_t *args;
	int error;
	char pool[ZFS_MAX_DATASET_NAME_LEN];

	*errlist = NULL;

	/* determine the pool name */
	elem = nvlist_next_nvpair(snaps, NULL);
	if (elem == NULL)
		return (0);
	(void) strlcpy(pool, nvpair_name(elem), sizeof (pool));
	pool[strcspn(pool, "/@")] = '\0';

	args = fnvlist_alloc();
	fnvlist_add_nvlist(args, "snaps", snaps);
	if (props != NULL)
		fnvlist_add_nvlist(args, "props", props);

	error = lzc_ioctl(ZFS_IOC_SNAPSHOT, pool, args, errlist);
	nvlist_free(args);

	return (error);
}

/*
 * Destroys snapshots.
 *
 * The keys in the snaps nvlist are the snapshots to be destroyed.
 * They must all be in the same pool.
 *
 * Snapshots that do not exist will be silently ignored.
 *
 * If 'defer' is not set, and a snapshot has user holds or clones, the
 * destroy operation will fail and none of the snapshots will be
 * destroyed.
 *
 * If 'defer' is set, and a snapshot has user holds or clones, it will be
 * marked for deferred destruction, and will be destroyed when the last hold
 * or clone is removed/destroyed.
 *
 * The return value will be 0 if all snapshots were destroyed (or marked for
 * later destruction if 'defer' is set) or didn't exist to begin with.
 *
 * Otherwise the return value will be the errno of a (unspecified) snapshot
 * that failed, no snapshots will be destroyed, and the errlist will have an
 * entry for each snapshot that failed.  The value in the errlist will be
 * the (int32) error code.
 */
int
lzc_destroy_snaps(nvlist_t *snaps, boolean_t defer, nvlist_t **errlist)
{
	nvpair_t *elem;
	nvlist_t *args;
	int error;
	char pool[ZFS_MAX_DATASET_NAME_LEN];

	/* determine the pool name */
	elem = nvlist_next_nvpair(snaps, NULL);
	if (elem == NULL)
		return (0);
	(void) strlcpy(pool, nvpair_name(elem), sizeof (pool));
	pool[strcspn(pool, "/@")] = '\0';

	args = fnvlist_alloc();
	fnvlist_add_nvlist(args, "snaps", snaps);
	if (defer)
		fnvlist_add_boolean(args, "defer");

	error = lzc_ioctl(ZFS_IOC_DESTROY_SNAPS, pool, args, errlist);
	nvlist_free(args);

	return (error);
}

int
lzc_snaprange_space(const char *firstsnap, const char *lastsnap,
    uint64_t *usedp)
{
	nvlist_t *args;
	nvlist_t *result;
	int err;
	char fs[ZFS_MAX_DATASET_NAME_LEN];
	char *atp;

	/* determine the fs name */
	(void) strlcpy(fs, firstsnap, sizeof (fs));
	atp = strchr(fs, '@');
	if (atp == NULL)
		return (EINVAL);
	*atp = '\0';

	args = fnvlist_alloc();
	fnvlist_add_string(args, "firstsnap", firstsnap);

	err = lzc_ioctl(ZFS_IOC_SPACE_SNAPS, lastsnap, args, &result);
	nvlist_free(args);
	if (err == 0)
		*usedp = fnvlist_lookup_uint64(result, "used");
	fnvlist_free(result);

	return (err);
}

boolean_t
lzc_exists(const char *dataset)
{
	/*
	 * The objset_stats ioctl is still legacy, so we need to construct our
	 * own zfs_cmd_t rather than using lzc_ioctl().
	 */
	zfs_cmd_t zc = { 0 };

	ASSERT3S(g_refcount, >, 0);
	VERIFY3S(g_fd, !=, -1);

	(void) strlcpy(zc.zc_name, dataset, sizeof (zc.zc_name));
	return (ioctl(g_fd, ZFS_IOC_OBJSET_STATS, &zc) == 0);
}

/*
 * Create "user holds" on snapshots.  If there is a hold on a snapshot,
 * the snapshot can not be destroyed.  (However, it can be marked for deletion
 * by lzc_destroy_snaps(defer=B_TRUE).)
 *
 * The keys in the nvlist are snapshot names.
 * The snapshots must all be in the same pool.
 * The value is the name of the hold (string type).
 *
 * If cleanup_fd is not -1, it must be the result of open("/dev/zfs", O_EXCL).
 * In this case, when the cleanup_fd is closed (including on process
 * termination), the holds will be released.  If the system is shut down
 * uncleanly, the holds will be released when the pool is next opened
 * or imported.
 *
 * Holds for snapshots which don't exist will be skipped and have an entry
 * added to errlist, but will not cause an overall failure.
 *
 * The return value will be 0 if all holds, for snapshots that existed,
 * were succesfully created.
 *
 * Otherwise the return value will be the errno of a (unspecified) hold that
 * failed and no holds will be created.
 *
 * In all cases the errlist will have an entry for each hold that failed
 * (name = snapshot), with its value being the error code (int32).
 */
int
lzc_hold(nvlist_t *holds, int cleanup_fd, nvlist_t **errlist)
{
	char pool[ZFS_MAX_DATASET_NAME_LEN];
	nvlist_t *args;
	nvpair_t *elem;
	int error;

	/* determine the pool name */
	elem = nvlist_next_nvpair(holds, NULL);
	if (elem == NULL)
		return (0);
	(void) strlcpy(pool, nvpair_name(elem), sizeof (pool));
	pool[strcspn(pool, "/@")] = '\0';

	args = fnvlist_alloc();
	fnvlist_add_nvlist(args, "holds", holds);
	if (cleanup_fd != -1)
		fnvlist_add_int32(args, "cleanup_fd", cleanup_fd);

	error = lzc_ioctl(ZFS_IOC_HOLD, pool, args, errlist);
	nvlist_free(args);
	return (error);
}

/*
 * Release "user holds" on snapshots.  If the snapshot has been marked for
 * deferred destroy (by lzc_destroy_snaps(defer=B_TRUE)), it does not have
 * any clones, and all the user holds are removed, then the snapshot will be
 * destroyed.
 *
 * The keys in the nvlist are snapshot names.
 * The snapshots must all be in the same pool.
 * The value is a nvlist whose keys are the holds to remove.
 *
 * Holds which failed to release because they didn't exist will have an entry
 * added to errlist, but will not cause an overall failure.
 *
 * The return value will be 0 if the nvl holds was empty or all holds that
 * existed, were successfully removed.
 *
 * Otherwise the return value will be the errno of a (unspecified) hold that
 * failed to release and no holds will be released.
 *
 * In all cases the errlist will have an entry for each hold that failed to
 * to release.
 */
int
lzc_release(nvlist_t *holds, nvlist_t **errlist)
{
	char pool[ZFS_MAX_DATASET_NAME_LEN];
	nvpair_t *elem;

	/* determine the pool name */
	elem = nvlist_next_nvpair(holds, NULL);
	if (elem == NULL)
		return (0);
	(void) strlcpy(pool, nvpair_name(elem), sizeof (pool));
	pool[strcspn(pool, "/@")] = '\0';

	return (lzc_ioctl(ZFS_IOC_RELEASE, pool, holds, errlist));
}

/*
 * Retrieve list of user holds on the specified snapshot.
 *
 * On success, *holdsp will be set to a nvlist which the caller must free.
 * The keys are the names of the holds, and the value is the creation time
 * of the hold (uint64) in seconds since the epoch.
 */
int
lzc_get_holds(const char *snapname, nvlist_t **holdsp)
{
	int error;
	nvlist_t *innvl = fnvlist_alloc();
	error = lzc_ioctl(ZFS_IOC_GET_HOLDS, snapname, innvl, holdsp);
	fnvlist_free(innvl);
	return (error);
}

/*
 * Generate a zfs send stream for the specified snapshot and write it to
 * the specified file descriptor.
 *
 * "snapname" is the full name of the snapshot to send (e.g. "pool/fs@snap")
 *
 * If "from" is NULL, a full (non-incremental) stream will be sent.
 * If "from" is non-NULL, it must be the full name of a snapshot or
 * bookmark to send an incremental from (e.g. "pool/fs@earlier_snap" or
 * "pool/fs#earlier_bmark").  If non-NULL, the specified snapshot or
 * bookmark must represent an earlier point in the history of "snapname").
 * It can be an earlier snapshot in the same filesystem or zvol as "snapname",
 * or it can be the origin of "snapname"'s filesystem, or an earlier
 * snapshot in the origin, etc.
 *
 * "fd" is the file descriptor to write the send stream to.
 *
 * If "flags" contains LZC_SEND_FLAG_LARGE_BLOCK, the stream is permitted
 * to contain DRR_WRITE records with drr_length > 128K, and DRR_OBJECT
 * records with drr_blksz > 128K.
 *
 * If "flags" contains LZC_SEND_FLAG_EMBED_DATA, the stream is permitted
 * to contain DRR_WRITE_EMBEDDED records with drr_etype==BP_EMBEDDED_TYPE_DATA,
 * which the receiving system must support (as indicated by support
 * for the "embedded_data" feature).
 */
int
lzc_send(const char *snapname, const char *from, int fd,
    enum lzc_send_flags flags)
{
	return (lzc_send_resume(snapname, from, fd, flags, 0, 0));
}

int
lzc_send_resume(const char *snapname, const char *from, int fd,
    enum lzc_send_flags flags, uint64_t resumeobj, uint64_t resumeoff)
{
	nvlist_t *args;
	int err;

	args = fnvlist_alloc();
	fnvlist_add_int32(args, "fd", fd);
	if (from != NULL)
		fnvlist_add_string(args, "fromsnap", from);
	if (flags & LZC_SEND_FLAG_LARGE_BLOCK)
		fnvlist_add_boolean(args, "largeblockok");
	if (flags & LZC_SEND_FLAG_EMBED_DATA)
		fnvlist_add_boolean(args, "embedok");
	if (flags & LZC_SEND_FLAG_COMPRESS)
		fnvlist_add_boolean(args, "compressok");
	if (flags & LZC_SEND_FLAG_RAW)
		fnvlist_add_boolean(args, "rawok");
	if (resumeobj != 0 || resumeoff != 0) {
		fnvlist_add_uint64(args, "resume_object", resumeobj);
		fnvlist_add_uint64(args, "resume_offset", resumeoff);
	}
	err = lzc_ioctl(ZFS_IOC_SEND_NEW, snapname, args, NULL);
	nvlist_free(args);
	return (err);
}

/*
 * "from" can be NULL, a snapshot, or a bookmark.
 *
 * If from is NULL, a full (non-incremental) stream will be estimated.  This
 * is calculated very efficiently.
 *
 * If from is a snapshot, lzc_send_space uses the deadlists attached to
 * each snapshot to efficiently estimate the stream size.
 *
 * If from is a bookmark, the indirect blocks in the destination snapshot
 * are traversed, looking for blocks with a birth time since the creation TXG of
 * the snapshot this bookmark was created from.  This will result in
 * significantly more I/O and be less efficient than a send space estimation on
 * an equivalent snapshot.
 */
int
lzc_send_space(const char *snapname, const char *from,
    enum lzc_send_flags flags, uint64_t *spacep)
{
	nvlist_t *args;
	nvlist_t *result;
	int err;

	args = fnvlist_alloc();
	if (from != NULL)
		fnvlist_add_string(args, "from", from);
	if (flags & LZC_SEND_FLAG_LARGE_BLOCK)
		fnvlist_add_boolean(args, "largeblockok");
	if (flags & LZC_SEND_FLAG_EMBED_DATA)
		fnvlist_add_boolean(args, "embedok");
	if (flags & LZC_SEND_FLAG_COMPRESS)
		fnvlist_add_boolean(args, "compressok");
	err = lzc_ioctl(ZFS_IOC_SEND_SPACE, snapname, args, &result);
	nvlist_free(args);
	if (err == 0)
		*spacep = fnvlist_lookup_uint64(result, "space");
	nvlist_free(result);
	return (err);
}

static int
recv_read(int fd, void *buf, int ilen)
{
	char *cp = buf;
	int rv;
	int len = ilen;

	do {
		rv = read(fd, cp, len);
		cp += rv;
		len -= rv;
	} while (rv > 0);

	if (rv < 0 || len != 0)
		return (EIO);

	return (0);
}

static int
recv_impl(const char *snapname, nvlist_t *props, const char *origin,
    boolean_t force, boolean_t resumable, boolean_t raw, int fd,
    const dmu_replay_record_t *begin_record)
{
	/*
	 * The receive ioctl is still legacy, so we need to construct our own
	 * zfs_cmd_t rather than using zfsc_ioctl().
	 */
	zfs_cmd_t zc = { 0 };
	char *atp;
	char *packed = NULL;
	size_t size;
	int error;

	ASSERT3S(g_refcount, >, 0);
	VERIFY3S(g_fd, !=, -1);

	/* zc_name is name of containing filesystem */
	(void) strlcpy(zc.zc_name, snapname, sizeof (zc.zc_name));
	atp = strchr(zc.zc_name, '@');
	if (atp == NULL)
		return (EINVAL);
	*atp = '\0';

	/* if the fs does not exist, try its parent. */
	if (!lzc_exists(zc.zc_name)) {
		char *slashp = strrchr(zc.zc_name, '/');
		if (slashp == NULL)
			return (ENOENT);
		*slashp = '\0';

	}

	/* zc_value is full name of the snapshot to create */
	(void) strlcpy(zc.zc_value, snapname, sizeof (zc.zc_value));

	if (props != NULL) {
		/* zc_nvlist_src is props to set */
		packed = fnvlist_pack(props, &size);
		zc.zc_nvlist_src = (uint64_t)(uintptr_t)packed;
		zc.zc_nvlist_src_size = size;
	}

	/* zc_string is name of clone origin (if DRR_FLAG_CLONE) */
	if (origin != NULL)
		(void) strlcpy(zc.zc_string, origin, sizeof (zc.zc_string));

	/* zc_begin_record is non-byteswapped BEGIN record */
	if (begin_record == NULL) {
		error = recv_read(fd, &zc.zc_begin_record,
		    sizeof (zc.zc_begin_record));
		if (error != 0)
			goto out;
	} else {
		zc.zc_begin_record = *begin_record;
	}

	/* zc_cookie is fd to read from */
	zc.zc_cookie = fd;

	/* zc guid is force flag */
	zc.zc_guid = force;

	zc.zc_resumable = resumable;

	/* zc_cleanup_fd is unused */
	zc.zc_cleanup_fd = -1;

	error = ioctl(g_fd, ZFS_IOC_RECV, &zc);
	if (error != 0)
		error = errno;

out:
	if (packed != NULL)
		fnvlist_pack_free(packed, size);
	free((void*)(uintptr_t)zc.zc_nvlist_dst);
	return (error);
}

/*
 * The simplest receive case: receive from the specified fd, creating the
 * specified snapshot.  Apply the specified properties as "received" properties
 * (which can be overridden by locally-set properties).  If the stream is a
 * clone, its origin snapshot must be specified by 'origin'.  The 'force'
 * flag will cause the target filesystem to be rolled back or destroyed if
 * necessary to receive.
 *
 * Return 0 on success or an errno on failure.
 *
 * Note: this interface does not work on dedup'd streams
 * (those with DMU_BACKUP_FEATURE_DEDUP).
 */
int
lzc_receive(const char *snapname, nvlist_t *props, const char *origin,
    boolean_t raw, boolean_t force, int fd)
{
	return (recv_impl(snapname, props, origin, force, B_FALSE, raw, fd, NULL));
}

/*
 * Like lzc_receive, but if the receive fails due to premature stream
 * termination, the intermediate state will be preserved on disk.  In this
 * case, ECKSUM will be returned.  The receive may subsequently be resumed
 * with a resuming send stream generated by lzc_send_resume().
 */
int
lzc_receive_resumable(const char *snapname, nvlist_t *props, const char *origin,
    boolean_t force, boolean_t raw, int fd)
{
	return (recv_impl(snapname, props, origin, force, B_TRUE, raw, fd, NULL));
}

/*
 * Like lzc_receive, but allows the caller to read the begin record and then to
 * pass it in.  That could be useful if the caller wants to derive, for example,
 * the snapname or the origin parameters based on the information contained in
 * the begin record.
 * The begin record must be in its original form as read from the stream,
 * in other words, it should not be byteswapped.
 *
 * The 'resumable' parameter allows to obtain the same behavior as with
 * lzc_receive_resumable.
 */
int
lzc_receive_with_header(const char *snapname, nvlist_t *props,
    const char *origin, boolean_t force, boolean_t resumable, boolean_t raw,
    int fd, const dmu_replay_record_t *begin_record)
{
	if (begin_record == NULL)
		return (EINVAL);
	return (recv_impl(snapname, props, origin, force, resumable, raw, fd,
	    begin_record));
}

/*
 * Roll back this filesystem or volume to its most recent snapshot.
 * If snapnamebuf is not NULL, it will be filled in with the name
 * of the most recent snapshot.
 * Note that the latest snapshot may change if a new one is concurrently
 * created or the current one is destroyed.  lzc_rollback_to can be used
 * to roll back to a specific latest snapshot.
 *
 * Return 0 on success or an errno on failure.
 */
int
lzc_rollback(const char *fsname, char *snapnamebuf, int snapnamelen)
{
	nvlist_t *args;
	nvlist_t *result;
	int err;

	args = fnvlist_alloc();
	err = lzc_ioctl(ZFS_IOC_ROLLBACK, fsname, args, &result);
	nvlist_free(args);
	if (err == 0 && snapnamebuf != NULL) {
		const char *snapname = fnvlist_lookup_string(result, "target");
		(void) strlcpy(snapnamebuf, snapname, snapnamelen);
	}
	nvlist_free(result);

	return (err);
}

/*
 * Roll back this filesystem or volume to the specified snapshot,
 * if possible.
 *
 * Return 0 on success or an errno on failure.
 */
int
lzc_rollback_to(const char *fsname, const char *snapname)
{
	nvlist_t *args;
	nvlist_t *result;
	int err;

	args = fnvlist_alloc();
	fnvlist_add_string(args, "target", snapname);
	err = lzc_ioctl(ZFS_IOC_ROLLBACK, fsname, args, &result);
	nvlist_free(args);
	nvlist_free(result);
	return (err);
}

/*
 * Creates bookmarks.
 *
 * The bookmarks nvlist maps from name of the bookmark (e.g. "pool/fs#bmark") to
 * the name of the snapshot (e.g. "pool/fs@snap").  All the bookmarks and
 * snapshots must be in the same pool.
 *
 * The returned results nvlist will have an entry for each bookmark that failed.
 * The value will be the (int32) error code.
 *
 * The return value will be 0 if all bookmarks were created, otherwise it will
 * be the errno of a (undetermined) bookmarks that failed.
 */
int
lzc_bookmark(nvlist_t *bookmarks, nvlist_t **errlist)
{
	nvpair_t *elem;
	int error;
	char pool[ZFS_MAX_DATASET_NAME_LEN];

	/* determine the pool name */
	elem = nvlist_next_nvpair(bookmarks, NULL);
	if (elem == NULL)
		return (0);
	(void) strlcpy(pool, nvpair_name(elem), sizeof (pool));
	pool[strcspn(pool, "/#")] = '\0';

	error = lzc_ioctl(ZFS_IOC_BOOKMARK, pool, bookmarks, errlist);

	return (error);
}

/*
 * Retrieve bookmarks.
 *
 * Retrieve the list of bookmarks for the given file system. The props
 * parameter is an nvlist of property names (with no values) that will be
 * returned for each bookmark.
 *
 * The following are valid properties on bookmarks, all of which are numbers
 * (represented as uint64 in the nvlist)
 *
 * "guid" - globally unique identifier of the snapshot it refers to
 * "createtxg" - txg when the snapshot it refers to was created
 * "creation" - timestamp when the snapshot it refers to was created
 *
 * The format of the returned nvlist as follows:
 * <short name of bookmark> -> {
 *     <name of property> -> {
 *         "value" -> uint64
 *     }
 *  }
 */
int
lzc_get_bookmarks(const char *fsname, nvlist_t *props, nvlist_t **bmarks)
{
	return (lzc_ioctl(ZFS_IOC_GET_BOOKMARKS, fsname, props, bmarks));
}

/*
 * Destroys bookmarks.
 *
 * The keys in the bmarks nvlist are the bookmarks to be destroyed.
 * They must all be in the same pool.  Bookmarks are specified as
 * <fs>#<bmark>.
 *
 * Bookmarks that do not exist will be silently ignored.
 *
 * The return value will be 0 if all bookmarks that existed were destroyed.
 *
 * Otherwise the return value will be the errno of a (undetermined) bookmark
 * that failed, no bookmarks will be destroyed, and the errlist will have an
 * entry for each bookmarks that failed.  The value in the errlist will be
 * the (int32) error code.
 */
int
lzc_destroy_bookmarks(nvlist_t *bmarks, nvlist_t **errlist)
{
	nvpair_t *elem;
	int error;
	char pool[ZFS_MAX_DATASET_NAME_LEN];

	/* determine the pool name */
	elem = nvlist_next_nvpair(bmarks, NULL);
	if (elem == NULL)
		return (0);
	(void) strlcpy(pool, nvpair_name(elem), sizeof (pool));
	pool[strcspn(pool, "/#")] = '\0';

	error = lzc_ioctl(ZFS_IOC_DESTROY_BOOKMARKS, pool, bmarks, errlist);

	return (error);
}

static int
lzc_channel_program_impl(const char *pool, const char *program, boolean_t sync,
    uint64_t instrlimit, uint64_t memlimit, nvlist_t *argnvl, nvlist_t **outnvl)
{
	int error;
	nvlist_t *args;

	args = fnvlist_alloc();
	fnvlist_add_string(args, ZCP_ARG_PROGRAM, program);
	fnvlist_add_nvlist(args, ZCP_ARG_ARGLIST, argnvl);
	fnvlist_add_boolean_value(args, ZCP_ARG_SYNC, sync);
	fnvlist_add_uint64(args, ZCP_ARG_INSTRLIMIT, instrlimit);
	fnvlist_add_uint64(args, ZCP_ARG_MEMLIMIT, memlimit);
	error = lzc_ioctl(ZFS_IOC_CHANNEL_PROGRAM, pool, args, outnvl);
	fnvlist_free(args);

	return (error);
}

/*
 * Executes a channel program.
 *
 * If this function returns 0 the channel program was successfully loaded and
 * ran without failing. Note that individual commands the channel program ran
 * may have failed and the channel program is responsible for reporting such
 * errors through outnvl if they are important.
 *
 * This method may also return:
 *
 * EINVAL   The program contains syntax errors, or an invalid memory or time
 *          limit was given. No part of the channel program was executed.
 *          If caused by syntax errors, 'outnvl' contains information about the
 *          errors.
 *
 * EDOM     The program was executed, but encountered a runtime error, such as
 *          calling a function with incorrect arguments, invoking the error()
 *          function directly, failing an assert() command, etc. Some portion
 *          of the channel program may have executed and committed changes.
 *          Information about the failure can be found in 'outnvl'.
 *
 * ENOMEM   The program fully executed, but the output buffer was not large
 *          enough to store the returned value. No output is returned through
 *          'outnvl'.
 *
 * ENOSPC   The program was terminated because it exceeded its memory usage
 *          limit. Some portion of the channel program may have executed and
 *          committed changes to disk. No output is returned through 'outnvl'.
 *
 * ETIMEDOUT The program was terminated because it exceeded its Lua instruction
 *           limit. Some portion of the channel program may have executed and
 *           committed changes to disk. No output is returned through 'outnvl'.
 */
int
lzc_channel_program(const char *pool, const char *program, uint64_t instrlimit,
    uint64_t memlimit, nvlist_t *argnvl, nvlist_t **outnvl)
{
	return (lzc_channel_program_impl(pool, program, B_TRUE, instrlimit,
	    memlimit, argnvl, outnvl));
}

/*
 * Creates a checkpoint for the specified pool.
 *
 * If this function returns 0 the pool was successfully checkpointed.
 *
 * This method may also return:
 *
 * ZFS_ERR_CHECKPOINT_EXISTS
 *	The pool already has a checkpoint. A pools can only have one
 *	checkpoint at most, at any given time.
 *
 * ZFS_ERR_DISCARDING_CHECKPOINT
 * 	ZFS is in the middle of discarding a checkpoint for this pool.
 * 	The pool can be checkpointed again once the discard is done.
 *
 * ZFS_DEVRM_IN_PROGRESS
 * 	A vdev is currently being removed. The pool cannot be
 * 	checkpointed until the device removal is done.
 *
 * ZFS_VDEV_TOO_BIG
 * 	One or more top-level vdevs exceed the maximum vdev size
 * 	supported for this feature.
 */
int
lzc_pool_checkpoint(const char *pool)
{
	int error;

	nvlist_t *result = NULL;
	nvlist_t *args = fnvlist_alloc();

	error = lzc_ioctl(ZFS_IOC_POOL_CHECKPOINT, pool, args, &result);

	fnvlist_free(args);
	fnvlist_free(result);

	return (error);
}

/*
 * Discard the checkpoint from the specified pool.
 *
 * If this function returns 0 the checkpoint was successfully discarded.
 *
 * This method may also return:
 *
 * ZFS_ERR_NO_CHECKPOINT
 * 	The pool does not have a checkpoint.
 *
 * ZFS_ERR_DISCARDING_CHECKPOINT
 * 	ZFS is already in the middle of discarding the checkpoint.
 */
int
lzc_pool_checkpoint_discard(const char *pool)
{
	int error;

	nvlist_t *result = NULL;
	nvlist_t *args = fnvlist_alloc();

	error = lzc_ioctl(ZFS_IOC_POOL_DISCARD_CHECKPOINT, pool, args, &result);

	fnvlist_free(args);
	fnvlist_free(result);

	return (error);
}

/*
 * Executes a read-only channel program.
 *
 * A read-only channel program works programmatically the same way as a
 * normal channel program executed with lzc_channel_program(). The only
 * difference is it runs exclusively in open-context and therefore can
 * return faster. The downside to that, is that the program cannot change
 * on-disk state by calling functions from the zfs.sync submodule.
 *
 * The return values of this function (and their meaning) are exactly the
 * same as the ones described in lzc_channel_program().
 */
int
lzc_channel_program_nosync(const char *pool, const char *program,
    uint64_t timeout, uint64_t memlimit, nvlist_t *argnvl, nvlist_t **outnvl)
{
	return (lzc_channel_program_impl(pool, program, B_FALSE, timeout,
	    memlimit, argnvl, outnvl));
}

/*
 * Performs key management functions
 *
 * crypto_cmd should be a value from zfs_ioc_crypto_cmd_t. If the command
 * specifies to load or change a wrapping key, the key should be specified in
 * the hidden_args nvlist so that it is not logged
 */
int
lzc_load_key(const char *fsname, boolean_t noop, uint8_t *wkeydata,
    uint_t wkeylen)
{
	int error;
	nvlist_t *ioc_args;
	nvlist_t *hidden_args;

	if (wkeydata == NULL)
		return (EINVAL);

	ioc_args = fnvlist_alloc();
	hidden_args = fnvlist_alloc();
	fnvlist_add_uint8_array(hidden_args, "wkeydata", wkeydata, wkeylen);
	fnvlist_add_nvlist(ioc_args, ZPOOL_HIDDEN_ARGS, hidden_args);
	if (noop)
		fnvlist_add_boolean(ioc_args, "noop");
	error = lzc_ioctl(ZFS_IOC_LOAD_KEY, fsname, ioc_args, NULL);
	nvlist_free(hidden_args);
	nvlist_free(ioc_args);

	return (error);
}

int
lzc_unload_key(const char *fsname)
{
	return (lzc_ioctl(ZFS_IOC_UNLOAD_KEY, fsname, NULL, NULL));
}

int
lzc_change_key(const char *fsname, uint64_t crypt_cmd, nvlist_t *props,
    uint8_t *wkeydata, uint_t wkeylen)
{
	int error;
	nvlist_t *ioc_args = fnvlist_alloc();
	nvlist_t *hidden_args = NULL;

	fnvlist_add_uint64(ioc_args, "crypt_cmd", crypt_cmd);

	if (wkeydata != NULL) {
		hidden_args = fnvlist_alloc();
		fnvlist_add_uint8_array(hidden_args, "wkeydata", wkeydata,
		    wkeylen);
		fnvlist_add_nvlist(ioc_args, ZPOOL_HIDDEN_ARGS, hidden_args);
	}

	if (props != NULL)
		fnvlist_add_nvlist(ioc_args, "props", props);

	error = lzc_ioctl(ZFS_IOC_CHANGE_KEY, fsname, ioc_args, NULL);
	nvlist_free(hidden_args);
	nvlist_free(ioc_args);
	return (error);
<<<<<<< HEAD
}

/*
 * Performs key management functions
 *
 * crypto_cmd should be a value from zfs_ioc_crypto_cmd_t. If the command
 * specifies to load or change a wrapping key, the key should be specified in
 * the hidden_args nvlist so that it is not logged
 */
int
lzc_load_key(const char *fsname, boolean_t noop, uint8_t *wkeydata,
    uint_t wkeylen)
{
	int error;
	nvlist_t *ioc_args;
	nvlist_t *hidden_args;

	if (wkeydata == NULL)
		return (EINVAL);

	ioc_args = fnvlist_alloc();
	hidden_args = fnvlist_alloc();
	fnvlist_add_uint8_array(hidden_args, "wkeydata", wkeydata, wkeylen);
	fnvlist_add_nvlist(ioc_args, ZPOOL_HIDDEN_ARGS, hidden_args);
	if (noop)
		fnvlist_add_boolean(ioc_args, "noop");
	error = lzc_ioctl(ZFS_IOC_LOAD_KEY, fsname, ioc_args, NULL);
	nvlist_free(hidden_args);
	nvlist_free(ioc_args);

	return (error);
}

int
lzc_unload_key(const char *fsname)
{
	return (lzc_ioctl(ZFS_IOC_UNLOAD_KEY, fsname, NULL, NULL));
}

int
lzc_change_key(const char *fsname, uint64_t crypt_cmd, nvlist_t *props,
    uint8_t *wkeydata, uint_t wkeylen)
{
	int error;
	nvlist_t *ioc_args = fnvlist_alloc();
	nvlist_t *hidden_args = NULL;

	fnvlist_add_uint64(ioc_args, "crypt_cmd", crypt_cmd);

	if (wkeydata != NULL) {
		hidden_args = fnvlist_alloc();
		fnvlist_add_uint8_array(hidden_args, "wkeydata", wkeydata,
		    wkeylen);
		fnvlist_add_nvlist(ioc_args, ZPOOL_HIDDEN_ARGS, hidden_args);
	}

	if (props != NULL)
		fnvlist_add_nvlist(ioc_args, "props", props);

	error = lzc_ioctl(ZFS_IOC_CHANGE_KEY, fsname, ioc_args, NULL);
	nvlist_free(hidden_args);
	nvlist_free(ioc_args);
	return (error);
}

/*
 * Performs key management functions
 *
 * crypto_cmd should be a value from zfs_ioc_crypto_cmd_t. If the command
 * specifies to load or change a wrapping key, the key should be specified in
 * the hidden_args nvlist so that it is not logged
 */
int
lzc_load_key(const char *fsname, boolean_t noop, uint8_t *wkeydata,
    uint_t wkeylen)
{
	int error;
	nvlist_t *ioc_args;
	nvlist_t *hidden_args;

	if (wkeydata == NULL)
		return (EINVAL);

	ioc_args = fnvlist_alloc();
	hidden_args = fnvlist_alloc();
	fnvlist_add_uint8_array(hidden_args, "wkeydata", wkeydata, wkeylen);
	fnvlist_add_nvlist(ioc_args, ZPOOL_HIDDEN_ARGS, hidden_args);
	if (noop)
		fnvlist_add_boolean(ioc_args, "noop");
	error = lzc_ioctl(ZFS_IOC_LOAD_KEY, fsname, ioc_args, NULL);
	nvlist_free(hidden_args);
	nvlist_free(ioc_args);

	return (error);
}

int
lzc_unload_key(const char *fsname)
{
	return (lzc_ioctl(ZFS_IOC_UNLOAD_KEY, fsname, NULL, NULL));
}

int
lzc_change_key(const char *fsname, uint64_t crypt_cmd, nvlist_t *props,
    uint8_t *wkeydata, uint_t wkeylen)
{
	int error;
	nvlist_t *ioc_args = fnvlist_alloc();
	nvlist_t *hidden_args = NULL;

	fnvlist_add_uint64(ioc_args, "crypt_cmd", crypt_cmd);

	if (wkeydata != NULL) {
		hidden_args = fnvlist_alloc();
		fnvlist_add_uint8_array(hidden_args, "wkeydata", wkeydata,
		    wkeylen);
		fnvlist_add_nvlist(ioc_args, ZPOOL_HIDDEN_ARGS, hidden_args);
	}

	if (props != NULL)
		fnvlist_add_nvlist(ioc_args, "props", props);

	error = lzc_ioctl(ZFS_IOC_CHANGE_KEY, fsname, ioc_args, NULL);
	nvlist_free(hidden_args);
	nvlist_free(ioc_args);
	return (error);
}

/*
 * Performs key management functions
 *
 * crypto_cmd should be a value from zfs_ioc_crypto_cmd_t. If the command
 * specifies to load or change a wrapping key, the key should be specified in
 * the hidden_args nvlist so that it is not logged
 */
int
lzc_load_key(const char *fsname, boolean_t noop, uint8_t *wkeydata,
    uint_t wkeylen)
{
	int error;
	nvlist_t *ioc_args;
	nvlist_t *hidden_args;

	if (wkeydata == NULL)
		return (EINVAL);

	ioc_args = fnvlist_alloc();
	hidden_args = fnvlist_alloc();
	fnvlist_add_uint8_array(hidden_args, "wkeydata", wkeydata, wkeylen);
	fnvlist_add_nvlist(ioc_args, ZPOOL_HIDDEN_ARGS, hidden_args);
	if (noop)
		fnvlist_add_boolean(ioc_args, "noop");
	error = lzc_ioctl(ZFS_IOC_LOAD_KEY, fsname, ioc_args, NULL);
	nvlist_free(hidden_args);
	nvlist_free(ioc_args);

	return (error);
}

int
lzc_unload_key(const char *fsname)
{
	return (lzc_ioctl(ZFS_IOC_UNLOAD_KEY, fsname, NULL, NULL));
}

int
lzc_change_key(const char *fsname, uint64_t crypt_cmd, nvlist_t *props,
    uint8_t *wkeydata, uint_t wkeylen)
{
	int error;
	nvlist_t *ioc_args = fnvlist_alloc();
	nvlist_t *hidden_args = NULL;

	fnvlist_add_uint64(ioc_args, "crypt_cmd", crypt_cmd);

	if (wkeydata != NULL) {
		hidden_args = fnvlist_alloc();
		fnvlist_add_uint8_array(hidden_args, "wkeydata", wkeydata,
		    wkeylen);
		fnvlist_add_nvlist(ioc_args, ZPOOL_HIDDEN_ARGS, hidden_args);
	}

	if (props != NULL)
		fnvlist_add_nvlist(ioc_args, "props", props);

	error = lzc_ioctl(ZFS_IOC_CHANGE_KEY, fsname, ioc_args, NULL);
	nvlist_free(hidden_args);
	nvlist_free(ioc_args);
	return (error);
=======
>>>>>>> 0f27535f
}<|MERGE_RESOLUTION|>--- conflicted
+++ resolved
@@ -1166,196 +1166,4 @@
 	nvlist_free(hidden_args);
 	nvlist_free(ioc_args);
 	return (error);
-<<<<<<< HEAD
-}
-
-/*
- * Performs key management functions
- *
- * crypto_cmd should be a value from zfs_ioc_crypto_cmd_t. If the command
- * specifies to load or change a wrapping key, the key should be specified in
- * the hidden_args nvlist so that it is not logged
- */
-int
-lzc_load_key(const char *fsname, boolean_t noop, uint8_t *wkeydata,
-    uint_t wkeylen)
-{
-	int error;
-	nvlist_t *ioc_args;
-	nvlist_t *hidden_args;
-
-	if (wkeydata == NULL)
-		return (EINVAL);
-
-	ioc_args = fnvlist_alloc();
-	hidden_args = fnvlist_alloc();
-	fnvlist_add_uint8_array(hidden_args, "wkeydata", wkeydata, wkeylen);
-	fnvlist_add_nvlist(ioc_args, ZPOOL_HIDDEN_ARGS, hidden_args);
-	if (noop)
-		fnvlist_add_boolean(ioc_args, "noop");
-	error = lzc_ioctl(ZFS_IOC_LOAD_KEY, fsname, ioc_args, NULL);
-	nvlist_free(hidden_args);
-	nvlist_free(ioc_args);
-
-	return (error);
-}
-
-int
-lzc_unload_key(const char *fsname)
-{
-	return (lzc_ioctl(ZFS_IOC_UNLOAD_KEY, fsname, NULL, NULL));
-}
-
-int
-lzc_change_key(const char *fsname, uint64_t crypt_cmd, nvlist_t *props,
-    uint8_t *wkeydata, uint_t wkeylen)
-{
-	int error;
-	nvlist_t *ioc_args = fnvlist_alloc();
-	nvlist_t *hidden_args = NULL;
-
-	fnvlist_add_uint64(ioc_args, "crypt_cmd", crypt_cmd);
-
-	if (wkeydata != NULL) {
-		hidden_args = fnvlist_alloc();
-		fnvlist_add_uint8_array(hidden_args, "wkeydata", wkeydata,
-		    wkeylen);
-		fnvlist_add_nvlist(ioc_args, ZPOOL_HIDDEN_ARGS, hidden_args);
-	}
-
-	if (props != NULL)
-		fnvlist_add_nvlist(ioc_args, "props", props);
-
-	error = lzc_ioctl(ZFS_IOC_CHANGE_KEY, fsname, ioc_args, NULL);
-	nvlist_free(hidden_args);
-	nvlist_free(ioc_args);
-	return (error);
-}
-
-/*
- * Performs key management functions
- *
- * crypto_cmd should be a value from zfs_ioc_crypto_cmd_t. If the command
- * specifies to load or change a wrapping key, the key should be specified in
- * the hidden_args nvlist so that it is not logged
- */
-int
-lzc_load_key(const char *fsname, boolean_t noop, uint8_t *wkeydata,
-    uint_t wkeylen)
-{
-	int error;
-	nvlist_t *ioc_args;
-	nvlist_t *hidden_args;
-
-	if (wkeydata == NULL)
-		return (EINVAL);
-
-	ioc_args = fnvlist_alloc();
-	hidden_args = fnvlist_alloc();
-	fnvlist_add_uint8_array(hidden_args, "wkeydata", wkeydata, wkeylen);
-	fnvlist_add_nvlist(ioc_args, ZPOOL_HIDDEN_ARGS, hidden_args);
-	if (noop)
-		fnvlist_add_boolean(ioc_args, "noop");
-	error = lzc_ioctl(ZFS_IOC_LOAD_KEY, fsname, ioc_args, NULL);
-	nvlist_free(hidden_args);
-	nvlist_free(ioc_args);
-
-	return (error);
-}
-
-int
-lzc_unload_key(const char *fsname)
-{
-	return (lzc_ioctl(ZFS_IOC_UNLOAD_KEY, fsname, NULL, NULL));
-}
-
-int
-lzc_change_key(const char *fsname, uint64_t crypt_cmd, nvlist_t *props,
-    uint8_t *wkeydata, uint_t wkeylen)
-{
-	int error;
-	nvlist_t *ioc_args = fnvlist_alloc();
-	nvlist_t *hidden_args = NULL;
-
-	fnvlist_add_uint64(ioc_args, "crypt_cmd", crypt_cmd);
-
-	if (wkeydata != NULL) {
-		hidden_args = fnvlist_alloc();
-		fnvlist_add_uint8_array(hidden_args, "wkeydata", wkeydata,
-		    wkeylen);
-		fnvlist_add_nvlist(ioc_args, ZPOOL_HIDDEN_ARGS, hidden_args);
-	}
-
-	if (props != NULL)
-		fnvlist_add_nvlist(ioc_args, "props", props);
-
-	error = lzc_ioctl(ZFS_IOC_CHANGE_KEY, fsname, ioc_args, NULL);
-	nvlist_free(hidden_args);
-	nvlist_free(ioc_args);
-	return (error);
-}
-
-/*
- * Performs key management functions
- *
- * crypto_cmd should be a value from zfs_ioc_crypto_cmd_t. If the command
- * specifies to load or change a wrapping key, the key should be specified in
- * the hidden_args nvlist so that it is not logged
- */
-int
-lzc_load_key(const char *fsname, boolean_t noop, uint8_t *wkeydata,
-    uint_t wkeylen)
-{
-	int error;
-	nvlist_t *ioc_args;
-	nvlist_t *hidden_args;
-
-	if (wkeydata == NULL)
-		return (EINVAL);
-
-	ioc_args = fnvlist_alloc();
-	hidden_args = fnvlist_alloc();
-	fnvlist_add_uint8_array(hidden_args, "wkeydata", wkeydata, wkeylen);
-	fnvlist_add_nvlist(ioc_args, ZPOOL_HIDDEN_ARGS, hidden_args);
-	if (noop)
-		fnvlist_add_boolean(ioc_args, "noop");
-	error = lzc_ioctl(ZFS_IOC_LOAD_KEY, fsname, ioc_args, NULL);
-	nvlist_free(hidden_args);
-	nvlist_free(ioc_args);
-
-	return (error);
-}
-
-int
-lzc_unload_key(const char *fsname)
-{
-	return (lzc_ioctl(ZFS_IOC_UNLOAD_KEY, fsname, NULL, NULL));
-}
-
-int
-lzc_change_key(const char *fsname, uint64_t crypt_cmd, nvlist_t *props,
-    uint8_t *wkeydata, uint_t wkeylen)
-{
-	int error;
-	nvlist_t *ioc_args = fnvlist_alloc();
-	nvlist_t *hidden_args = NULL;
-
-	fnvlist_add_uint64(ioc_args, "crypt_cmd", crypt_cmd);
-
-	if (wkeydata != NULL) {
-		hidden_args = fnvlist_alloc();
-		fnvlist_add_uint8_array(hidden_args, "wkeydata", wkeydata,
-		    wkeylen);
-		fnvlist_add_nvlist(ioc_args, ZPOOL_HIDDEN_ARGS, hidden_args);
-	}
-
-	if (props != NULL)
-		fnvlist_add_nvlist(ioc_args, "props", props);
-
-	error = lzc_ioctl(ZFS_IOC_CHANGE_KEY, fsname, ioc_args, NULL);
-	nvlist_free(hidden_args);
-	nvlist_free(ioc_args);
-	return (error);
-=======
->>>>>>> 0f27535f
 }