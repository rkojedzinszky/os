--- conflicted
+++ resolved
@@ -1114,12 +1114,8 @@
 {
 	dsl_scan_t *scn = spa->spa_dsl_pool->dp_scan;
 	dmu_tx_t *tx;
-<<<<<<< HEAD
-	zio_t *rio;
-=======
 	zio_t *rio = zio_root(spa, NULL, NULL,
 	    ZIO_FLAG_CANFAIL | ZIO_FLAG_SPECULATIVE | ZIO_FLAG_SELF_HEAL);
->>>>>>> a7e579a3
 
 	ASSERT(spa_syncing_txg(spa) == txg);
 
