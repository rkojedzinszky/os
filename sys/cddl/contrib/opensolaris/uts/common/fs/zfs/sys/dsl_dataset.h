/*
 * CDDL HEADER START
 *
 * The contents of this file are subject to the terms of the
 * Common Development and Distribution License (the "License").
 * You may not use this file except in compliance with the License.
 *
 * You can obtain a copy of the license at usr/src/OPENSOLARIS.LICENSE
 * or http://www.opensolaris.org/os/licensing.
 * See the License for the specific language governing permissions
 * and limitations under the License.
 *
 * When distributing Covered Code, include this CDDL HEADER in each
 * file and include the License file at usr/src/OPENSOLARIS.LICENSE.
 * If applicable, add the following below this CDDL HEADER, with the
 * fields enclosed by brackets "[]" replaced with your own identifying
 * information: Portions Copyright [yyyy] [name of copyright owner]
 *
 * CDDL HEADER END
 */
/*
 * Copyright (c) 2005, 2010, Oracle and/or its affiliates. All rights reserved.
 * Copyright (c) 2011, 2015 by Delphix. All rights reserved.
 * Copyright (c) 2013, Joyent, Inc. All rights reserved.
 * Copyright (c) 2013 Steven Hartland. All rights reserved.
 * Copyright (c) 2014 Spectra Logic Corporation, All rights reserved.
 * Copyright (c) 2014 Integros [integros.com]
 */

#ifndef	_SYS_DSL_DATASET_H
#define	_SYS_DSL_DATASET_H

#include <sys/dmu.h>
#include <sys/spa.h>
#include <sys/txg.h>
#include <sys/zio.h>
#include <sys/bplist.h>
#include <sys/dsl_synctask.h>
#include <sys/zfs_context.h>
#include <sys/dsl_deadlist.h>
#include <sys/refcount.h>
#include <sys/rrwlock.h>
#include <zfeature_common.h>

#ifdef	__cplusplus
extern "C" {
#endif

struct dsl_dataset;
struct dsl_dir;
struct dsl_pool;

#define	DS_FLAG_INCONSISTENT	(1ULL<<0)
#define	DS_IS_INCONSISTENT(ds)	\
	(dsl_dataset_phys(ds)->ds_flags & DS_FLAG_INCONSISTENT)

/*
 * Do not allow this dataset to be promoted.
 */
#define	DS_FLAG_NOPROMOTE	(1ULL<<1)

/*
 * DS_FLAG_UNIQUE_ACCURATE is set if ds_unique_bytes has been correctly
 * calculated for head datasets (starting with SPA_VERSION_UNIQUE_ACCURATE,
 * refquota/refreservations).
 */
#define	DS_FLAG_UNIQUE_ACCURATE	(1ULL<<2)

/*
 * DS_FLAG_DEFER_DESTROY is set after 'zfs destroy -d' has been called
 * on a dataset. This allows the dataset to be destroyed using 'zfs release'.
 */
#define	DS_FLAG_DEFER_DESTROY	(1ULL<<3)
#define	DS_IS_DEFER_DESTROY(ds)	\
	(dsl_dataset_phys(ds)->ds_flags & DS_FLAG_DEFER_DESTROY)

/*
 * DS_FIELD_* are strings that are used in the "extensified" dataset zap object.
 * They should be of the format <reverse-dns>:<field>.
 */

/*
 * This field's value is the object ID of a zap object which contains the
 * bookmarks of this dataset.  If it is present, then this dataset is counted
 * in the refcount of the SPA_FEATURES_BOOKMARKS feature.
 */
#define	DS_FIELD_BOOKMARK_NAMES "com.delphix:bookmarks"

/*
 * These fields are set on datasets that are in the middle of a resumable
 * receive, and allow the sender to resume the send if it is interrupted.
 */
#define	DS_FIELD_RESUME_FROMGUID "com.delphix:resume_fromguid"
#define	DS_FIELD_RESUME_TONAME "com.delphix:resume_toname"
#define	DS_FIELD_RESUME_TOGUID "com.delphix:resume_toguid"
#define	DS_FIELD_RESUME_OBJECT "com.delphix:resume_object"
#define	DS_FIELD_RESUME_OFFSET "com.delphix:resume_offset"
#define	DS_FIELD_RESUME_BYTES "com.delphix:resume_bytes"
#define	DS_FIELD_RESUME_LARGEBLOCK "com.delphix:resume_largeblockok"
#define	DS_FIELD_RESUME_EMBEDOK "com.delphix:resume_embedok"
#define	DS_FIELD_RESUME_COMPRESSOK "com.delphix:resume_compressok"

/*
 * DS_FLAG_CI_DATASET is set if the dataset contains a file system whose
 * name lookups should be performed case-insensitively.
 */
#define	DS_FLAG_CI_DATASET	(1ULL<<16)

#define	DS_CREATE_FLAG_NODIRTY	(1ULL<<24)

typedef struct dsl_dataset_phys {
	uint64_t ds_dir_obj;		/* DMU_OT_DSL_DIR */
	uint64_t ds_prev_snap_obj;	/* DMU_OT_DSL_DATASET */
	uint64_t ds_prev_snap_txg;
	uint64_t ds_next_snap_obj;	/* DMU_OT_DSL_DATASET */
	uint64_t ds_snapnames_zapobj;	/* DMU_OT_DSL_DS_SNAP_MAP 0 for snaps */
	uint64_t ds_num_children;	/* clone/snap children; ==0 for head */
	uint64_t ds_creation_time;	/* seconds since 1970 */
	uint64_t ds_creation_txg;
	uint64_t ds_deadlist_obj;	/* DMU_OT_DEADLIST */
	/*
	 * ds_referenced_bytes, ds_compressed_bytes, and ds_uncompressed_bytes
	 * include all blocks referenced by this dataset, including those
	 * shared with any other datasets.
	 */
	uint64_t ds_referenced_bytes;
	uint64_t ds_compressed_bytes;
	uint64_t ds_uncompressed_bytes;
	uint64_t ds_unique_bytes;	/* only relevant to snapshots */
	/*
	 * The ds_fsid_guid is a 56-bit ID that can change to avoid
	 * collisions.  The ds_guid is a 64-bit ID that will never
	 * change, so there is a small probability that it will collide.
	 */
	uint64_t ds_fsid_guid;
	uint64_t ds_guid;
	uint64_t ds_flags;		/* DS_FLAG_* */
	blkptr_t ds_bp;
	uint64_t ds_next_clones_obj;	/* DMU_OT_DSL_CLONES */
	uint64_t ds_props_obj;		/* DMU_OT_DSL_PROPS for snaps */
	uint64_t ds_userrefs_obj;	/* DMU_OT_USERREFS */
	uint64_t ds_pad[5]; /* pad out to 320 bytes for good measure */
} dsl_dataset_phys_t;

typedef struct dsl_dataset {
	dmu_buf_user_t ds_dbu;
	rrwlock_t ds_bp_rwlock; /* Protects ds_phys->ds_bp */

	/* Immutable: */
	struct dsl_dir *ds_dir;
	dmu_buf_t *ds_dbuf;
	uint64_t ds_object;
	uint64_t ds_fsid_guid;
	boolean_t ds_is_snapshot;

	/* only used in syncing context, only valid for non-snapshots: */
	struct dsl_dataset *ds_prev;
	uint64_t ds_bookmarks;  /* DMU_OTN_ZAP_METADATA */

	/* has internal locking: */
	dsl_deadlist_t ds_deadlist;
	bplist_t ds_pending_deadlist;

	/* protected by lock on pool's dp_dirty_datasets list */
	txg_node_t ds_dirty_link;
	list_node_t ds_synced_link;

	/*
	 * ds_phys->ds_<accounting> is also protected by ds_lock.
	 * Protected by ds_lock:
	 */
	kmutex_t ds_lock;
	objset_t *ds_objset;
	uint64_t ds_userrefs;
	void *ds_owner;

	/*
	 * Long holds prevent the ds from being destroyed; they allow the
	 * ds to remain held even after dropping the dp_config_rwlock.
	 * Owning counts as a long hold.  See the comments above
	 * dsl_pool_hold() for details.
	 */
	refcount_t ds_longholds;

	/* no locking; only for making guesses */
	uint64_t ds_trysnap_txg;

	/* for objset_open() */
	kmutex_t ds_opening_lock;

	uint64_t ds_reserved;	/* cached refreservation */
	uint64_t ds_quota;	/* cached refquota */

	kmutex_t ds_sendstream_lock;
	list_t ds_sendstreams;

	/*
	 * When in the middle of a resumable receive, tracks how much
	 * progress we have made.
	 */
	uint64_t ds_resume_object[TXG_SIZE];
	uint64_t ds_resume_offset[TXG_SIZE];
	uint64_t ds_resume_bytes[TXG_SIZE];

	/* Protected by our dsl_dir's dd_lock */
	list_t ds_prop_cbs;

	/*
	 * For ZFEATURE_FLAG_PER_DATASET features, set if this dataset
	 * uses this feature.
	 */
	uint8_t ds_feature_inuse[SPA_FEATURES];

	/*
	 * Set if we need to activate the feature on this dataset this txg
	 * (used only in syncing context).
	 */
	uint8_t ds_feature_activation_needed[SPA_FEATURES];

	/* Protected by ds_lock; keep at end of struct for better locality */
	char ds_snapname[ZFS_MAX_DATASET_NAME_LEN];
} dsl_dataset_t;

inline dsl_dataset_phys_t *
dsl_dataset_phys(dsl_dataset_t *ds)
{
	return (ds->ds_dbuf->db_data);
}

/*
 * The max length of a temporary tag prefix is the number of hex digits
 * required to express UINT64_MAX plus one for the hyphen.
 */
#define	MAX_TAG_PREFIX_LEN	17

#define	dsl_dataset_is_snapshot(ds) \
	(dsl_dataset_phys(ds)->ds_num_children != 0)

#define	DS_UNIQUE_IS_ACCURATE(ds)	\
	((dsl_dataset_phys(ds)->ds_flags & DS_FLAG_UNIQUE_ACCURATE) != 0)

int dsl_dataset_hold(struct dsl_pool *dp, const char *name, void *tag,
    dsl_dataset_t **dsp);
boolean_t dsl_dataset_try_add_ref(struct dsl_pool *dp, dsl_dataset_t *ds,
    void *tag);
int dsl_dataset_hold_obj(struct dsl_pool *dp, uint64_t dsobj, void *tag,
    dsl_dataset_t **);
void dsl_dataset_rele(dsl_dataset_t *ds, void *tag);
int dsl_dataset_own(struct dsl_pool *dp, const char *name,
    void *tag, dsl_dataset_t **dsp);
int dsl_dataset_own_obj(struct dsl_pool *dp, uint64_t dsobj,
    void *tag, dsl_dataset_t **dsp);
void dsl_dataset_disown(dsl_dataset_t *ds, void *tag);
void dsl_dataset_name(dsl_dataset_t *ds, char *name);
boolean_t dsl_dataset_tryown(dsl_dataset_t *ds, void *tag);
int dsl_dataset_namelen(dsl_dataset_t *ds);
boolean_t dsl_dataset_has_owner(dsl_dataset_t *ds);
uint64_t dsl_dataset_create_sync(dsl_dir_t *pds, const char *lastname,
    dsl_dataset_t *origin, uint64_t flags, cred_t *, dmu_tx_t *);
uint64_t dsl_dataset_create_sync_dd(dsl_dir_t *dd, dsl_dataset_t *origin,
    uint64_t flags, dmu_tx_t *tx);
int dsl_dataset_snapshot(nvlist_t *snaps, nvlist_t *props, nvlist_t *errors);
int dsl_dataset_promote(const char *name, char *conflsnap);
int dsl_dataset_clone_swap(dsl_dataset_t *clone, dsl_dataset_t *origin_head,
    boolean_t force);
int dsl_dataset_rename_snapshot(const char *fsname,
    const char *oldsnapname, const char *newsnapname, boolean_t recursive);
int dsl_dataset_snapshot_tmp(const char *fsname, const char *snapname,
    minor_t cleanup_minor, const char *htag);

blkptr_t *dsl_dataset_get_blkptr(dsl_dataset_t *ds);

spa_t *dsl_dataset_get_spa(dsl_dataset_t *ds);

boolean_t dsl_dataset_modified_since_snap(dsl_dataset_t *ds,
    dsl_dataset_t *snap);

void dsl_dataset_sync(dsl_dataset_t *os, zio_t *zio, dmu_tx_t *tx);
void dsl_dataset_sync_done(dsl_dataset_t *os, dmu_tx_t *tx);

void dsl_dataset_block_born(dsl_dataset_t *ds, const blkptr_t *bp,
    dmu_tx_t *tx);
int dsl_dataset_block_kill(dsl_dataset_t *ds, const blkptr_t *bp,
    dmu_tx_t *tx, boolean_t async);

void dsl_dataset_dirty(dsl_dataset_t *ds, dmu_tx_t *tx);
void dsl_dataset_stats(dsl_dataset_t *os, nvlist_t *nv);
void dsl_dataset_fast_stat(dsl_dataset_t *ds, dmu_objset_stats_t *stat);
void dsl_dataset_space(dsl_dataset_t *ds,
    uint64_t *refdbytesp, uint64_t *availbytesp,
    uint64_t *usedobjsp, uint64_t *availobjsp);
uint64_t dsl_dataset_fsid_guid(dsl_dataset_t *ds);
int dsl_dataset_space_written(dsl_dataset_t *oldsnap, dsl_dataset_t *new,
    uint64_t *usedp, uint64_t *compp, uint64_t *uncompp);
int dsl_dataset_space_wouldfree(dsl_dataset_t *firstsnap, dsl_dataset_t *last,
    uint64_t *usedp, uint64_t *compp, uint64_t *uncompp);
boolean_t dsl_dataset_is_dirty(dsl_dataset_t *ds);

int dsl_dsobj_to_dsname(char *pname, uint64_t obj, char *buf);

int dsl_dataset_check_quota(dsl_dataset_t *ds, boolean_t check_quota,
    uint64_t asize, uint64_t inflight, uint64_t *used,
    uint64_t *ref_rsrv);
int dsl_dataset_set_refquota(const char *dsname, zprop_source_t source,
    uint64_t quota);
int dsl_dataset_set_refreservation(const char *dsname, zprop_source_t source,
    uint64_t reservation);

boolean_t dsl_dataset_is_before(dsl_dataset_t *later, dsl_dataset_t *earlier,
    uint64_t earlier_txg);
void dsl_dataset_long_hold(dsl_dataset_t *ds, void *tag);
void dsl_dataset_long_rele(dsl_dataset_t *ds, void *tag);
boolean_t dsl_dataset_long_held(dsl_dataset_t *ds);

int dsl_dataset_clone_swap_check_impl(dsl_dataset_t *clone,
    dsl_dataset_t *origin_head, boolean_t force, void *owner, dmu_tx_t *tx);
void dsl_dataset_clone_swap_sync_impl(dsl_dataset_t *clone,
    dsl_dataset_t *origin_head, dmu_tx_t *tx);
int dsl_dataset_snapshot_check_impl(dsl_dataset_t *ds, const char *snapname,
    dmu_tx_t *tx, boolean_t recv, uint64_t cnt, cred_t *cr);
void dsl_dataset_snapshot_sync_impl(dsl_dataset_t *ds, const char *snapname,
    dmu_tx_t *tx);

void dsl_dataset_remove_from_next_clones(dsl_dataset_t *ds, uint64_t obj,
    dmu_tx_t *tx);
void dsl_dataset_recalc_head_uniq(dsl_dataset_t *ds);
int dsl_dataset_get_snapname(dsl_dataset_t *ds);
int dsl_dataset_snap_lookup(dsl_dataset_t *ds, const char *name,
    uint64_t *value);
int dsl_dataset_snap_remove(dsl_dataset_t *ds, const char *name, dmu_tx_t *tx,
    boolean_t adj_cnt);
void dsl_dataset_set_refreservation_sync_impl(dsl_dataset_t *ds,
    zprop_source_t source, uint64_t value, dmu_tx_t *tx);
void dsl_dataset_zapify(dsl_dataset_t *ds, dmu_tx_t *tx);
boolean_t dsl_dataset_is_zapified(dsl_dataset_t *ds);
boolean_t dsl_dataset_has_resume_receive_state(dsl_dataset_t *ds);
<<<<<<< HEAD
int dsl_dataset_rollback(const char *fsname, void *owner, nvlist_t *result);
void dsl_event_notify(dsl_dataset_t *ds, const char *name);
void dsl_event_notify_rename(spa_t *spa, const char *oldname,
    const char *newname, const char *name);
=======
int dsl_dataset_rollback(const char *fsname, const char *tosnap, void *owner,
    nvlist_t *result);
>>>>>>> 55ef40b4

void dsl_dataset_deactivate_feature(uint64_t dsobj,
    spa_feature_t f, dmu_tx_t *tx);

#ifdef ZFS_DEBUG
#define	dprintf_ds(ds, fmt, ...) do { \
	if (zfs_flags & ZFS_DEBUG_DPRINTF) { \
	char *__ds_name = kmem_alloc(ZFS_MAX_DATASET_NAME_LEN, KM_SLEEP); \
	dsl_dataset_name(ds, __ds_name); \
	dprintf("ds=%s " fmt, __ds_name, __VA_ARGS__); \
	kmem_free(__ds_name, ZFS_MAX_DATASET_NAME_LEN); \
	} \
_NOTE(CONSTCOND) } while (0)
#else
#define	dprintf_ds(dd, fmt, ...)
#endif

#ifdef	__cplusplus
}
#endif

#endif /* _SYS_DSL_DATASET_H */<|MERGE_RESOLUTION|>--- conflicted
+++ resolved
@@ -334,15 +334,11 @@
 void dsl_dataset_zapify(dsl_dataset_t *ds, dmu_tx_t *tx);
 boolean_t dsl_dataset_is_zapified(dsl_dataset_t *ds);
 boolean_t dsl_dataset_has_resume_receive_state(dsl_dataset_t *ds);
-<<<<<<< HEAD
-int dsl_dataset_rollback(const char *fsname, void *owner, nvlist_t *result);
+int dsl_dataset_rollback(const char *fsname, const char *tosnap, void *owner,
+    nvlist_t *result);
 void dsl_event_notify(dsl_dataset_t *ds, const char *name);
 void dsl_event_notify_rename(spa_t *spa, const char *oldname,
     const char *newname, const char *name);
-=======
-int dsl_dataset_rollback(const char *fsname, const char *tosnap, void *owner,
-    nvlist_t *result);
->>>>>>> 55ef40b4
 
 void dsl_dataset_deactivate_feature(uint64_t dsobj,
     spa_feature_t f, dmu_tx_t *tx);
