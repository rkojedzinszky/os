--- conflicted
+++ resolved
@@ -1195,15 +1195,10 @@
 	mutex_init(&zfsvfs->z_lock, NULL, MUTEX_DEFAULT, NULL);
 	list_create(&zfsvfs->z_all_znodes, sizeof (znode_t),
 	    offsetof(znode_t, z_link_node));
-<<<<<<< HEAD
-	TASK_INIT(&zfsvfs->z_unlinked_drain_task, 0,
-	    zfsvfs_task_unlinked_drain, zfsvfs);
-=======
 #if defined(__FreeBSD__)
 	TASK_INIT(&zfsvfs->z_unlinked_drain_task, 0,
 	    zfsvfs_task_unlinked_drain, zfsvfs);
 #endif
->>>>>>> 57b58b73
 #ifdef DIAGNOSTIC
 	rrm_init(&zfsvfs->z_teardown_lock, B_TRUE);
 #else
