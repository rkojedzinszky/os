--- conflicted
+++ resolved
@@ -85,13 +85,9 @@
 	sa_attr_type_t	*z_attr_table;	/* SA attr mapping->id */
 #define	ZFS_OBJ_MTX_SZ	64
 	kmutex_t	z_hold_mtx[ZFS_OBJ_MTX_SZ];	/* znode hold locks */
-<<<<<<< HEAD
-	struct task	z_unlinked_drain_task;
-=======
 #if defined(__FreeBSD__)
 	struct task	z_unlinked_drain_task;
 #endif
->>>>>>> 57b58b73
 };
 
 /*
