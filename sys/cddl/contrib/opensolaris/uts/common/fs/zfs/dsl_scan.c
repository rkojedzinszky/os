/*
 * CDDL HEADER START
 *
 * The contents of this file are subject to the terms of the
 * Common Development and Distribution License (the "License").
 * You may not use this file except in compliance with the License.
 *
 * You can obtain a copy of the license at usr/src/OPENSOLARIS.LICENSE
 * or http://www.opensolaris.org/os/licensing.
 * See the License for the specific language governing permissions
 * and limitations under the License.
 *
 * When distributing Covered Code, include this CDDL HEADER in each
 * file and include the License file at usr/src/OPENSOLARIS.LICENSE.
 * If applicable, add the following below this CDDL HEADER, with the
 * fields enclosed by brackets "[]" replaced with your own identifying
 * information: Portions Copyright [yyyy] [name of copyright owner]
 *
 * CDDL HEADER END
 */
/*
 * Copyright (c) 2008, 2010, Oracle and/or its affiliates. All rights reserved.
 * Copyright 2016 Gary Mills
 * Copyright (c) 2011, 2017 by Delphix. All rights reserved.
 * Copyright 2017 Joyent, Inc.
 * Copyright (c) 2017 Datto Inc.
 */

#include <sys/dsl_scan.h>
#include <sys/dsl_pool.h>
#include <sys/dsl_dataset.h>
#include <sys/dsl_prop.h>
#include <sys/dsl_dir.h>
#include <sys/dsl_synctask.h>
#include <sys/dnode.h>
#include <sys/dmu_tx.h>
#include <sys/dmu_objset.h>
#include <sys/arc.h>
#include <sys/zap.h>
#include <sys/zio.h>
#include <sys/zfs_context.h>
#include <sys/fs/zfs.h>
#include <sys/zfs_znode.h>
#include <sys/spa_impl.h>
#include <sys/vdev_impl.h>
#include <sys/zil_impl.h>
#include <sys/zio_checksum.h>
#include <sys/ddt.h>
#include <sys/sa.h>
#include <sys/sa_impl.h>
#include <sys/zfeature.h>
#include <sys/abd.h>
#include <sys/range_tree.h>
#ifdef _KERNEL
#include <sys/zfs_vfsops.h>
#endif

/*
 * Grand theory statement on scan queue sorting
 *
 * Scanning is implemented by recursively traversing all indirection levels
 * in an object and reading all blocks referenced from said objects. This
 * results in us approximately traversing the object from lowest logical
 * offset to the highest. For best performance, we would want the logical
 * blocks to be physically contiguous. However, this is frequently not the
 * case with pools given the allocation patterns of copy-on-write filesystems.
 * So instead, we put the I/Os into a reordering queue and issue them in a
 * way that will most benefit physical disks (LBA-order).
 *
 * Queue management:
 *
 * Ideally, we would want to scan all metadata and queue up all block I/O
 * prior to starting to issue it, because that allows us to do an optimal
 * sorting job. This can however consume large amounts of memory. Therefore
 * we continuously monitor the size of the queues and constrain them to 5%
 * (zfs_scan_mem_lim_fact) of physmem. If the queues grow larger than this
 * limit, we clear out a few of the largest extents at the head of the queues
 * to make room for more scanning. Hopefully, these extents will be fairly
 * large and contiguous, allowing us to approach sequential I/O throughput
 * even without a fully sorted tree.
 *
 * Metadata scanning takes place in dsl_scan_visit(), which is called from
 * dsl_scan_sync() every spa_sync(). If we have either fully scanned all
 * metadata on the pool, or we need to make room in memory because our
 * queues are too large, dsl_scan_visit() is postponed and
 * scan_io_queues_run() is called from dsl_scan_sync() instead. This implies
 * that metadata scanning and queued I/O issuing are mutually exclusive. This
 * allows us to provide maximum sequential I/O throughput for the majority of
 * I/O's issued since sequential I/O performance is significantly negatively
 * impacted if it is interleaved with random I/O.
 *
 * Implementation Notes
 *
 * One side effect of the queued scanning algorithm is that the scanning code
 * needs to be notified whenever a block is freed. This is needed to allow
 * the scanning code to remove these I/Os from the issuing queue. Additionally,
 * we do not attempt to queue gang blocks to be issued sequentially since this
 * is very hard to do and would have an extremely limitted performance benefit.
 * Instead, we simply issue gang I/Os as soon as we find them using the legacy
 * algorithm.
 *
 * Backwards compatibility
 *
 * This new algorithm is backwards compatible with the legacy on-disk data
 * structures (and therefore does not require a new feature flag).
 * Periodically during scanning (see zfs_scan_checkpoint_intval), the scan
 * will stop scanning metadata (in logical order) and wait for all outstanding
 * sorted I/O to complete. Once this is done, we write out a checkpoint
 * bookmark, indicating that we have scanned everything logically before it.
 * If the pool is imported on a machine without the new sorting algorithm,
 * the scan simply resumes from the last checkpoint using the legacy algorithm.
 */

typedef int (scan_cb_t)(dsl_pool_t *, const blkptr_t *,
    const zbookmark_phys_t *);

static scan_cb_t dsl_scan_scrub_cb;

static int scan_ds_queue_compare(const void *a, const void *b);
static int scan_prefetch_queue_compare(const void *a, const void *b);
static void scan_ds_queue_clear(dsl_scan_t *scn);
static boolean_t scan_ds_queue_contains(dsl_scan_t *scn, uint64_t dsobj,
    uint64_t *txg);
static void scan_ds_queue_insert(dsl_scan_t *scn, uint64_t dsobj, uint64_t txg);
static void scan_ds_queue_remove(dsl_scan_t *scn, uint64_t dsobj);
static void scan_ds_queue_sync(dsl_scan_t *scn, dmu_tx_t *tx);

extern int zfs_vdev_async_write_active_min_dirty_percent;

/*
 * By default zfs will check to ensure it is not over the hard memory
 * limit before each txg. If finer-grained control of this is needed
 * this value can be set to 1 to enable checking before scanning each
 * block.
 */
int zfs_scan_strict_mem_lim = B_FALSE;

/*
 * Maximum number of parallelly executing I/Os per top-level vdev.
 * Tune with care. Very high settings (hundreds) are known to trigger
 * some firmware bugs and resets on certain SSDs.
 */
int zfs_top_maxinflight = 32;		/* maximum I/Os per top-level */
unsigned int zfs_resilver_delay = 2;	/* number of ticks to delay resilver -- 2 is a good number */
unsigned int zfs_scrub_delay = 4;	/* number of ticks to delay scrub -- 4 is a good number */
unsigned int zfs_scan_idle = 50;	/* idle window in clock ticks */

/*
 * Maximum number of parallelly executed bytes per leaf vdev. We attempt
 * to strike a balance here between keeping the vdev queues full of I/Os
 * at all times and not overflowing the queues to cause long latency,
 * which would cause long txg sync times. No matter what, we will not
 * overload the drives with I/O, since that is protected by
 * zfs_vdev_scrub_max_active.
 */
unsigned long zfs_scan_vdev_limit = 4 << 20;

int zfs_scan_issue_strategy = 0;
int zfs_scan_legacy = B_FALSE;	/* don't queue & sort zios, go direct */
uint64_t zfs_scan_max_ext_gap = 2 << 20;	/* in bytes */

unsigned int zfs_scan_checkpoint_intval = 7200;	/* seconds */
#define	ZFS_SCAN_CHECKPOINT_INTVAL	SEC_TO_TICK(zfs_scan_checkpoint_intval)

/*
 * fill_weight is non-tunable at runtime, so we copy it at module init from
 * zfs_scan_fill_weight. Runtime adjustments to zfs_scan_fill_weight would
 * break queue sorting.
 */
uint64_t zfs_scan_fill_weight = 3;
static uint64_t fill_weight;

/* See dsl_scan_should_clear() for details on the memory limit tunables */
uint64_t zfs_scan_mem_lim_min = 16 << 20;	/* bytes */
uint64_t zfs_scan_mem_lim_soft_max = 128 << 20;	/* bytes */
int zfs_scan_mem_lim_fact = 20;		/* fraction of physmem */
int zfs_scan_mem_lim_soft_fact = 20;	/* fraction of mem lim above */

unsigned int zfs_scrub_min_time_ms = 1000; /* min millisecs to scrub per txg */
unsigned int zfs_free_min_time_ms = 1000; /* min millisecs to free per txg */
<<<<<<< HEAD
unsigned int zfs_resilver_min_time_ms = 3000; /* min millisecs to resilver per txg */
=======
unsigned int zfs_obsolete_min_time_ms = 500; /* min millisecs to obsolete per txg */
unsigned int zfs_resilver_min_time_ms = 3000; /* min millisecs to resilver
						 per txg */
>>>>>>> a7e579a3
boolean_t zfs_no_scrub_io = B_FALSE; /* set to disable scrub i/o */
boolean_t zfs_no_scrub_prefetch = B_FALSE; /* set to disable scrub prefetch */

SYSCTL_DECL(_vfs_zfs);
SYSCTL_UINT(_vfs_zfs, OID_AUTO, top_maxinflight, CTLFLAG_RWTUN,
    &zfs_top_maxinflight, 0, "Maximum I/Os per top-level vdev");
SYSCTL_UINT(_vfs_zfs, OID_AUTO, resilver_delay, CTLFLAG_RWTUN,
    &zfs_resilver_delay, 0, "Number of ticks to delay resilver");
SYSCTL_UINT(_vfs_zfs, OID_AUTO, scrub_delay, CTLFLAG_RWTUN,
    &zfs_scrub_delay, 0, "Number of ticks to delay scrub");
SYSCTL_UINT(_vfs_zfs, OID_AUTO, scan_idle, CTLFLAG_RWTUN,
    &zfs_scan_idle, 0, "Idle scan window in clock ticks");
SYSCTL_UINT(_vfs_zfs, OID_AUTO, scan_min_time_ms, CTLFLAG_RWTUN,
    &zfs_scrub_min_time_ms, 0, "Min millisecs to scrub per txg");
SYSCTL_UINT(_vfs_zfs, OID_AUTO, free_min_time_ms, CTLFLAG_RWTUN,
    &zfs_free_min_time_ms, 0, "Min millisecs to free per txg");
SYSCTL_UINT(_vfs_zfs, OID_AUTO, resilver_min_time_ms, CTLFLAG_RWTUN,
    &zfs_resilver_min_time_ms, 0, "Min millisecs to resilver per txg");
SYSCTL_INT(_vfs_zfs, OID_AUTO, no_scrub_io, CTLFLAG_RWTUN,
    &zfs_no_scrub_io, 0, "Disable scrub I/O");
SYSCTL_INT(_vfs_zfs, OID_AUTO, no_scrub_prefetch, CTLFLAG_RWTUN,
    &zfs_no_scrub_prefetch, 0, "Disable scrub prefetching");
SYSCTL_UINT(_vfs_zfs, OID_AUTO, zfs_scan_legacy, CTLFLAG_RWTUN,
    &zfs_scan_legacy, 0, "Scrub using legacy non-sequential method");
SYSCTL_UINT(_vfs_zfs, OID_AUTO, zfs_scan_checkpoint_interval, CTLFLAG_RWTUN,
    &zfs_scan_checkpoint_intval, 0, "Scan progress on-disk checkpointing interval");

enum ddt_class zfs_scrub_ddt_class_max = DDT_CLASS_DUPLICATE;
/* max number of blocks to free in a single TXG */
uint64_t zfs_async_block_max_blocks = UINT64_MAX;
SYSCTL_UQUAD(_vfs_zfs, OID_AUTO, free_max_blocks, CTLFLAG_RWTUN,
    &zfs_async_block_max_blocks, 0, "Maximum number of blocks to free in one TXG");

/*
 * We wait a few txgs after importing a pool to begin scanning so that
 * the import / mounting code isn't held up by scrub / resilver IO.
 * Unfortunately, it is a bit difficult to determine exactly how long
 * this will take since userspace will trigger fs mounts asynchronously
 * and the kernel will create zvol minors asynchronously. As a result,
 * the value provided here is a bit arbitrary, but represents a
 * reasonable estimate of how many txgs it will take to finish fully
 * importing a pool
 */
#define        SCAN_IMPORT_WAIT_TXGS           5


#define	DSL_SCAN_IS_SCRUB_RESILVER(scn) \
	((scn)->scn_phys.scn_func == POOL_SCAN_SCRUB || \
	(scn)->scn_phys.scn_func == POOL_SCAN_RESILVER)

extern int zfs_txg_timeout;

/*
 * Enable/disable the processing of the free_bpobj object.
 */
boolean_t zfs_free_bpobj_enabled = B_TRUE;

SYSCTL_INT(_vfs_zfs, OID_AUTO, free_bpobj_enabled, CTLFLAG_RWTUN,
    &zfs_free_bpobj_enabled, 0, "Enable free_bpobj processing");

/* the order has to match pool_scan_type */
static scan_cb_t *scan_funcs[POOL_SCAN_FUNCS] = {
	NULL,
	dsl_scan_scrub_cb,	/* POOL_SCAN_SCRUB */
	dsl_scan_scrub_cb,	/* POOL_SCAN_RESILVER */
};

/* In core node for the scn->scn_queue. Represents a dataset to be scanned */
typedef struct {
	uint64_t	sds_dsobj;
	uint64_t	sds_txg;
	avl_node_t	sds_node;
} scan_ds_t;

/*
 * This controls what conditions are placed on dsl_scan_sync_state():
 * SYNC_OPTIONAL) write out scn_phys iff scn_bytes_pending == 0
 * SYNC_MANDATORY) write out scn_phys always. scn_bytes_pending must be 0.
 * SYNC_CACHED) if scn_bytes_pending == 0, write out scn_phys. Otherwise
 *	write out the scn_phys_cached version.
 * See dsl_scan_sync_state for details.
 */
typedef enum {
	SYNC_OPTIONAL,
	SYNC_MANDATORY,
	SYNC_CACHED
} state_sync_type_t;

/*
 * This struct represents the minimum information needed to reconstruct a
 * zio for sequential scanning. This is useful because many of these will
 * accumulate in the sequential IO queues before being issued, so saving
 * memory matters here.
 */
typedef struct scan_io {
	/* fields from blkptr_t */
	uint64_t		sio_offset;
	uint64_t		sio_blk_prop;
	uint64_t		sio_phys_birth;
	uint64_t		sio_birth;
	zio_cksum_t		sio_cksum;
	uint32_t		sio_asize;

	/* fields from zio_t */
	int			sio_flags;
	zbookmark_phys_t	sio_zb;

	/* members for queue sorting */
	union {
		avl_node_t	sio_addr_node; /* link into issueing queue */
		list_node_t	sio_list_node; /* link for issuing to disk */
	} sio_nodes;
} scan_io_t;

struct dsl_scan_io_queue {
	dsl_scan_t	*q_scn; /* associated dsl_scan_t */
	vdev_t		*q_vd; /* top-level vdev that this queue represents */

	/* trees used for sorting I/Os and extents of I/Os */
	range_tree_t	*q_exts_by_addr;
	avl_tree_t	q_exts_by_size;
	avl_tree_t	q_sios_by_addr;

	/* members for zio rate limiting */
	uint64_t	q_maxinflight_bytes;
	uint64_t	q_inflight_bytes;
	kcondvar_t	q_zio_cv; /* used under vd->vdev_scan_io_queue_lock */

	/* per txg statistics */
	uint64_t	q_total_seg_size_this_txg;
	uint64_t	q_segs_this_txg;
	uint64_t	q_total_zio_size_this_txg;
	uint64_t	q_zios_this_txg;
};

/* private data for dsl_scan_prefetch_cb() */
typedef struct scan_prefetch_ctx {
	refcount_t spc_refcnt;		/* refcount for memory management */
	dsl_scan_t *spc_scn;		/* dsl_scan_t for the pool */
	boolean_t spc_root;		/* is this prefetch for an objset? */
	uint8_t spc_indblkshift;	/* dn_indblkshift of current dnode */
	uint16_t spc_datablkszsec;	/* dn_idatablkszsec of current dnode */
} scan_prefetch_ctx_t;

/* private data for dsl_scan_prefetch() */
typedef struct scan_prefetch_issue_ctx {
	avl_node_t spic_avl_node;	/* link into scn->scn_prefetch_queue */
	scan_prefetch_ctx_t *spic_spc;	/* spc for the callback */
	blkptr_t spic_bp;		/* bp to prefetch */
	zbookmark_phys_t spic_zb;	/* bookmark to prefetch */
} scan_prefetch_issue_ctx_t;

static void scan_exec_io(dsl_pool_t *dp, const blkptr_t *bp, int zio_flags,
    const zbookmark_phys_t *zb, dsl_scan_io_queue_t *queue);
static void scan_io_queue_insert_impl(dsl_scan_io_queue_t *queue,
    scan_io_t *sio);

static dsl_scan_io_queue_t *scan_io_queue_create(vdev_t *vd);
static void scan_io_queues_destroy(dsl_scan_t *scn);

static kmem_cache_t *sio_cache;

void
scan_init(void)
{
	/*
	 * This is used in ext_size_compare() to weight segments
	 * based on how sparse they are. This cannot be changed
	 * mid-scan and the tree comparison functions don't currently
	 * have a mechansim for passing additional context to the
	 * compare functions. Thus we store this value globally and
	 * we only allow it to be set at module intiailization time
	 */
	fill_weight = zfs_scan_fill_weight;
	
	sio_cache = kmem_cache_create("sio_cache",
	    sizeof (scan_io_t), 0, NULL, NULL, NULL, NULL, NULL, 0);
}

void
scan_fini(void)
{
	kmem_cache_destroy(sio_cache);
}

static inline boolean_t
dsl_scan_is_running(const dsl_scan_t *scn)
{
	return (scn->scn_phys.scn_state == DSS_SCANNING);
}

boolean_t
dsl_scan_resilvering(dsl_pool_t *dp)
{
	return (dsl_scan_is_running(dp->dp_scan) &&
	    dp->dp_scan->scn_phys.scn_func == POOL_SCAN_RESILVER);
}

static inline void
sio2bp(const scan_io_t *sio, blkptr_t *bp, uint64_t vdev_id)
{
	bzero(bp, sizeof (*bp));
	DVA_SET_ASIZE(&bp->blk_dva[0], sio->sio_asize);
	DVA_SET_VDEV(&bp->blk_dva[0], vdev_id);
	DVA_SET_OFFSET(&bp->blk_dva[0], sio->sio_offset);
	bp->blk_prop = sio->sio_blk_prop;
	bp->blk_phys_birth = sio->sio_phys_birth;
	bp->blk_birth = sio->sio_birth;
	bp->blk_fill = 1;	/* we always only work with data pointers */
	bp->blk_cksum = sio->sio_cksum;
}

static inline void
bp2sio(const blkptr_t *bp, scan_io_t *sio, int dva_i)
{
	/* we discard the vdev id, since we can deduce it from the queue */
	sio->sio_offset = DVA_GET_OFFSET(&bp->blk_dva[dva_i]);
	sio->sio_asize = DVA_GET_ASIZE(&bp->blk_dva[dva_i]);
	sio->sio_blk_prop = bp->blk_prop;
	sio->sio_phys_birth = bp->blk_phys_birth;
	sio->sio_birth = bp->blk_birth;
	sio->sio_cksum = bp->blk_cksum;
}

void
dsl_scan_global_init(void)
{
	/*
	 * This is used in ext_size_compare() to weight segments
	 * based on how sparse they are. This cannot be changed
	 * mid-scan and the tree comparison functions don't currently
	 * have a mechansim for passing additional context to the
	 * compare functions. Thus we store this value globally and
	 * we only allow it to be set at module intiailization time
	 */
	fill_weight = zfs_scan_fill_weight;
}

int
dsl_scan_init(dsl_pool_t *dp, uint64_t txg)
{
	int err;
	dsl_scan_t *scn;
	spa_t *spa = dp->dp_spa;
	uint64_t f;

	scn = dp->dp_scan = kmem_zalloc(sizeof (dsl_scan_t), KM_SLEEP);
	scn->scn_dp = dp;

	/*
	 * It's possible that we're resuming a scan after a reboot so
	 * make sure that the scan_async_destroying flag is initialized
	 * appropriately.
	 */
	ASSERT(!scn->scn_async_destroying);
	scn->scn_async_destroying = spa_feature_is_active(dp->dp_spa,
	    SPA_FEATURE_ASYNC_DESTROY);

	bcopy(&scn->scn_phys, &scn->scn_phys_cached, sizeof (scn->scn_phys));
	avl_create(&scn->scn_queue, scan_ds_queue_compare, sizeof (scan_ds_t),
	    offsetof(scan_ds_t, sds_node));
	avl_create(&scn->scn_prefetch_queue, scan_prefetch_queue_compare,
	    sizeof (scan_prefetch_issue_ctx_t),
	    offsetof(scan_prefetch_issue_ctx_t, spic_avl_node));

	err = zap_lookup(dp->dp_meta_objset, DMU_POOL_DIRECTORY_OBJECT,
	    "scrub_func", sizeof (uint64_t), 1, &f);
	if (err == 0) {
		/*
		 * There was an old-style scrub in progress.  Restart a
		 * new-style scrub from the beginning.
		 */
		scn->scn_restart_txg = txg;
		zfs_dbgmsg("old-style scrub was in progress; "
		    "restarting new-style scrub in txg %llu",
		    (longlong_t)scn->scn_restart_txg);

		/*
		 * Load the queue obj from the old location so that it
		 * can be freed by dsl_scan_done().
		 */
		(void) zap_lookup(dp->dp_meta_objset, DMU_POOL_DIRECTORY_OBJECT,
		    "scrub_queue", sizeof (uint64_t), 1,
		    &scn->scn_phys.scn_queue_obj);
	} else {
		err = zap_lookup(dp->dp_meta_objset, DMU_POOL_DIRECTORY_OBJECT,
		    DMU_POOL_SCAN, sizeof (uint64_t), SCAN_PHYS_NUMINTS,
		    &scn->scn_phys);
		if (err == ENOENT)
			return (0);
		else if (err)
			return (err);

		/*
		 * We might be restarting after a reboot, so jump the issued
		 * counter to how far we've scanned. We know we're consistent
		 * up to here.
		 */
		scn->scn_issued_before_pass = scn->scn_phys.scn_examined;

		if (dsl_scan_is_running(scn) &&
		    spa_prev_software_version(dp->dp_spa) < SPA_VERSION_SCAN) {
			/*
			 * A new-type scrub was in progress on an old
			 * pool, and the pool was accessed by old
			 * software.  Restart from the beginning, since
			 * the old software may have changed the pool in
			 * the meantime.
			 */
			scn->scn_restart_txg = txg;
			zfs_dbgmsg("new-style scrub was modified "
			    "by old software; restarting in txg %llu",
			    (longlong_t)scn->scn_restart_txg);
		}
	}

	/* reload the queue into the in-core state */
	if (scn->scn_phys.scn_queue_obj != 0) {
		zap_cursor_t zc;
		zap_attribute_t za;

		for (zap_cursor_init(&zc, dp->dp_meta_objset,
		    scn->scn_phys.scn_queue_obj);
		    zap_cursor_retrieve(&zc, &za) == 0;
		    (void) zap_cursor_advance(&zc)) {
			scan_ds_queue_insert(scn,
			    zfs_strtonum(za.za_name, NULL),
			    za.za_first_integer);
		}
		zap_cursor_fini(&zc);
	}

	spa_scan_stat_init(spa);
	return (0);
}

void
dsl_scan_fini(dsl_pool_t *dp)
{
	if (dp->dp_scan != NULL) {
		dsl_scan_t *scn = dp->dp_scan;

		if (scn->scn_taskq != NULL)
			taskq_destroy(scn->scn_taskq);
		scan_ds_queue_clear(scn);
		avl_destroy(&scn->scn_queue);
		avl_destroy(&scn->scn_prefetch_queue);

		kmem_free(dp->dp_scan, sizeof (dsl_scan_t));
		dp->dp_scan = NULL;
	}
}

static boolean_t
dsl_scan_restarting(dsl_scan_t *scn, dmu_tx_t *tx)
{
	return (scn->scn_restart_txg != 0 &&
	    scn->scn_restart_txg <= tx->tx_txg);
}

boolean_t
dsl_scan_scrubbing(const dsl_pool_t *dp)
{
	dsl_scan_phys_t *scn_phys = &dp->dp_scan->scn_phys;

	return (scn_phys->scn_state == DSS_SCANNING &&
	    scn_phys->scn_func == POOL_SCAN_SCRUB);
}

boolean_t
dsl_scan_is_paused_scrub(const dsl_scan_t *scn)
{
	return (dsl_scan_scrubbing(scn->scn_dp) &&
	    scn->scn_phys.scn_flags & DSF_SCRUB_PAUSED);
}

/*
 * Writes out a persistent dsl_scan_phys_t record to the pool directory.
 * Because we can be running in the block sorting algorithm, we do not always
 * want to write out the record, only when it is "safe" to do so. This safety
 * condition is achieved by making sure that the sorting queues are empty
 * (scn_bytes_pending == 0). When this condition is not true, the sync'd state
 * is inconsistent with how much actual scanning progress has been made. The
 * kind of sync to be performed is specified by the sync_type argument. If the
 * sync is optional, we only sync if the queues are empty. If the sync is
 * mandatory, we do a hard ASSERT to make sure that the queues are empty. The
 * third possible state is a "cached" sync. This is done in response to:
 * 1) The dataset that was in the last sync'd dsl_scan_phys_t having been
 *	destroyed, so we wouldn't be able to restart scanning from it.
 * 2) The snapshot that was in the last sync'd dsl_scan_phys_t having been
 *	superseded by a newer snapshot.
 * 3) The dataset that was in the last sync'd dsl_scan_phys_t having been
 *	swapped with its clone.
 * In all cases, a cached sync simply rewrites the last record we've written,
 * just slightly modified. For the modifications that are performed to the
 * last written dsl_scan_phys_t, see dsl_scan_ds_destroyed,
 * dsl_scan_ds_snapshotted and dsl_scan_ds_clone_swapped.
 */
static void
dsl_scan_sync_state(dsl_scan_t *scn, dmu_tx_t *tx, state_sync_type_t sync_type)
{
	int i;
	spa_t *spa = scn->scn_dp->dp_spa;

	ASSERT(sync_type != SYNC_MANDATORY || scn->scn_bytes_pending == 0);
	if (scn->scn_bytes_pending == 0) {
		for (i = 0; i < spa->spa_root_vdev->vdev_children; i++) {
			vdev_t *vd = spa->spa_root_vdev->vdev_child[i];
			dsl_scan_io_queue_t *q = vd->vdev_scan_io_queue;

			if (q == NULL)
				continue;

			mutex_enter(&vd->vdev_scan_io_queue_lock);
			ASSERT3P(avl_first(&q->q_sios_by_addr), ==, NULL);
			ASSERT3P(avl_first(&q->q_exts_by_size), ==, NULL);
			ASSERT3P(range_tree_first(q->q_exts_by_addr), ==, NULL);
			mutex_exit(&vd->vdev_scan_io_queue_lock);
		}

		if (scn->scn_phys.scn_queue_obj != 0)
			scan_ds_queue_sync(scn, tx);
		VERIFY0(zap_update(scn->scn_dp->dp_meta_objset,
		    DMU_POOL_DIRECTORY_OBJECT,
		    DMU_POOL_SCAN, sizeof (uint64_t), SCAN_PHYS_NUMINTS,
		    &scn->scn_phys, tx));
		bcopy(&scn->scn_phys, &scn->scn_phys_cached,
		    sizeof (scn->scn_phys));

		if (scn->scn_checkpointing)
			zfs_dbgmsg("finish scan checkpoint");

		scn->scn_checkpointing = B_FALSE;
		scn->scn_last_checkpoint = ddi_get_lbolt();
	} else if (sync_type == SYNC_CACHED) {
		VERIFY0(zap_update(scn->scn_dp->dp_meta_objset,
		    DMU_POOL_DIRECTORY_OBJECT,
		    DMU_POOL_SCAN, sizeof (uint64_t), SCAN_PHYS_NUMINTS,
		    &scn->scn_phys_cached, tx));
	}
}

/* ARGSUSED */
static int
dsl_scan_setup_check(void *arg, dmu_tx_t *tx)
{
	dsl_scan_t *scn = dmu_tx_pool(tx)->dp_scan;

	if (dsl_scan_is_running(scn))
		return (SET_ERROR(EBUSY));

	return (0);
}

static void
dsl_scan_setup_sync(void *arg, dmu_tx_t *tx)
{
	dsl_scan_t *scn = dmu_tx_pool(tx)->dp_scan;
	pool_scan_func_t *funcp = arg;
	dmu_object_type_t ot = 0;
	dsl_pool_t *dp = scn->scn_dp;
	spa_t *spa = dp->dp_spa;

	ASSERT(!dsl_scan_is_running(scn));
	ASSERT(*funcp > POOL_SCAN_NONE && *funcp < POOL_SCAN_FUNCS);
	bzero(&scn->scn_phys, sizeof (scn->scn_phys));
	scn->scn_phys.scn_func = *funcp;
	scn->scn_phys.scn_state = DSS_SCANNING;
	scn->scn_phys.scn_min_txg = 0;
	scn->scn_phys.scn_max_txg = tx->tx_txg;
	scn->scn_phys.scn_ddt_class_max = DDT_CLASSES - 1; /* the entire DDT */
	scn->scn_phys.scn_start_time = gethrestime_sec();
	scn->scn_phys.scn_errors = 0;
	scn->scn_phys.scn_to_examine = spa->spa_root_vdev->vdev_stat.vs_alloc;
	scn->scn_issued_before_pass = 0;
	scn->scn_restart_txg = 0;
	scn->scn_done_txg = 0;
	scn->scn_last_checkpoint = 0;
	scn->scn_checkpointing = B_FALSE;
	spa_scan_stat_init(spa);

	if (DSL_SCAN_IS_SCRUB_RESILVER(scn)) {
		scn->scn_phys.scn_ddt_class_max = zfs_scrub_ddt_class_max;

		/* rewrite all disk labels */
		vdev_config_dirty(spa->spa_root_vdev);

		if (vdev_resilver_needed(spa->spa_root_vdev,
		    &scn->scn_phys.scn_min_txg, &scn->scn_phys.scn_max_txg)) {
			spa_event_notify(spa, NULL, NULL,
			    ESC_ZFS_RESILVER_START);
		} else {
			spa_event_notify(spa, NULL, NULL, ESC_ZFS_SCRUB_START);
		}

		spa->spa_scrub_started = B_TRUE;
		/*
		 * If this is an incremental scrub, limit the DDT scrub phase
		 * to just the auto-ditto class (for correctness); the rest
		 * of the scrub should go faster using top-down pruning.
		 */
		if (scn->scn_phys.scn_min_txg > TXG_INITIAL)
			scn->scn_phys.scn_ddt_class_max = DDT_CLASS_DITTO;

	}

	/* back to the generic stuff */

	if (dp->dp_blkstats == NULL) {
		dp->dp_blkstats =
		    kmem_alloc(sizeof (zfs_all_blkstats_t), KM_SLEEP);
		mutex_init(&dp->dp_blkstats->zab_lock, NULL,
		    MUTEX_DEFAULT, NULL);
	}
	bzero(&dp->dp_blkstats->zab_type, sizeof (dp->dp_blkstats->zab_type));

	if (spa_version(spa) < SPA_VERSION_DSL_SCRUB)
		ot = DMU_OT_ZAP_OTHER;

	scn->scn_phys.scn_queue_obj = zap_create(dp->dp_meta_objset,
	    ot ? ot : DMU_OT_SCAN_QUEUE, DMU_OT_NONE, 0, tx);

	bcopy(&scn->scn_phys, &scn->scn_phys_cached, sizeof (scn->scn_phys));

	dsl_scan_sync_state(scn, tx, SYNC_MANDATORY);

	spa_history_log_internal(spa, "scan setup", tx,
	    "func=%u mintxg=%llu maxtxg=%llu",
	    *funcp, scn->scn_phys.scn_min_txg, scn->scn_phys.scn_max_txg);
}

/*
 * Called by the ZFS_IOC_POOL_SCAN ioctl to start a scrub or resilver.
 * Can also be called to resume a paused scrub.
 */
int
dsl_scan(dsl_pool_t *dp, pool_scan_func_t func)
{
	spa_t *spa = dp->dp_spa;
	dsl_scan_t *scn = dp->dp_scan;

	/*
	 * Purge all vdev caches and probe all devices.  We do this here
	 * rather than in sync context because this requires a writer lock
	 * on the spa_config lock, which we can't do from sync context.  The
	 * spa_scrub_reopen flag indicates that vdev_open() should not
	 * attempt to start another scrub.
	 */
	spa_vdev_state_enter(spa, SCL_NONE);
	spa->spa_scrub_reopen = B_TRUE;
	vdev_reopen(spa->spa_root_vdev);
	spa->spa_scrub_reopen = B_FALSE;
	(void) spa_vdev_state_exit(spa, NULL, 0);

	if (func == POOL_SCAN_SCRUB && dsl_scan_is_paused_scrub(scn)) {
		/* got scrub start cmd, resume paused scrub */
		int err = dsl_scrub_set_pause_resume(scn->scn_dp,
		    POOL_SCRUB_NORMAL);
		if (err == 0) {
			spa_event_notify(spa, NULL, ESC_ZFS_SCRUB_RESUME);
			return (ECANCELED);
		}
		return (SET_ERROR(err));
	}

	return (dsl_sync_task(spa_name(spa), dsl_scan_setup_check,
	    dsl_scan_setup_sync, &func, 0, ZFS_SPACE_CHECK_NONE));
}

/* ARGSUSED */
static void
dsl_scan_done(dsl_scan_t *scn, boolean_t complete, dmu_tx_t *tx)
{
	static const char *old_names[] = {
		"scrub_bookmark",
		"scrub_ddt_bookmark",
		"scrub_ddt_class_max",
		"scrub_queue",
		"scrub_min_txg",
		"scrub_max_txg",
		"scrub_func",
		"scrub_errors",
		NULL
	};

	dsl_pool_t *dp = scn->scn_dp;
	spa_t *spa = dp->dp_spa;
	int i;

	/* Remove any remnants of an old-style scrub. */
	for (i = 0; old_names[i]; i++) {
		(void) zap_remove(dp->dp_meta_objset,
		    DMU_POOL_DIRECTORY_OBJECT, old_names[i], tx);
	}

	if (scn->scn_phys.scn_queue_obj != 0) {
		VERIFY0(dmu_object_free(dp->dp_meta_objset,
		    scn->scn_phys.scn_queue_obj, tx));
		scn->scn_phys.scn_queue_obj = 0;
	}
	scan_ds_queue_clear(scn);

	scn->scn_phys.scn_flags &= ~DSF_SCRUB_PAUSED;

	/*
	 * If we were "restarted" from a stopped state, don't bother
	 * with anything else.
	 */
	if (!dsl_scan_is_running(scn)) {
		ASSERT(!scn->scn_is_sorted);
		return;
	}

	if (scn->scn_is_sorted) {
		scan_io_queues_destroy(scn);
		scn->scn_is_sorted = B_FALSE;

		if (scn->scn_taskq != NULL) {
			taskq_destroy(scn->scn_taskq);
			scn->scn_taskq = NULL;
		}
	}

	scn->scn_phys.scn_state = complete ? DSS_FINISHED : DSS_CANCELED;

	if (dsl_scan_restarting(scn, tx))
		spa_history_log_internal(spa, "scan aborted, restarting", tx,
		    "errors=%llu", spa_get_errlog_size(spa));
	else if (!complete)
		spa_history_log_internal(spa, "scan cancelled", tx,
		    "errors=%llu", spa_get_errlog_size(spa));
	else
		spa_history_log_internal(spa, "scan done", tx,
		    "errors=%llu", spa_get_errlog_size(spa));

	if (DSL_SCAN_IS_SCRUB_RESILVER(scn)) {
		spa->spa_scrub_started = B_FALSE;
		spa->spa_scrub_active = B_FALSE;

		/*
		 * If the scrub/resilver completed, update all DTLs to
		 * reflect this.  Whether it succeeded or not, vacate
		 * all temporary scrub DTLs.
		 */
		vdev_dtl_reassess(spa->spa_root_vdev, tx->tx_txg,
		    complete ? scn->scn_phys.scn_max_txg : 0, B_TRUE);
		if (complete) {
			spa_event_notify(spa, NULL, NULL,
			    scn->scn_phys.scn_min_txg ?
			    ESC_ZFS_RESILVER_FINISH : ESC_ZFS_SCRUB_FINISH);
		}
		spa_errlog_rotate(spa);

		/*
		 * We may have finished replacing a device.
		 * Let the async thread assess this and handle the detach.
		 */
		spa_async_request(spa, SPA_ASYNC_RESILVER_DONE);
	}

	scn->scn_phys.scn_end_time = gethrestime_sec();

	ASSERT(!dsl_scan_is_running(scn));
}

/* ARGSUSED */
static int
dsl_scan_cancel_check(void *arg, dmu_tx_t *tx)
{
	dsl_scan_t *scn = dmu_tx_pool(tx)->dp_scan;

	if (!dsl_scan_is_running(scn))
		return (SET_ERROR(ENOENT));
	return (0);
}

/* ARGSUSED */
static void
dsl_scan_cancel_sync(void *arg, dmu_tx_t *tx)
{
	dsl_scan_t *scn = dmu_tx_pool(tx)->dp_scan;

	dsl_scan_done(scn, B_FALSE, tx);
<<<<<<< HEAD
	dsl_scan_sync_state(scn, tx, SYNC_MANDATORY);
	spa_event_notify(scn->scn_dp->dp_spa, NULL, ESC_ZFS_SCRUB_ABORT);
=======
	dsl_scan_sync_state(scn, tx);
	spa_event_notify(scn->scn_dp->dp_spa, NULL, NULL, ESC_ZFS_SCRUB_ABORT);
>>>>>>> a7e579a3
}

int
dsl_scan_cancel(dsl_pool_t *dp)
{
	return (dsl_sync_task(spa_name(dp->dp_spa), dsl_scan_cancel_check,
	    dsl_scan_cancel_sync, NULL, 3, ZFS_SPACE_CHECK_RESERVED));
}

static int
dsl_scrub_pause_resume_check(void *arg, dmu_tx_t *tx)
{
	pool_scrub_cmd_t *cmd = arg;
	dsl_pool_t *dp = dmu_tx_pool(tx);
	dsl_scan_t *scn = dp->dp_scan;

	if (*cmd == POOL_SCRUB_PAUSE) {
		/* can't pause a scrub when there is no in-progress scrub */
		if (!dsl_scan_scrubbing(dp))
			return (SET_ERROR(ENOENT));

		/* can't pause a paused scrub */
		if (dsl_scan_is_paused_scrub(scn))
			return (SET_ERROR(EBUSY));
	} else if (*cmd != POOL_SCRUB_NORMAL) {
		return (SET_ERROR(ENOTSUP));
	}

	return (0);
}

static void
dsl_scrub_pause_resume_sync(void *arg, dmu_tx_t *tx)
{
	pool_scrub_cmd_t *cmd = arg;
	dsl_pool_t *dp = dmu_tx_pool(tx);
	spa_t *spa = dp->dp_spa;
	dsl_scan_t *scn = dp->dp_scan;

	if (*cmd == POOL_SCRUB_PAUSE) {
		/* can't pause a scrub when there is no in-progress scrub */
		spa->spa_scan_pass_scrub_pause = gethrestime_sec();
		scn->scn_phys.scn_flags |= DSF_SCRUB_PAUSED;
<<<<<<< HEAD
		dsl_scan_sync_state(scn, tx, SYNC_CACHED);
		spa_event_notify(spa, NULL, ESC_ZFS_SCRUB_PAUSED);
=======
		dsl_scan_sync_state(scn, tx);
		spa_event_notify(spa, NULL, NULL, ESC_ZFS_SCRUB_PAUSED);
>>>>>>> a7e579a3
	} else {
		ASSERT3U(*cmd, ==, POOL_SCRUB_NORMAL);
		if (dsl_scan_is_paused_scrub(scn)) {
			/*
			 * We need to keep track of how much time we spend
			 * paused per pass so that we can adjust the scrub rate
			 * shown in the output of 'zpool status'
			 */
			spa->spa_scan_pass_scrub_spent_paused +=
			    gethrestime_sec() - spa->spa_scan_pass_scrub_pause;
			spa->spa_scan_pass_scrub_pause = 0;
			scn->scn_phys.scn_flags &= ~DSF_SCRUB_PAUSED;
			dsl_scan_sync_state(scn, tx, SYNC_CACHED);
		}
	}
}

/*
 * Set scrub pause/resume state if it makes sense to do so
 */
int
dsl_scrub_set_pause_resume(const dsl_pool_t *dp, pool_scrub_cmd_t cmd)
{
	return (dsl_sync_task(spa_name(dp->dp_spa),
	    dsl_scrub_pause_resume_check, dsl_scrub_pause_resume_sync, &cmd, 3,
	    ZFS_SPACE_CHECK_RESERVED));
}


/* start a new scan, or restart an existing one. */
void
dsl_resilver_restart(dsl_pool_t *dp, uint64_t txg)
{
	if (txg == 0) {
		dmu_tx_t *tx;
		tx = dmu_tx_create_dd(dp->dp_mos_dir);
		VERIFY(0 == dmu_tx_assign(tx, TXG_WAIT));

		txg = dmu_tx_get_txg(tx);
		dp->dp_scan->scn_restart_txg = txg;
		dmu_tx_commit(tx);
	} else {
		dp->dp_scan->scn_restart_txg = txg;
	}
	zfs_dbgmsg("restarting resilver txg=%llu", txg);
}

void
dsl_free(dsl_pool_t *dp, uint64_t txg, const blkptr_t *bp)
{
	zio_free(dp->dp_spa, txg, bp);
}

void
dsl_free_sync(zio_t *pio, dsl_pool_t *dp, uint64_t txg, const blkptr_t *bpp)
{
	ASSERT(dsl_pool_sync_context(dp));
	zio_nowait(zio_free_sync(pio, dp->dp_spa, txg, bpp, BP_GET_PSIZE(bpp),
	    pio->io_flags));
}

static int
scan_ds_queue_compare(const void *a, const void *b)
{
	const scan_ds_t *sds_a = a, *sds_b = b;

	if (sds_a->sds_dsobj < sds_b->sds_dsobj)
		return (-1);
	if (sds_a->sds_dsobj == sds_b->sds_dsobj)
		return (0);
	return (1);
}

static void
scan_ds_queue_clear(dsl_scan_t *scn)
{
	void *cookie = NULL;
	scan_ds_t *sds;
	while ((sds = avl_destroy_nodes(&scn->scn_queue, &cookie)) != NULL) {
		kmem_free(sds, sizeof (*sds));
	}
}

static boolean_t
scan_ds_queue_contains(dsl_scan_t *scn, uint64_t dsobj, uint64_t *txg)
{
	scan_ds_t srch, *sds;

	srch.sds_dsobj = dsobj;
	sds = avl_find(&scn->scn_queue, &srch, NULL);
	if (sds != NULL && txg != NULL)
		*txg = sds->sds_txg;
	return (sds != NULL);
}

static void
scan_ds_queue_insert(dsl_scan_t *scn, uint64_t dsobj, uint64_t txg)
{
	scan_ds_t *sds;
	avl_index_t where;

	sds = kmem_zalloc(sizeof (*sds), KM_SLEEP);
	sds->sds_dsobj = dsobj;
	sds->sds_txg = txg;

	VERIFY3P(avl_find(&scn->scn_queue, sds, &where), ==, NULL);
	avl_insert(&scn->scn_queue, sds, where);
}

static void
scan_ds_queue_remove(dsl_scan_t *scn, uint64_t dsobj)
{
	scan_ds_t srch, *sds;

	srch.sds_dsobj = dsobj;

	sds = avl_find(&scn->scn_queue, &srch, NULL);
	VERIFY(sds != NULL);
	avl_remove(&scn->scn_queue, sds);
	kmem_free(sds, sizeof (*sds));
}

static void
scan_ds_queue_sync(dsl_scan_t *scn, dmu_tx_t *tx)
{
	dsl_pool_t *dp = scn->scn_dp;
	spa_t *spa = dp->dp_spa;
	dmu_object_type_t ot = (spa_version(spa) >= SPA_VERSION_DSL_SCRUB) ?
	    DMU_OT_SCAN_QUEUE : DMU_OT_ZAP_OTHER;

	ASSERT0(scn->scn_bytes_pending);
	ASSERT(scn->scn_phys.scn_queue_obj != 0);

	VERIFY0(dmu_object_free(dp->dp_meta_objset,
	    scn->scn_phys.scn_queue_obj, tx));
	scn->scn_phys.scn_queue_obj = zap_create(dp->dp_meta_objset, ot,
	    DMU_OT_NONE, 0, tx);
	for (scan_ds_t *sds = avl_first(&scn->scn_queue);
	    sds != NULL; sds = AVL_NEXT(&scn->scn_queue, sds)) {
		VERIFY0(zap_add_int_key(dp->dp_meta_objset,
		    scn->scn_phys.scn_queue_obj, sds->sds_dsobj,
		    sds->sds_txg, tx));
	}
}

/*
 * Computes the memory limit state that we're currently in. A sorted scan
 * needs quite a bit of memory to hold the sorting queue, so we need to
 * reasonably constrain the size so it doesn't impact overall system
 * performance. We compute two limits:
 * 1) Hard memory limit: if the amount of memory used by the sorting
 *	queues on a pool gets above this value, we stop the metadata
 *	scanning portion and start issuing the queued up and sorted
 *	I/Os to reduce memory usage.
 *	This limit is calculated as a fraction of physmem (by default 5%).
 *	We constrain the lower bound of the hard limit to an absolute
 *	minimum of zfs_scan_mem_lim_min (default: 16 MiB). We also constrain
 *	the upper bound to 5% of the total pool size - no chance we'll
 *	ever need that much memory, but just to keep the value in check.
 * 2) Soft memory limit: once we hit the hard memory limit, we start
 *	issuing I/O to reduce queue memory usage, but we don't want to
 *	completely empty out the queues, since we might be able to find I/Os
 *	that will fill in the gaps of our non-sequential IOs at some point
 *	in the future. So we stop the issuing of I/Os once the amount of
 *	memory used drops below the soft limit (at which point we stop issuing
 *	I/O and start scanning metadata again).
 *
 *	This limit is calculated by subtracting a fraction of the hard
 *	limit from the hard limit. By default this fraction is 5%, so
 *	the soft limit is 95% of the hard limit. We cap the size of the
 *	difference between the hard and soft limits at an absolute
 *	maximum of zfs_scan_mem_lim_soft_max (default: 128 MiB) - this is
 *	sufficient to not cause too frequent switching between the
 *	metadata scan and I/O issue (even at 2k recordsize, 128 MiB's
 *	worth of queues is about 1.2 GiB of on-pool data, so scanning
 *	that should take at least a decent fraction of a second).
 */
static boolean_t
dsl_scan_should_clear(dsl_scan_t *scn)
{
	vdev_t *rvd = scn->scn_dp->dp_spa->spa_root_vdev;
	uint64_t mlim_hard, mlim_soft, mused;
	uint64_t alloc = metaslab_class_get_alloc(spa_normal_class(
	    scn->scn_dp->dp_spa));

	mlim_hard = MAX((physmem / zfs_scan_mem_lim_fact) * PAGESIZE,
	    zfs_scan_mem_lim_min);
	mlim_hard = MIN(mlim_hard, alloc / 20);
	mlim_soft = mlim_hard - MIN(mlim_hard / zfs_scan_mem_lim_soft_fact,
	    zfs_scan_mem_lim_soft_max);
	mused = 0;
	for (uint64_t i = 0; i < rvd->vdev_children; i++) {
		vdev_t *tvd = rvd->vdev_child[i];
		dsl_scan_io_queue_t *queue;

		mutex_enter(&tvd->vdev_scan_io_queue_lock);
		queue = tvd->vdev_scan_io_queue;
		if (queue != NULL) {
			/* #extents in exts_by_size = # in exts_by_addr */
			mused += avl_numnodes(&queue->q_exts_by_size) *
			    sizeof (range_seg_t) +
			    avl_numnodes(&queue->q_sios_by_addr) *
			    sizeof (scan_io_t);
		}
		mutex_exit(&tvd->vdev_scan_io_queue_lock);
	}

	dprintf("current scan memory usage: %llu bytes\n", (longlong_t)mused);

	if (mused == 0)
		ASSERT0(scn->scn_bytes_pending);

	/*
	 * If we are above our hard limit, we need to clear out memory.
	 * If we are below our soft limit, we need to accumulate sequential IOs.
	 * Otherwise, we should keep doing whatever we are currently doing.
	 */
	if (mused >= mlim_hard)
		return (B_TRUE);
	else if (mused < mlim_soft)
		return (B_FALSE);
	else
		return (scn->scn_clearing);
}

static boolean_t
dsl_scan_check_suspend(dsl_scan_t *scn, const zbookmark_phys_t *zb)
{
	/* we never skip user/group accounting objects */
	if (zb && (int64_t)zb->zb_object < 0)
		return (B_FALSE);

	if (scn->scn_suspending)
		return (B_TRUE); /* we're already suspending */

	if (!ZB_IS_ZERO(&scn->scn_phys.scn_bookmark))
		return (B_FALSE); /* we're resuming */

	/* We only know how to resume from level-0 blocks. */
	if (zb && zb->zb_level != 0)
		return (B_FALSE);

	/*
	 * We suspend if:
	 *  - we have scanned for at least the minimum time (default 1 sec
	 *    for scrub, 3 sec for resilver), and either we have sufficient
	 *    dirty data that we are starting to write more quickly
	 *    (default 30%), or someone is explicitly waiting for this txg
	 *    to complete.
	 *  or
	 *  - the spa is shutting down because this pool is being exported
	 *    or the machine is rebooting.
	 *  or
	 *  - the scan queue has reached its memory use limit
	 */
	uint64_t elapsed_nanosecs = gethrtime();
	uint64_t curr_time_ns = gethrtime();
	uint64_t scan_time_ns = curr_time_ns - scn->scn_sync_start_time;
	uint64_t sync_time_ns = curr_time_ns -
	    scn->scn_dp->dp_spa->spa_sync_starttime;

	int dirty_pct = scn->scn_dp->dp_dirty_total * 100 / zfs_dirty_data_max;
	int mintime = (scn->scn_phys.scn_func == POOL_SCAN_RESILVER) ?
	    zfs_resilver_min_time_ms : zfs_scrub_min_time_ms;

	if ((NSEC2MSEC(scan_time_ns) > mintime &&
            (dirty_pct >= zfs_vdev_async_write_active_min_dirty_percent ||
            txg_sync_waiting(scn->scn_dp) ||
            NSEC2SEC(sync_time_ns) >= zfs_txg_timeout)) ||
            spa_shutting_down(scn->scn_dp->dp_spa) ||
	    (zfs_scan_strict_mem_lim && dsl_scan_should_clear(scn))) {
		if (zb) {
			dprintf("suspending at bookmark %llx/%llx/%llx/%llx\n",
			    (longlong_t)zb->zb_objset,
			    (longlong_t)zb->zb_object,
			    (longlong_t)zb->zb_level,
			    (longlong_t)zb->zb_blkid);
			scn->scn_phys.scn_bookmark = *zb;
		} else {
			dsl_scan_phys_t *scnp = &scn->scn_phys;

			dprintf("suspending at at DDT bookmark "
			    "%llx/%llx/%llx/%llx\n",
			    (longlong_t)scnp->scn_ddt_bookmark.ddb_class,
			    (longlong_t)scnp->scn_ddt_bookmark.ddb_type,
			    (longlong_t)scnp->scn_ddt_bookmark.ddb_checksum,
			    (longlong_t)scnp->scn_ddt_bookmark.ddb_cursor);
		}
		scn->scn_suspending = B_TRUE;
		return (B_TRUE);
	}
	return (B_FALSE);
}

typedef struct zil_scan_arg {
	dsl_pool_t	*zsa_dp;
	zil_header_t	*zsa_zh;
} zil_scan_arg_t;

/* ARGSUSED */
static int
dsl_scan_zil_block(zilog_t *zilog, blkptr_t *bp, void *arg, uint64_t claim_txg)
{
	zil_scan_arg_t *zsa = arg;
	dsl_pool_t *dp = zsa->zsa_dp;
	dsl_scan_t *scn = dp->dp_scan;
	zil_header_t *zh = zsa->zsa_zh;
	zbookmark_phys_t zb;

	if (BP_IS_HOLE(bp) || bp->blk_birth <= scn->scn_phys.scn_cur_min_txg)
		return (0);

	/*
	 * One block ("stubby") can be allocated a long time ago; we
	 * want to visit that one because it has been allocated
	 * (on-disk) even if it hasn't been claimed (even though for
	 * scrub there's nothing to do to it).
	 */
	if (claim_txg == 0 && bp->blk_birth >= spa_first_txg(dp->dp_spa))
		return (0);

	SET_BOOKMARK(&zb, zh->zh_log.blk_cksum.zc_word[ZIL_ZC_OBJSET],
	    ZB_ZIL_OBJECT, ZB_ZIL_LEVEL, bp->blk_cksum.zc_word[ZIL_ZC_SEQ]);

	VERIFY(0 == scan_funcs[scn->scn_phys.scn_func](dp, bp, &zb));
	return (0);
}

/* ARGSUSED */
static int
dsl_scan_zil_record(zilog_t *zilog, lr_t *lrc, void *arg, uint64_t claim_txg)
{
	if (lrc->lrc_txtype == TX_WRITE) {
		zil_scan_arg_t *zsa = arg;
		dsl_pool_t *dp = zsa->zsa_dp;
		dsl_scan_t *scn = dp->dp_scan;
		zil_header_t *zh = zsa->zsa_zh;
		lr_write_t *lr = (lr_write_t *)lrc;
		blkptr_t *bp = &lr->lr_blkptr;
		zbookmark_phys_t zb;

		if (BP_IS_HOLE(bp) ||
		    bp->blk_birth <= scn->scn_phys.scn_cur_min_txg)
			return (0);

		/*
		 * birth can be < claim_txg if this record's txg is
		 * already txg sync'ed (but this log block contains
		 * other records that are not synced)
		 */
		if (claim_txg == 0 || bp->blk_birth < claim_txg)
			return (0);

		SET_BOOKMARK(&zb, zh->zh_log.blk_cksum.zc_word[ZIL_ZC_OBJSET],
		    lr->lr_foid, ZB_ZIL_LEVEL,
		    lr->lr_offset / BP_GET_LSIZE(bp));

		VERIFY(0 == scan_funcs[scn->scn_phys.scn_func](dp, bp, &zb));
	}
	return (0);
}

static void
dsl_scan_zil(dsl_pool_t *dp, zil_header_t *zh)
{
	uint64_t claim_txg = zh->zh_claim_txg;
	zil_scan_arg_t zsa = { dp, zh };
	zilog_t *zilog;

	/*
	 * We only want to visit blocks that have been claimed but not yet
	 * replayed (or, in read-only mode, blocks that *would* be claimed).
	 */
	if (claim_txg == 0 && spa_writeable(dp->dp_spa))
		return;

	zilog = zil_alloc(dp->dp_meta_objset, zh);

	(void) zil_parse(zilog, dsl_scan_zil_block, dsl_scan_zil_record, &zsa,
	    claim_txg);

	zil_free(zilog);
}

/*
 * We compare scan_prefetch_issue_ctx_t's based on their bookmarks. The idea
 * here is to sort the AVL tree by the order each block will be needed.
 */
static int
scan_prefetch_queue_compare(const void *a, const void *b)
{
	const scan_prefetch_issue_ctx_t *spic_a = a, *spic_b = b;
	const scan_prefetch_ctx_t *spc_a = spic_a->spic_spc;
	const scan_prefetch_ctx_t *spc_b = spic_b->spic_spc;

	return (zbookmark_compare(spc_a->spc_datablkszsec,
	    spc_a->spc_indblkshift, spc_b->spc_datablkszsec,
	    spc_b->spc_indblkshift, &spic_a->spic_zb, &spic_b->spic_zb));
}

static void
scan_prefetch_ctx_rele(scan_prefetch_ctx_t *spc, void *tag)
{
	if (refcount_remove(&spc->spc_refcnt, tag) == 0) {
		refcount_destroy(&spc->spc_refcnt);
		kmem_free(spc, sizeof (scan_prefetch_ctx_t));
	}
}

static scan_prefetch_ctx_t *
scan_prefetch_ctx_create(dsl_scan_t *scn, dnode_phys_t *dnp, void *tag)
{
	scan_prefetch_ctx_t *spc;

	spc = kmem_alloc(sizeof (scan_prefetch_ctx_t), KM_SLEEP);
	refcount_create(&spc->spc_refcnt);
	refcount_add(&spc->spc_refcnt, tag);
	spc->spc_scn = scn;
	if (dnp != NULL) {
		spc->spc_datablkszsec = dnp->dn_datablkszsec;
		spc->spc_indblkshift = dnp->dn_indblkshift;
		spc->spc_root = B_FALSE;
	} else {
		spc->spc_datablkszsec = 0;
		spc->spc_indblkshift = 0;
		spc->spc_root = B_TRUE;
	}

	return (spc);
}

static void
scan_prefetch_ctx_add_ref(scan_prefetch_ctx_t *spc, void *tag)
{
	refcount_add(&spc->spc_refcnt, tag);
}

static boolean_t
dsl_scan_check_prefetch_resume(scan_prefetch_ctx_t *spc,
    const zbookmark_phys_t *zb)
{
	zbookmark_phys_t *last_zb = &spc->spc_scn->scn_prefetch_bookmark;
	dnode_phys_t tmp_dnp;
	dnode_phys_t *dnp = (spc->spc_root) ? NULL : &tmp_dnp;

	if (zb->zb_objset != last_zb->zb_objset)
		return (B_TRUE);
	if ((int64_t)zb->zb_object < 0)
		return (B_FALSE);

	tmp_dnp.dn_datablkszsec = spc->spc_datablkszsec;
	tmp_dnp.dn_indblkshift = spc->spc_indblkshift;

	if (zbookmark_subtree_completed(dnp, zb, last_zb))
		return (B_TRUE);

	return (B_FALSE);
}

static void
dsl_scan_prefetch(scan_prefetch_ctx_t *spc, blkptr_t *bp, zbookmark_phys_t *zb)
{
	avl_index_t idx;
	dsl_scan_t *scn = spc->spc_scn;
	spa_t *spa = scn->scn_dp->dp_spa;
	scan_prefetch_issue_ctx_t *spic;

	if (zfs_no_scrub_prefetch)
		return;

	if (BP_IS_HOLE(bp) || bp->blk_birth <= scn->scn_phys.scn_cur_min_txg ||
	    (BP_GET_LEVEL(bp) == 0 && BP_GET_TYPE(bp) != DMU_OT_DNODE &&
	    BP_GET_TYPE(bp) != DMU_OT_OBJSET))
		return;

	if (dsl_scan_check_prefetch_resume(spc, zb))
		return;

	scan_prefetch_ctx_add_ref(spc, scn);
	spic = kmem_alloc(sizeof (scan_prefetch_issue_ctx_t), KM_SLEEP);
	spic->spic_spc = spc;
	spic->spic_bp = *bp;
	spic->spic_zb = *zb;

	/*
	 * Add the IO to the queue of blocks to prefetch. This allows us to
	 * prioritize blocks that we will need first for the main traversal
	 * thread.
	 */
	mutex_enter(&spa->spa_scrub_lock);
	if (avl_find(&scn->scn_prefetch_queue, spic, &idx) != NULL) {
		/* this block is already queued for prefetch */
		kmem_free(spic, sizeof (scan_prefetch_issue_ctx_t));
		scan_prefetch_ctx_rele(spc, scn);
		mutex_exit(&spa->spa_scrub_lock);
		return;
	}

	avl_insert(&scn->scn_prefetch_queue, spic, idx);
	cv_broadcast(&spa->spa_scrub_io_cv);
	mutex_exit(&spa->spa_scrub_lock);
}

static void
dsl_scan_prefetch_dnode(dsl_scan_t *scn, dnode_phys_t *dnp,
    uint64_t objset, uint64_t object)
{
	int i;
	zbookmark_phys_t zb;
	scan_prefetch_ctx_t *spc;

	if (dnp->dn_nblkptr == 0 && !(dnp->dn_flags & DNODE_FLAG_SPILL_BLKPTR))
		return;

	SET_BOOKMARK(&zb, objset, object, 0, 0);

	spc = scan_prefetch_ctx_create(scn, dnp, FTAG);

	for (i = 0; i < dnp->dn_nblkptr; i++) {
		zb.zb_level = BP_GET_LEVEL(&dnp->dn_blkptr[i]);
		zb.zb_blkid = i;
		dsl_scan_prefetch(spc, &dnp->dn_blkptr[i], &zb);
	}

	if (dnp->dn_flags & DNODE_FLAG_SPILL_BLKPTR) {
		zb.zb_level = 0;
		zb.zb_blkid = DMU_SPILL_BLKID;
		dsl_scan_prefetch(spc, &dnp->dn_spill, &zb);
	}

	scan_prefetch_ctx_rele(spc, FTAG);
}

void
dsl_scan_prefetch_cb(zio_t *zio, const zbookmark_phys_t *zb, const blkptr_t *bp,
    arc_buf_t *buf, void *private)
{
	scan_prefetch_ctx_t *spc = private;
	dsl_scan_t *scn = spc->spc_scn;
	spa_t *spa = scn->scn_dp->dp_spa;

	/* broadcast that the IO has completed for rate limitting purposes */
	mutex_enter(&spa->spa_scrub_lock);
	ASSERT3U(spa->spa_scrub_inflight, >=, BP_GET_PSIZE(bp));
	spa->spa_scrub_inflight -= BP_GET_PSIZE(bp);
	cv_broadcast(&spa->spa_scrub_io_cv);
	mutex_exit(&spa->spa_scrub_lock);

	/* if there was an error or we are done prefetching, just cleanup */
	if (buf == NULL || scn->scn_suspending)
		goto out;

	if (BP_GET_LEVEL(bp) > 0) {
		int i;
		blkptr_t *cbp;
		int epb = BP_GET_LSIZE(bp) >> SPA_BLKPTRSHIFT;
		zbookmark_phys_t czb;

		for (i = 0, cbp = buf->b_data; i < epb; i++, cbp++) {
			SET_BOOKMARK(&czb, zb->zb_objset, zb->zb_object,
			    zb->zb_level - 1, zb->zb_blkid * epb + i);
			dsl_scan_prefetch(spc, cbp, &czb);
		}
	} else if (BP_GET_TYPE(bp) == DMU_OT_DNODE) {
		dnode_phys_t *cdnp = buf->b_data;
		int i;
		int epb = BP_GET_LSIZE(bp) >> DNODE_SHIFT;

		for (i = 0, cdnp = buf->b_data; i < epb; i++, cdnp++) {
			dsl_scan_prefetch_dnode(scn, cdnp,
						zb->zb_objset, zb->zb_blkid * epb + i);
		}
	} else if (BP_GET_TYPE(bp) == DMU_OT_OBJSET) {
		objset_phys_t *osp = buf->b_data;

		dsl_scan_prefetch_dnode(scn, &osp->os_meta_dnode,
		    zb->zb_objset, DMU_META_DNODE_OBJECT);

		if (OBJSET_BUF_HAS_USERUSED(buf)) {
			dsl_scan_prefetch_dnode(scn,
			    &osp->os_groupused_dnode, zb->zb_objset,
			    DMU_GROUPUSED_OBJECT);
			dsl_scan_prefetch_dnode(scn,
			    &osp->os_userused_dnode, zb->zb_objset,
			    DMU_USERUSED_OBJECT);
		}
	}

out:
	if (buf != NULL)
		arc_buf_destroy(buf, private);
	scan_prefetch_ctx_rele(spc, scn);
}

/* ARGSUSED */
static void
dsl_scan_prefetch_thread(void *arg)
{
	dsl_scan_t *scn = arg;
	spa_t *spa = scn->scn_dp->dp_spa;
	vdev_t *rvd = spa->spa_root_vdev;
	uint64_t maxinflight = rvd->vdev_children * zfs_top_maxinflight;
	scan_prefetch_issue_ctx_t *spic;

	/* loop until we are told to stop */
	while (!scn->scn_prefetch_stop) {
		arc_flags_t flags = ARC_FLAG_NOWAIT |
                    ARC_FLAG_PRESCIENT_PREFETCH | ARC_FLAG_PREFETCH;
		int zio_flags = ZIO_FLAG_CANFAIL | ZIO_FLAG_SCAN_THREAD;
		
		mutex_enter(&spa->spa_scrub_lock);

		/*
		 * Wait until we have an IO to issue and are not above our
		 * maximum in flight limit.
		 */
		while (!scn->scn_prefetch_stop &&
		    (avl_numnodes(&scn->scn_prefetch_queue) == 0 ||
		    spa->spa_scrub_inflight >= scn->scn_maxinflight_bytes)) {
			cv_wait(&spa->spa_scrub_io_cv, &spa->spa_scrub_lock);
		}

		/* recheck if we should stop since we waited for the cv */
		if (scn->scn_prefetch_stop) {
			mutex_exit(&spa->spa_scrub_lock);
			break;
		}

		/* remove the prefetch IO from the tree */
		spic = avl_first(&scn->scn_prefetch_queue);
		spa->spa_scrub_inflight += BP_GET_PSIZE(&spic->spic_bp);
		avl_remove(&scn->scn_prefetch_queue, spic);

		mutex_exit(&spa->spa_scrub_lock);

		/* issue the prefetch asynchronously */
		(void) arc_read(scn->scn_zio_root, scn->scn_dp->dp_spa,
		    &spic->spic_bp, dsl_scan_prefetch_cb, spic->spic_spc,
		    ZIO_PRIORITY_ASYNC_READ, zio_flags, &flags, &spic->spic_zb);
		kmem_free(spic, sizeof (scan_prefetch_issue_ctx_t));
	}

	ASSERT(scn->scn_prefetch_stop);

	/* free any prefetches we didn't get to complete */
	mutex_enter(&spa->spa_scrub_lock);
	while ((spic = avl_first(&scn->scn_prefetch_queue)) != NULL) {
		avl_remove(&scn->scn_prefetch_queue, spic);
		scan_prefetch_ctx_rele(spic->spic_spc, scn);
		kmem_free(spic, sizeof (scan_prefetch_issue_ctx_t));
	}
	ASSERT0(avl_numnodes(&scn->scn_prefetch_queue));
	mutex_exit(&spa->spa_scrub_lock);
}

static boolean_t
dsl_scan_check_resume(dsl_scan_t *scn, const dnode_phys_t *dnp,
    const zbookmark_phys_t *zb)
{
	/*
	 * We never skip over user/group accounting objects (obj<0)
	 */
	if (!ZB_IS_ZERO(&scn->scn_phys.scn_bookmark) &&
	    (int64_t)zb->zb_object >= 0) {
		/*
		 * If we already visited this bp & everything below (in
		 * a prior txg sync), don't bother doing it again.
		 */
		if (zbookmark_subtree_completed(dnp, zb,
		    &scn->scn_phys.scn_bookmark))
			return (B_TRUE);

		/*
		 * If we found the block we're trying to resume from, or
		 * we went past it to a different object, zero it out to
		 * indicate that it's OK to start checking for suspending
		 * again.
		 */
		if (bcmp(zb, &scn->scn_phys.scn_bookmark, sizeof (*zb)) == 0 ||
		    zb->zb_object > scn->scn_phys.scn_bookmark.zb_object) {
			dprintf("resuming at %llx/%llx/%llx/%llx\n",
			    (longlong_t)zb->zb_objset,
			    (longlong_t)zb->zb_object,
			    (longlong_t)zb->zb_level,
			    (longlong_t)zb->zb_blkid);
			bzero(&scn->scn_phys.scn_bookmark, sizeof (*zb));
		}
	}
	return (B_FALSE);
}

static void dsl_scan_visitbp(blkptr_t *bp, const zbookmark_phys_t *zb,
    dnode_phys_t *dnp, dsl_dataset_t *ds, dsl_scan_t *scn,
    dmu_objset_type_t ostype, dmu_tx_t *tx);
static void dsl_scan_visitdnode(
    dsl_scan_t *, dsl_dataset_t *ds, dmu_objset_type_t ostype,
    dnode_phys_t *dnp, uint64_t object, dmu_tx_t *tx);

/*
 * Return nonzero on i/o error.
 * Return new buf to write out in *bufp.
 */
static int
dsl_scan_recurse(dsl_scan_t *scn, dsl_dataset_t *ds, dmu_objset_type_t ostype,
    dnode_phys_t *dnp, const blkptr_t *bp,
    const zbookmark_phys_t *zb, dmu_tx_t *tx)
{
	dsl_pool_t *dp = scn->scn_dp;
	int zio_flags = ZIO_FLAG_CANFAIL | ZIO_FLAG_SCAN_THREAD;
	int err;

	if (BP_GET_LEVEL(bp) > 0) {
		arc_flags_t flags = ARC_FLAG_WAIT;
		int i;
		blkptr_t *cbp;
		int epb = BP_GET_LSIZE(bp) >> SPA_BLKPTRSHIFT;
		arc_buf_t *buf;

		err = arc_read(NULL, dp->dp_spa, bp, arc_getbuf_func, &buf,
		    ZIO_PRIORITY_ASYNC_READ, zio_flags, &flags, zb);
		if (err) {
			scn->scn_phys.scn_errors++;
			return (err);
		}
		for (i = 0, cbp = buf->b_data; i < epb; i++, cbp++) {
			zbookmark_phys_t czb;

			SET_BOOKMARK(&czb, zb->zb_objset, zb->zb_object,
			    zb->zb_level - 1,
			    zb->zb_blkid * epb + i);
			dsl_scan_visitbp(cbp, &czb, dnp,
			    ds, scn, ostype, tx);
		}
		arc_buf_destroy(buf, &buf);
	} else if (BP_GET_TYPE(bp) == DMU_OT_DNODE) {
		arc_flags_t flags = ARC_FLAG_WAIT;
		dnode_phys_t *cdnp;
		int i;
		int epb = BP_GET_LSIZE(bp) >> DNODE_SHIFT;
		arc_buf_t *buf;

		err = arc_read(NULL, dp->dp_spa, bp, arc_getbuf_func, &buf,
		    ZIO_PRIORITY_ASYNC_READ, zio_flags, &flags, zb);
		if (err) {
			scn->scn_phys.scn_errors++;
			return (err);
		}
		for (i = 0, cdnp = buf->b_data; i < epb; i++, cdnp++) {
			dsl_scan_visitdnode(scn, ds, ostype,
			    cdnp, zb->zb_blkid * epb + i, tx);
		}

		arc_buf_destroy(buf, &buf);
	} else if (BP_GET_TYPE(bp) == DMU_OT_OBJSET) {
		arc_flags_t flags = ARC_FLAG_WAIT;
		objset_phys_t *osp;
		arc_buf_t *buf;

		err = arc_read(NULL, dp->dp_spa, bp, arc_getbuf_func, &buf,
		    ZIO_PRIORITY_ASYNC_READ, zio_flags, &flags, zb);
		if (err) {
			scn->scn_phys.scn_errors++;
			return (err);
		}

		osp = buf->b_data;

		dsl_scan_visitdnode(scn, ds, osp->os_type,
		    &osp->os_meta_dnode, DMU_META_DNODE_OBJECT, tx);

		if (OBJSET_BUF_HAS_USERUSED(buf)) {
			/*
			 * We also always visit user/group accounting
			 * objects, and never skip them, even if we are
			 * suspending.  This is necessary so that the space
			 * deltas from this txg get integrated.
			 */
			dsl_scan_visitdnode(scn, ds, osp->os_type,
			    &osp->os_groupused_dnode,
			    DMU_GROUPUSED_OBJECT, tx);
			dsl_scan_visitdnode(scn, ds, osp->os_type,
			    &osp->os_userused_dnode,
			    DMU_USERUSED_OBJECT, tx);
		}
		arc_buf_destroy(buf, &buf);
	}

	return (0);
}

static void
dsl_scan_visitdnode(dsl_scan_t *scn, dsl_dataset_t *ds,
    dmu_objset_type_t ostype, dnode_phys_t *dnp,
    uint64_t object, dmu_tx_t *tx)
{
	int j;

	for (j = 0; j < dnp->dn_nblkptr; j++) {
		zbookmark_phys_t czb;

		SET_BOOKMARK(&czb, ds ? ds->ds_object : 0, object,
		    dnp->dn_nlevels - 1, j);
		dsl_scan_visitbp(&dnp->dn_blkptr[j],
		    &czb, dnp, ds, scn, ostype, tx);
	}

	if (dnp->dn_flags & DNODE_FLAG_SPILL_BLKPTR) {
		zbookmark_phys_t czb;
		SET_BOOKMARK(&czb, ds ? ds->ds_object : 0, object,
		    0, DMU_SPILL_BLKID);
		dsl_scan_visitbp(&dnp->dn_spill,
		    &czb, dnp, ds, scn, ostype, tx);
	}
}

/*
 * The arguments are in this order because mdb can only print the
 * first 5; we want them to be useful.
 */
static void
dsl_scan_visitbp(blkptr_t *bp, const zbookmark_phys_t *zb,
    dnode_phys_t *dnp, dsl_dataset_t *ds, dsl_scan_t *scn,
    dmu_objset_type_t ostype, dmu_tx_t *tx)
{
	dsl_pool_t *dp = scn->scn_dp;
	blkptr_t *bp_toread = NULL;

	if (dsl_scan_check_suspend(scn, zb))
		return;

	if (dsl_scan_check_resume(scn, dnp, zb))
		return;

	scn->scn_visited_this_txg++;

	dprintf_bp(bp,
	    "visiting ds=%p/%llu zb=%llx/%llx/%llx/%llx bp=%p",
	    ds, ds ? ds->ds_object : 0,
	    zb->zb_objset, zb->zb_object, zb->zb_level, zb->zb_blkid,
	    bp);

	if (BP_IS_HOLE(bp)) {
		scn->scn_holes_this_txg++;
		return;
	}

	if (bp->blk_birth <= scn->scn_phys.scn_cur_min_txg) {
		scn->scn_lt_min_this_txg++;
		return;
	}

	bp_toread = kmem_alloc(sizeof (blkptr_t), KM_SLEEP);
	*bp_toread = *bp;

	if (dsl_scan_recurse(scn, ds, ostype, dnp, bp_toread, zb, tx) != 0)
		return;

	/*
	 * If dsl_scan_ddt() has already visited this block, it will have
	 * already done any translations or scrubbing, so don't call the
	 * callback again.
	 */
	if (ddt_class_contains(dp->dp_spa,
	    scn->scn_phys.scn_ddt_class_max, bp)) {
		scn->scn_ddt_contained_this_txg++;
		goto out;
	}

	/*
	 * If this block is from the future (after cur_max_txg), then we
	 * are doing this on behalf of a deleted snapshot, and we will
	 * revisit the future block on the next pass of this dataset.
	 * Don't scan it now unless we need to because something
	 * under it was modified.
	 */
	if (BP_PHYSICAL_BIRTH(bp) > scn->scn_phys.scn_cur_max_txg) {
		scn->scn_gt_max_this_txg++;
		goto out;
	}

	scan_funcs[scn->scn_phys.scn_func](dp, bp, zb);
out:
	kmem_free(bp_toread, sizeof (blkptr_t));
}

static void
dsl_scan_visit_rootbp(dsl_scan_t *scn, dsl_dataset_t *ds, blkptr_t *bp,
    dmu_tx_t *tx)
{
	zbookmark_phys_t zb;
	scan_prefetch_ctx_t *spc;

	SET_BOOKMARK(&zb, ds ? ds->ds_object : DMU_META_OBJSET,
	    ZB_ROOT_OBJECT, ZB_ROOT_LEVEL, ZB_ROOT_BLKID);

	if (ZB_IS_ZERO(&scn->scn_phys.scn_bookmark)) {
		SET_BOOKMARK(&scn->scn_prefetch_bookmark,
		    zb.zb_objset, 0, 0, 0);
	} else {
		scn->scn_prefetch_bookmark = scn->scn_phys.scn_bookmark;
	}

	scn->scn_objsets_visited_this_txg++;

	spc = scan_prefetch_ctx_create(scn, NULL, FTAG);
	dsl_scan_prefetch(spc, bp, &zb);
	scan_prefetch_ctx_rele(spc, FTAG);

	dsl_scan_visitbp(bp, &zb, NULL, ds, scn, DMU_OST_NONE, tx);

	dprintf_ds(ds, "finished scan%s", "");
}

static void
ds_destroyed_scn_phys(dsl_dataset_t *ds, dsl_scan_phys_t *scn_phys)
{
	if (scn_phys->scn_bookmark.zb_objset == ds->ds_object) {
		if (ds->ds_is_snapshot) {
			/*
			 * Note:
			 *  - scn_cur_{min,max}_txg stays the same.
			 *  - Setting the flag is not really necessary if
			 *    scn_cur_max_txg == scn_max_txg, because there
			 *    is nothing after this snapshot that we care
			 *    about.  However, we set it anyway and then
			 *    ignore it when we retraverse it in
			 *    dsl_scan_visitds().
			 */
			scn_phys->scn_bookmark.zb_objset =
			    dsl_dataset_phys(ds)->ds_next_snap_obj;
			zfs_dbgmsg("destroying ds %llu; currently traversing; "
			    "reset zb_objset to %llu",
			    (u_longlong_t)ds->ds_object,
			    (u_longlong_t)dsl_dataset_phys(ds)->
			    ds_next_snap_obj);
			scn_phys->scn_flags |= DSF_VISIT_DS_AGAIN;
		} else {
			SET_BOOKMARK(&scn_phys->scn_bookmark,
			    ZB_DESTROYED_OBJSET, 0, 0, 0);
			zfs_dbgmsg("destroying ds %llu; currently traversing; "
			    "reset bookmark to -1,0,0,0",
			    (u_longlong_t)ds->ds_object);
		}
	}
}

/*
 * Invoked when a dataset is destroyed. We need to make sure that:
 *
 * 1) If it is the dataset that was currently being scanned, we write
 *	a new dsl_scan_phys_t and marking the objset reference in it
 *	as destroyed.
 * 2) Remove it from the work queue, if it was present.
 *
 * If the dataset was actually a snapshot, instead of marking the dataset
 * as destroyed, we instead substitute the next snapshot in line.
 */
void
dsl_scan_ds_destroyed(dsl_dataset_t *ds, dmu_tx_t *tx)
{
	dsl_pool_t *dp = ds->ds_dir->dd_pool;
	dsl_scan_t *scn = dp->dp_scan;
	uint64_t mintxg;

	if (!dsl_scan_is_running(scn))
		return;

	ds_destroyed_scn_phys(ds, &scn->scn_phys);
	ds_destroyed_scn_phys(ds, &scn->scn_phys_cached);

	if (scan_ds_queue_contains(scn, ds->ds_object, &mintxg)) {
		scan_ds_queue_remove(scn, ds->ds_object);
		if (ds->ds_is_snapshot)
			scan_ds_queue_insert(scn,
			    dsl_dataset_phys(ds)->ds_next_snap_obj, mintxg);
	}

	if (zap_lookup_int_key(dp->dp_meta_objset, scn->scn_phys.scn_queue_obj,
	    ds->ds_object, &mintxg) == 0) {
		ASSERT3U(dsl_dataset_phys(ds)->ds_num_children, <=, 1);
		VERIFY3U(0, ==, zap_remove_int(dp->dp_meta_objset,
		    scn->scn_phys.scn_queue_obj, ds->ds_object, tx));
		if (ds->ds_is_snapshot) {
			/*
			 * We keep the same mintxg; it could be >
			 * ds_creation_txg if the previous snapshot was
			 * deleted too.
			 */
			VERIFY(zap_add_int_key(dp->dp_meta_objset,
			    scn->scn_phys.scn_queue_obj,
			    dsl_dataset_phys(ds)->ds_next_snap_obj,
			    mintxg, tx) == 0);
			zfs_dbgmsg("destroying ds %llu; in queue; "
			    "replacing with %llu",
			    (u_longlong_t)ds->ds_object,
			    (u_longlong_t)dsl_dataset_phys(ds)->
			    ds_next_snap_obj);
		} else {
			zfs_dbgmsg("destroying ds %llu; in queue; removing",
			    (u_longlong_t)ds->ds_object);
		}
	}

	/*
	 * dsl_scan_sync() should be called after this, and should sync
	 * out our changed state, but just to be safe, do it here.
	 */
	dsl_scan_sync_state(scn, tx, SYNC_CACHED);
}

static void
ds_snapshotted_bookmark(dsl_dataset_t *ds, zbookmark_phys_t *scn_bookmark)
{
	if (scn_bookmark->zb_objset == ds->ds_object) {
		scn_bookmark->zb_objset =
		    dsl_dataset_phys(ds)->ds_prev_snap_obj;
		zfs_dbgmsg("snapshotting ds %llu; currently traversing; "
		    "reset zb_objset to %llu",
		    (u_longlong_t)ds->ds_object,
		    (u_longlong_t)dsl_dataset_phys(ds)->ds_prev_snap_obj);
	}
}

/*
 * Called when a dataset is snapshotted. If we were currently traversing
 * this snapshot, we reset our bookmark to point at the newly created
 * snapshot. We also modify our work queue to remove the old snapshot and
 * replace with the new one.
 */
void
dsl_scan_ds_snapshotted(dsl_dataset_t *ds, dmu_tx_t *tx)
{
	dsl_pool_t *dp = ds->ds_dir->dd_pool;
	dsl_scan_t *scn = dp->dp_scan;
	uint64_t mintxg;

	if (!dsl_scan_is_running(scn))
		return;

	ASSERT(dsl_dataset_phys(ds)->ds_prev_snap_obj != 0);

	ds_snapshotted_bookmark(ds, &scn->scn_phys.scn_bookmark);
	ds_snapshotted_bookmark(ds, &scn->scn_phys_cached.scn_bookmark);

	if (scan_ds_queue_contains(scn, ds->ds_object, &mintxg)) {
		scan_ds_queue_remove(scn, ds->ds_object);
		scan_ds_queue_insert(scn,
		    dsl_dataset_phys(ds)->ds_prev_snap_obj, mintxg);
	}

	if (zap_lookup_int_key(dp->dp_meta_objset, scn->scn_phys.scn_queue_obj,
	    ds->ds_object, &mintxg) == 0) {
		VERIFY3U(0, ==, zap_remove_int(dp->dp_meta_objset,
		    scn->scn_phys.scn_queue_obj, ds->ds_object, tx));
		VERIFY(zap_add_int_key(dp->dp_meta_objset,
		    scn->scn_phys.scn_queue_obj,
		    dsl_dataset_phys(ds)->ds_prev_snap_obj, mintxg, tx) == 0);
		zfs_dbgmsg("snapshotting ds %llu; in queue; "
		    "replacing with %llu",
		    (u_longlong_t)ds->ds_object,
		    (u_longlong_t)dsl_dataset_phys(ds)->ds_prev_snap_obj);
	}

	dsl_scan_sync_state(scn, tx, SYNC_CACHED);
}

static void
ds_clone_swapped_bookmark(dsl_dataset_t *ds1, dsl_dataset_t *ds2,
    zbookmark_phys_t *scn_bookmark)
{
	if (scn_bookmark->zb_objset == ds1->ds_object) {
		scn_bookmark->zb_objset = ds2->ds_object;
		zfs_dbgmsg("clone_swap ds %llu; currently traversing; "
		    "reset zb_objset to %llu",
		    (u_longlong_t)ds1->ds_object,
		    (u_longlong_t)ds2->ds_object);
	} else if (scn_bookmark->zb_objset == ds2->ds_object) {
		scn_bookmark->zb_objset = ds1->ds_object;
		zfs_dbgmsg("clone_swap ds %llu; currently traversing; "
		    "reset zb_objset to %llu",
		    (u_longlong_t)ds2->ds_object,
		    (u_longlong_t)ds1->ds_object);
	}
}

/*
 * Called when a parent dataset and its clone are swapped. If we were
 * currently traversing the dataset, we need to switch to traversing the
 * newly promoted parent.
 */
void
dsl_scan_ds_clone_swapped(dsl_dataset_t *ds1, dsl_dataset_t *ds2, dmu_tx_t *tx)
{
	dsl_pool_t *dp = ds1->ds_dir->dd_pool;
	dsl_scan_t *scn = dp->dp_scan;
	uint64_t mintxg;

	if (!dsl_scan_is_running(scn))
		return;

	ds_clone_swapped_bookmark(ds1, ds2, &scn->scn_phys.scn_bookmark);
	ds_clone_swapped_bookmark(ds1, ds2, &scn->scn_phys_cached.scn_bookmark);

	if (scan_ds_queue_contains(scn, ds1->ds_object, &mintxg)) {
		scan_ds_queue_remove(scn, ds1->ds_object);
		scan_ds_queue_insert(scn, ds2->ds_object, mintxg);
	}
	if (scan_ds_queue_contains(scn, ds2->ds_object, &mintxg)) {
		scan_ds_queue_remove(scn, ds2->ds_object);
		scan_ds_queue_insert(scn, ds1->ds_object, mintxg);
	}

	if (zap_lookup_int_key(dp->dp_meta_objset, scn->scn_phys.scn_queue_obj,
	    ds1->ds_object, &mintxg) == 0) {
		int err;
		ASSERT3U(mintxg, ==, dsl_dataset_phys(ds1)->ds_prev_snap_txg);
		ASSERT3U(mintxg, ==, dsl_dataset_phys(ds2)->ds_prev_snap_txg);
		VERIFY3U(0, ==, zap_remove_int(dp->dp_meta_objset,
		    scn->scn_phys.scn_queue_obj, ds1->ds_object, tx));
		err = zap_add_int_key(dp->dp_meta_objset,
		    scn->scn_phys.scn_queue_obj, ds2->ds_object, mintxg, tx);
		VERIFY(err == 0 || err == EEXIST);
		if (err == EEXIST) {
			/* Both were there to begin with */
			VERIFY(0 == zap_add_int_key(dp->dp_meta_objset,
			    scn->scn_phys.scn_queue_obj,
			    ds1->ds_object, mintxg, tx));
		}
		zfs_dbgmsg("clone_swap ds %llu; in queue; "
		    "replacing with %llu",
		    (u_longlong_t)ds1->ds_object,
		    (u_longlong_t)ds2->ds_object);
	}
	if (zap_lookup_int_key(dp->dp_meta_objset, scn->scn_phys.scn_queue_obj,
	    ds2->ds_object, &mintxg) == 0) {
		ASSERT3U(mintxg, ==, dsl_dataset_phys(ds1)->ds_prev_snap_txg);
		ASSERT3U(mintxg, ==, dsl_dataset_phys(ds2)->ds_prev_snap_txg);
		VERIFY3U(0, ==, zap_remove_int(dp->dp_meta_objset,
		    scn->scn_phys.scn_queue_obj, ds2->ds_object, tx));
		VERIFY(0 == zap_add_int_key(dp->dp_meta_objset,
		    scn->scn_phys.scn_queue_obj, ds1->ds_object, mintxg, tx));
		zfs_dbgmsg("clone_swap ds %llu; in queue; "
		    "replacing with %llu",
		    (u_longlong_t)ds2->ds_object,
		    (u_longlong_t)ds1->ds_object);
	}

	dsl_scan_sync_state(scn, tx, SYNC_CACHED);
}

/* ARGSUSED */
static int
enqueue_clones_cb(dsl_pool_t *dp, dsl_dataset_t *hds, void *arg)
{
	uint64_t originobj = *(uint64_t *)arg;
	dsl_dataset_t *ds;
	int err;
	dsl_scan_t *scn = dp->dp_scan;

	if (dsl_dir_phys(hds->ds_dir)->dd_origin_obj != originobj)
		return (0);

	err = dsl_dataset_hold_obj(dp, hds->ds_object, FTAG, &ds);
	if (err)
		return (err);

	while (dsl_dataset_phys(ds)->ds_prev_snap_obj != originobj) {
		dsl_dataset_t *prev;
		err = dsl_dataset_hold_obj(dp,
		    dsl_dataset_phys(ds)->ds_prev_snap_obj, FTAG, &prev);

		dsl_dataset_rele(ds, FTAG);
		if (err)
			return (err);
		ds = prev;
	}
	scan_ds_queue_insert(scn, ds->ds_object,
	    dsl_dataset_phys(ds)->ds_prev_snap_txg);
	dsl_dataset_rele(ds, FTAG);
	return (0);
}

static void
dsl_scan_visitds(dsl_scan_t *scn, uint64_t dsobj, dmu_tx_t *tx)
{
	dsl_pool_t *dp = scn->scn_dp;
	dsl_dataset_t *ds;

	VERIFY3U(0, ==, dsl_dataset_hold_obj(dp, dsobj, FTAG, &ds));

	if (scn->scn_phys.scn_cur_min_txg >=
	    scn->scn_phys.scn_max_txg) {
		/*
		 * This can happen if this snapshot was created after the
		 * scan started, and we already completed a previous snapshot
		 * that was created after the scan started.  This snapshot
		 * only references blocks with:
		 *
		 *	birth < our ds_creation_txg
		 *	cur_min_txg is no less than ds_creation_txg.
		 *	We have already visited these blocks.
		 * or
		 *	birth > scn_max_txg
		 *	The scan requested not to visit these blocks.
		 *
		 * Subsequent snapshots (and clones) can reference our
		 * blocks, or blocks with even higher birth times.
		 * Therefore we do not need to visit them either,
		 * so we do not add them to the work queue.
		 *
		 * Note that checking for cur_min_txg >= cur_max_txg
		 * is not sufficient, because in that case we may need to
		 * visit subsequent snapshots.  This happens when min_txg > 0,
		 * which raises cur_min_txg.  In this case we will visit
		 * this dataset but skip all of its blocks, because the
		 * rootbp's birth time is < cur_min_txg.  Then we will
		 * add the next snapshots/clones to the work queue.
		 */
		char *dsname = kmem_alloc(MAXNAMELEN, KM_SLEEP);
		dsl_dataset_name(ds, dsname);
		zfs_dbgmsg("scanning dataset %llu (%s) is unnecessary because "
		    "cur_min_txg (%llu) >= max_txg (%llu)",
		    (longlong_t)dsobj, dsname,
		    (longlong_t)scn->scn_phys.scn_cur_min_txg,
		    (longlong_t)scn->scn_phys.scn_max_txg);
		kmem_free(dsname, MAXNAMELEN);

		goto out;
	}

	/*
	 * Only the ZIL in the head (non-snapshot) is valid. Even though
	 * snapshots can have ZIL block pointers (which may be the same
	 * BP as in the head), they must be ignored. In addition, $ORIGIN
	 * doesn't have a objset (i.e. its ds_bp is a hole) so we don't
	 * need to look for a ZIL in it either. So we traverse the ZIL here,
	 * rather than in scan_recurse(), because the regular snapshot
	 * block-sharing rules don't apply to it.
	 */
<<<<<<< HEAD
	if (!ds->ds_is_snapshot)
=======
	if (DSL_SCAN_IS_SCRUB_RESILVER(scn) && !dsl_dataset_is_snapshot(ds) &&
	    ds->ds_dir != dp->dp_origin_snap->ds_dir) {
		objset_t *os;
		if (dmu_objset_from_ds(ds, &os) != 0) {
			goto out;
		}
>>>>>>> a7e579a3
		dsl_scan_zil(dp, &os->os_zil_header);
	}

	/*
	 * Iterate over the bps in this ds.
	 */
	dmu_buf_will_dirty(ds->ds_dbuf, tx);
	rrw_enter(&ds->ds_bp_rwlock, RW_READER, FTAG);
	dsl_scan_visit_rootbp(scn, ds, &dsl_dataset_phys(ds)->ds_bp, tx);
	rrw_exit(&ds->ds_bp_rwlock, FTAG);

	char *dsname = kmem_alloc(ZFS_MAX_DATASET_NAME_LEN, KM_SLEEP);
	dsl_dataset_name(ds, dsname);
	zfs_dbgmsg("scanned dataset %llu (%s) with min=%llu max=%llu; "
	    "suspending=%u",
	    (longlong_t)dsobj, dsname,
	    (longlong_t)scn->scn_phys.scn_cur_min_txg,
	    (longlong_t)scn->scn_phys.scn_cur_max_txg,
	    (int)scn->scn_suspending);
	kmem_free(dsname, ZFS_MAX_DATASET_NAME_LEN);

	if (scn->scn_suspending)
		goto out;

	/*
	 * We've finished this pass over this dataset.
	 */

	/*
	 * If we did not completely visit this dataset, do another pass.
	 */
	if (scn->scn_phys.scn_flags & DSF_VISIT_DS_AGAIN) {
		zfs_dbgmsg("incomplete pass; visiting again");
		scn->scn_phys.scn_flags &= ~DSF_VISIT_DS_AGAIN;
		scan_ds_queue_insert(scn, ds->ds_object,
		    scn->scn_phys.scn_cur_max_txg);
		goto out;
	}

	/*
	 * Add descendent datasets to work queue.
	 */
	if (dsl_dataset_phys(ds)->ds_next_snap_obj != 0) {
		scan_ds_queue_insert(scn,
		    dsl_dataset_phys(ds)->ds_next_snap_obj,
		    dsl_dataset_phys(ds)->ds_creation_txg);
	}
	if (dsl_dataset_phys(ds)->ds_num_children > 1) {
		boolean_t usenext = B_FALSE;
		if (dsl_dataset_phys(ds)->ds_next_clones_obj != 0) {
			uint64_t count;
			/*
			 * A bug in a previous version of the code could
			 * cause upgrade_clones_cb() to not set
			 * ds_next_snap_obj when it should, leading to a
			 * missing entry.  Therefore we can only use the
			 * next_clones_obj when its count is correct.
			 */
			int err = zap_count(dp->dp_meta_objset,
			    dsl_dataset_phys(ds)->ds_next_clones_obj, &count);
			if (err == 0 &&
			    count == dsl_dataset_phys(ds)->ds_num_children - 1)
				usenext = B_TRUE;
		}

		if (usenext) {
			zap_cursor_t zc;
			zap_attribute_t za;
			for (zap_cursor_init(&zc, dp->dp_meta_objset,
			    dsl_dataset_phys(ds)->ds_next_clones_obj);
			    zap_cursor_retrieve(&zc, &za) == 0;
			    (void) zap_cursor_advance(&zc)) {
				scan_ds_queue_insert(scn,
				    zfs_strtonum(za.za_name, NULL),
				    dsl_dataset_phys(ds)->ds_creation_txg);
			}
			zap_cursor_fini(&zc);
		} else {
			VERIFY0(dmu_objset_find_dp(dp, dp->dp_root_dir_obj,
			    enqueue_clones_cb, &ds->ds_object,
			    DS_FIND_CHILDREN));
		}
	}

out:
	dsl_dataset_rele(ds, FTAG);
}

/* ARGSUSED */
static int
enqueue_cb(dsl_pool_t *dp, dsl_dataset_t *hds, void *arg)
{
	dsl_dataset_t *ds;
	int err;
	dsl_scan_t *scn = dp->dp_scan;

	err = dsl_dataset_hold_obj(dp, hds->ds_object, FTAG, &ds);
	if (err)
		return (err);

	while (dsl_dataset_phys(ds)->ds_prev_snap_obj != 0) {
		dsl_dataset_t *prev;
		err = dsl_dataset_hold_obj(dp,
		    dsl_dataset_phys(ds)->ds_prev_snap_obj, FTAG, &prev);
		if (err) {
			dsl_dataset_rele(ds, FTAG);
			return (err);
		}

		/*
		 * If this is a clone, we don't need to worry about it for now.
		 */
		if (dsl_dataset_phys(prev)->ds_next_snap_obj != ds->ds_object) {
			dsl_dataset_rele(ds, FTAG);
			dsl_dataset_rele(prev, FTAG);
			return (0);
		}
		dsl_dataset_rele(ds, FTAG);
		ds = prev;
	}

	scan_ds_queue_insert(scn, ds->ds_object,
	    dsl_dataset_phys(ds)->ds_prev_snap_txg);
	dsl_dataset_rele(ds, FTAG);
	return (0);
}

/* ARGSUSED */
void
dsl_scan_ddt_entry(dsl_scan_t *scn, enum zio_checksum checksum,
    ddt_entry_t *dde, dmu_tx_t *tx)
{
	const ddt_key_t *ddk = &dde->dde_key;
	ddt_phys_t *ddp = dde->dde_phys;
	blkptr_t bp;
	zbookmark_phys_t zb = { 0 };
	int p;

	if (scn->scn_phys.scn_state != DSS_SCANNING)
		return;

	for (p = 0; p < DDT_PHYS_TYPES; p++, ddp++) {
		if (ddp->ddp_phys_birth == 0 ||
		    ddp->ddp_phys_birth > scn->scn_phys.scn_max_txg)
			continue;
		ddt_bp_create(checksum, ddk, ddp, &bp);

		scn->scn_visited_this_txg++;
		scan_funcs[scn->scn_phys.scn_func](scn->scn_dp, &bp, &zb);
	}
}

/*
 * Scrub/dedup interaction.
 *
 * If there are N references to a deduped block, we don't want to scrub it
 * N times -- ideally, we should scrub it exactly once.
 *
 * We leverage the fact that the dde's replication class (enum ddt_class)
 * is ordered from highest replication class (DDT_CLASS_DITTO) to lowest
 * (DDT_CLASS_UNIQUE) so that we may walk the DDT in that order.
 *
 * To prevent excess scrubbing, the scrub begins by walking the DDT
 * to find all blocks with refcnt > 1, and scrubs each of these once.
 * Since there are two replication classes which contain blocks with
 * refcnt > 1, we scrub the highest replication class (DDT_CLASS_DITTO) first.
 * Finally the top-down scrub begins, only visiting blocks with refcnt == 1.
 *
 * There would be nothing more to say if a block's refcnt couldn't change
 * during a scrub, but of course it can so we must account for changes
 * in a block's replication class.
 *
 * Here's an example of what can occur:
 *
 * If a block has refcnt > 1 during the DDT scrub phase, but has refcnt == 1
 * when visited during the top-down scrub phase, it will be scrubbed twice.
 * This negates our scrub optimization, but is otherwise harmless.
 *
 * If a block has refcnt == 1 during the DDT scrub phase, but has refcnt > 1
 * on each visit during the top-down scrub phase, it will never be scrubbed.
 * To catch this, ddt_sync_entry() notifies the scrub code whenever a block's
 * reference class transitions to a higher level (i.e DDT_CLASS_UNIQUE to
 * DDT_CLASS_DUPLICATE); if it transitions from refcnt == 1 to refcnt > 1
 * while a scrub is in progress, it scrubs the block right then.
 */
static void
dsl_scan_ddt(dsl_scan_t *scn, dmu_tx_t *tx)
{
	ddt_bookmark_t *ddb = &scn->scn_phys.scn_ddt_bookmark;
	ddt_entry_t dde = { 0 };
	int error;
	uint64_t n = 0;

	while ((error = ddt_walk(scn->scn_dp->dp_spa, ddb, &dde)) == 0) {
		ddt_t *ddt;

		if (ddb->ddb_class > scn->scn_phys.scn_ddt_class_max)
			break;
		dprintf("visiting ddb=%llu/%llu/%llu/%llx\n",
		    (longlong_t)ddb->ddb_class,
		    (longlong_t)ddb->ddb_type,
		    (longlong_t)ddb->ddb_checksum,
		    (longlong_t)ddb->ddb_cursor);

		/* There should be no pending changes to the dedup table */
		ddt = scn->scn_dp->dp_spa->spa_ddt[ddb->ddb_checksum];
		ASSERT(avl_first(&ddt->ddt_tree) == NULL);

		dsl_scan_ddt_entry(scn, ddb->ddb_checksum, &dde, tx);
		n++;

		if (dsl_scan_check_suspend(scn, NULL))
			break;
	}

	zfs_dbgmsg("scanned %llu ddt entries with class_max = %u; "
	    "suspending=%u", (longlong_t)n,
	    (int)scn->scn_phys.scn_ddt_class_max, (int)scn->scn_suspending);

	ASSERT(error == 0 || error == ENOENT);
	ASSERT(error != ENOENT ||
	    ddb->ddb_class > scn->scn_phys.scn_ddt_class_max);
}

static uint64_t
dsl_scan_ds_maxtxg(dsl_dataset_t *ds)
{
	uint64_t smt = ds->ds_dir->dd_pool->dp_scan->scn_phys.scn_max_txg;
	if (ds->ds_is_snapshot)
		return (MIN(smt, dsl_dataset_phys(ds)->ds_creation_txg));
	return (smt);
}

static void
dsl_scan_visit(dsl_scan_t *scn, dmu_tx_t *tx)
{
	scan_ds_t *sds;
	dsl_pool_t *dp = scn->scn_dp;

	if (scn->scn_phys.scn_ddt_bookmark.ddb_class <=
	    scn->scn_phys.scn_ddt_class_max) {
		scn->scn_phys.scn_cur_min_txg = scn->scn_phys.scn_min_txg;
		scn->scn_phys.scn_cur_max_txg = scn->scn_phys.scn_max_txg;
		dsl_scan_ddt(scn, tx);
		if (scn->scn_suspending)
			return;
	}

	if (scn->scn_phys.scn_bookmark.zb_objset == DMU_META_OBJSET) {
		/* First do the MOS & ORIGIN */

		scn->scn_phys.scn_cur_min_txg = scn->scn_phys.scn_min_txg;
		scn->scn_phys.scn_cur_max_txg = scn->scn_phys.scn_max_txg;
		dsl_scan_visit_rootbp(scn, NULL,
		    &dp->dp_meta_rootbp, tx);
		spa_set_rootblkptr(dp->dp_spa, &dp->dp_meta_rootbp);
		if (scn->scn_suspending)
			return;

		if (spa_version(dp->dp_spa) < SPA_VERSION_DSL_SCRUB) {
			VERIFY0(dmu_objset_find_dp(dp, dp->dp_root_dir_obj,
			    enqueue_cb, NULL, DS_FIND_CHILDREN));
		} else {
			dsl_scan_visitds(scn,
			    dp->dp_origin_snap->ds_object, tx);
		}
		ASSERT(!scn->scn_suspending);
	} else if (scn->scn_phys.scn_bookmark.zb_objset !=
	    ZB_DESTROYED_OBJSET) {
		uint64_t dsobj = scn->scn_phys.scn_bookmark.zb_objset;
		/*
		 * If we were suspended, continue from here. Note if the
		 * ds we were suspended on was deleted, the zb_objset may
		 * be -1, so we will skip this and find a new objset
		 * below.
		 */
		dsl_scan_visitds(scn, dsobj, tx);
		if (scn->scn_suspending)
			return;
	}

	/*
	 * In case we suspended right at the end of the ds, zero the
	 * bookmark so we don't think that we're still trying to resume.
	 */
	bzero(&scn->scn_phys.scn_bookmark, sizeof (zbookmark_phys_t));

	/*
	 * Keep pulling things out of the dataset avl queue. Updates to the
	 * persistent zap-object-as-queue happen only at checkpoints.
	 */
	while ((sds = avl_first(&scn->scn_queue)) != NULL) {
		dsl_dataset_t *ds;
		uint64_t dsobj = sds->sds_dsobj;
		uint64_t txg = sds->sds_txg;

		/* dequeue and free the ds from the queue */
		scan_ds_queue_remove(scn, dsobj);
		sds = NULL;	/* must not be touched after removal */

		/* Set up min / max txg */
		VERIFY3U(0, ==, dsl_dataset_hold_obj(dp, dsobj, FTAG, &ds));
		if (txg != 0) {
			scn->scn_phys.scn_cur_min_txg =
			    MAX(scn->scn_phys.scn_min_txg, txg);
		} else {
			scn->scn_phys.scn_cur_min_txg =
			    MAX(scn->scn_phys.scn_min_txg,
			    dsl_dataset_phys(ds)->ds_prev_snap_txg);
		}
		scn->scn_phys.scn_cur_max_txg = dsl_scan_ds_maxtxg(ds);
		dsl_dataset_rele(ds, FTAG);

		dsl_scan_visitds(scn, dsobj, tx);
		if (scn->scn_suspending)
			return;
	}
	/* No more objsets to fetch, we're done */
	scn->scn_phys.scn_bookmark.zb_objset = ZB_DESTROYED_OBJSET;
	ASSERT0(scn->scn_suspending);
}

static uint64_t
dsl_scan_count_leaves(vdev_t *vd)
{
	uint64_t i, leaves = 0;
	
	/* we only count leaves that belong to the main pool and are readable */
	if (vd->vdev_islog || vd->vdev_isspare ||
	    vd->vdev_isl2cache || !vdev_readable(vd))
		return (0);
	
	if (vd->vdev_ops->vdev_op_leaf)
		return (1);
	
	for (i = 0; i < vd->vdev_children; i++) {
		leaves += dsl_scan_count_leaves(vd->vdev_child[i]);
	}
	
	return (leaves);
}


static void
scan_io_queues_update_zio_stats(dsl_scan_io_queue_t *q, const blkptr_t *bp)
{
	int i;
	uint64_t cur_size = 0;

	for (i = 0; i < BP_GET_NDVAS(bp); i++) {
		cur_size += DVA_GET_ASIZE(&bp->blk_dva[i]);
	}

	q->q_total_zio_size_this_txg += cur_size;
	q->q_zios_this_txg++;
}

static void
scan_io_queues_update_seg_stats(dsl_scan_io_queue_t *q, uint64_t start,
    uint64_t end)
{
	q->q_total_seg_size_this_txg += end - start;
	q->q_segs_this_txg++;
}

static boolean_t
scan_io_queue_check_suspend(dsl_scan_t *scn)
{
	/* See comment in dsl_scan_check_suspend() */
	uint64_t curr_time_ns = gethrtime();
	uint64_t scan_time_ns = curr_time_ns - scn->scn_sync_start_time;
	uint64_t sync_time_ns = curr_time_ns -
	    scn->scn_dp->dp_spa->spa_sync_starttime;
	int dirty_pct = scn->scn_dp->dp_dirty_total * 100 / zfs_dirty_data_max;
	int mintime = (scn->scn_phys.scn_func == POOL_SCAN_RESILVER) ?
	    zfs_resilver_min_time_ms : zfs_scrub_min_time_ms;
       
	return ((NSEC2MSEC(scan_time_ns) > mintime &&
	    (dirty_pct >= zfs_vdev_async_write_active_min_dirty_percent ||
	    txg_sync_waiting(scn->scn_dp) ||
	    NSEC2SEC(sync_time_ns) >= zfs_txg_timeout)) ||
	    spa_shutting_down(scn->scn_dp->dp_spa));
}

/*
 * Given a list of scan_io_t's in io_list, this issues the io's out to
 * disk. This consumes the io_list and frees the scan_io_t's. This is
 * called when emptying queues, either when we're up against the memory
 * limit or when we have finished scanning. Returns B_TRUE if we stopped
 * processing the list before we finished. Any zios that were not issued
 * will remain in the io_list.
 */
static boolean_t
scan_io_queue_issue(dsl_scan_io_queue_t *queue, list_t *io_list)
{
	dsl_scan_t *scn = queue->q_scn;
	scan_io_t *sio;
	int64_t bytes_issued = 0;
	boolean_t suspended = B_FALSE;

	while ((sio = list_head(io_list)) != NULL) {
		blkptr_t bp;

		if (scan_io_queue_check_suspend(scn)) {
			suspended = B_TRUE;
			break;
		}

		sio2bp(sio, &bp, queue->q_vd->vdev_id);
		bytes_issued += sio->sio_asize;
		scan_exec_io(scn->scn_dp, &bp, sio->sio_flags,
		    &sio->sio_zb, queue);
		(void) list_remove_head(io_list);
		scan_io_queues_update_zio_stats(queue, &bp);
		kmem_free(sio, sizeof (*sio));
	}

	atomic_add_64(&scn->scn_bytes_pending, -bytes_issued);

	return (suspended);
}

/*
 * Given a range_seg_t (extent) and a list, this function passes over a
 * scan queue and gathers up the appropriate ios which fit into that
 * scan seg (starting from lowest LBA). At the end, we remove the segment
 * from the q_exts_by_addr range tree.
 */
static boolean_t
scan_io_queue_gather(dsl_scan_io_queue_t *queue, range_seg_t *rs, list_t *list)
{
	scan_io_t srch_sio, *sio, *next_sio;
	avl_index_t idx;
	uint_t num_sios = 0;
	int64_t bytes_issued = 0;

	ASSERT(rs != NULL);
	ASSERT(MUTEX_HELD(&queue->q_vd->vdev_scan_io_queue_lock));

	srch_sio.sio_offset = rs->rs_start;

	/*
	 * The exact start of the extent might not contain any matching zios,
	 * so if that's the case, examine the next one in the tree.
	 */
	sio = avl_find(&queue->q_sios_by_addr, &srch_sio, &idx);
	if (sio == NULL)
		sio = avl_nearest(&queue->q_sios_by_addr, idx, AVL_AFTER);

	while (sio != NULL && sio->sio_offset < rs->rs_end && num_sios <= 32) {
		ASSERT3U(sio->sio_offset, >=, rs->rs_start);
		ASSERT3U(sio->sio_offset + sio->sio_asize, <=, rs->rs_end);

		next_sio = AVL_NEXT(&queue->q_sios_by_addr, sio);
		avl_remove(&queue->q_sios_by_addr, sio);

		bytes_issued += sio->sio_asize;
		num_sios++;
		list_insert_tail(list, sio);
		sio = next_sio;
	}

	/*
	 * We limit the number of sios we process at once to 32 to avoid
	 * biting off more than we can chew. If we didn't take everything
	 * in the segment we update it to reflect the work we were able to
	 * complete. Otherwise, we remove it from the range tree entirely.
	 */
	if (sio != NULL && sio->sio_offset < rs->rs_end) {
		range_tree_adjust_fill(queue->q_exts_by_addr, rs,
		    -bytes_issued);
		range_tree_resize_segment(queue->q_exts_by_addr, rs,
		    sio->sio_offset, rs->rs_end - sio->sio_offset);

		return (B_TRUE);
	} else {
		range_tree_remove(queue->q_exts_by_addr, rs->rs_start,
		    rs->rs_end - rs->rs_start);
		return (B_FALSE);
	}
}


/*
 * This is called from the queue emptying thread and selects the next
 * extent from which we are to issue io's. The behavior of this function
 * depends on the state of the scan, the current memory consumption and
 * whether or not we are performing a scan shutdown.
 * 1) We select extents in an elevator algorithm (LBA-order) if the scan
 * 	needs to perform a checkpoint
 * 2) We select the largest available extent if we are up against the
 * 	memory limit.
 * 3) Otherwise we don't select any extents.
 */
static const range_seg_t *
scan_io_queue_fetch_ext(dsl_scan_io_queue_t *queue)
{
	dsl_scan_t *scn = queue->q_scn;

	ASSERT(MUTEX_HELD(&queue->q_vd->vdev_scan_io_queue_lock));
	ASSERT(scn->scn_is_sorted);

	/* handle tunable overrides */
	if (scn->scn_checkpointing || scn->scn_clearing) {
		if (zfs_scan_issue_strategy == 1) {
			return (range_tree_first(queue->q_exts_by_addr));
		} else if (zfs_scan_issue_strategy == 2) {
			return (avl_first(&queue->q_exts_by_size));
		}
	}

	/*
	 * During normal clearing, we want to issue our largest segments
	 * first, keeping IO as sequential as possible, and leaving the
	 * smaller extents for later with the hope that they might eventually
	 * grow to larger sequential segments. However, when the scan is
	 * checkpointing, no new extents will be added to the sorting queue,
	 * so the way we are sorted now is as good as it will ever get.
	 * In this case, we instead switch to issuing extents in LBA order.
	 */
	if (scn->scn_checkpointing) {
		return (range_tree_first(queue->q_exts_by_addr));
	} else if (scn->scn_clearing) {
		return (avl_first(&queue->q_exts_by_size));
	} else {
		return (NULL);
	}
}

static void
scan_io_queues_run_one(void *arg)
{
	dsl_scan_io_queue_t *queue = arg;
	kmutex_t *q_lock = &queue->q_vd->vdev_scan_io_queue_lock;
	boolean_t suspended = B_FALSE;
	range_seg_t *rs = NULL;
	scan_io_t *sio = NULL;
	list_t sio_list;
	uint64_t bytes_per_leaf = zfs_scan_vdev_limit;
	uint64_t nr_leaves = dsl_scan_count_leaves(queue->q_vd);

	ASSERT(queue->q_scn->scn_is_sorted);

	list_create(&sio_list, sizeof (scan_io_t),
	    offsetof(scan_io_t, sio_nodes.sio_list_node));
	mutex_enter(q_lock);

	/* calculate maximum in-flight bytes for this txg (min 1MB) */
	queue->q_maxinflight_bytes =
	    MAX(nr_leaves * bytes_per_leaf, 1ULL << 20);

	/* reset per-queue scan statistics for this txg */
	queue->q_total_seg_size_this_txg = 0;
	queue->q_segs_this_txg = 0;
	queue->q_total_zio_size_this_txg = 0;
	queue->q_zios_this_txg = 0;

	/* loop until we have run out of time or sios */
	while ((rs = (range_seg_t*)scan_io_queue_fetch_ext(queue)) != NULL) {
		uint64_t seg_start = 0, seg_end = 0;
		boolean_t more_left = B_TRUE;

		ASSERT(list_is_empty(&sio_list));

		/* loop while we still have sios left to process in this rs */
		while (more_left) {
			scan_io_t *first_sio, *last_sio;

			/*
			 * We have selected which extent needs to be
			 * processed next. Gather up the corresponding sios.
			 */
			more_left = scan_io_queue_gather(queue, rs, &sio_list);
			ASSERT(!list_is_empty(&sio_list));
			first_sio = list_head(&sio_list);
			last_sio = list_tail(&sio_list);

			seg_end = last_sio->sio_offset + last_sio->sio_asize;
			if (seg_start == 0)
				seg_start = first_sio->sio_offset;

			/*
			 * Issuing sios can take a long time so drop the
			 * queue lock. The sio queue won't be updated by
			 * other threads since we're in syncing context so
			 * we can be sure that our trees will remain exactly
			 * as we left them.
			 */
			mutex_exit(q_lock);
			suspended = scan_io_queue_issue(queue, &sio_list);
			mutex_enter(q_lock);

			if (suspended)
				break;
		}
		/* update statistics for debugging purposes */
		scan_io_queues_update_seg_stats(queue, seg_start, seg_end);
		
		if (suspended)
			break;
	}
		

	/* If we were suspended in the middle of processing,
	 * requeue any unfinished sios and exit.
	 */
	while ((sio = list_head(&sio_list)) != NULL) {
		list_remove(&sio_list, sio);
		scan_io_queue_insert_impl(queue, sio);
	}

	mutex_exit(q_lock);
	list_destroy(&sio_list);
}

/*
 * Performs an emptying run on all scan queues in the pool. This just
 * punches out one thread per top-level vdev, each of which processes
 * only that vdev's scan queue. We can parallelize the I/O here because
 * we know that each queue's io's only affect its own top-level vdev.
 *
 * This function waits for the queue runs to complete, and must be
 * called from dsl_scan_sync (or in general, syncing context).
 */
static void
scan_io_queues_run(dsl_scan_t *scn)
{
	spa_t *spa = scn->scn_dp->dp_spa;

	ASSERT(scn->scn_is_sorted);
	ASSERT(spa_config_held(spa, SCL_CONFIG, RW_READER));

	if (scn->scn_bytes_pending == 0)
		return;

	if (scn->scn_taskq == NULL) {
		char *tq_name = kmem_zalloc(ZFS_MAX_DATASET_NAME_LEN + 16,
		    KM_SLEEP);
		int nthreads = spa->spa_root_vdev->vdev_children;

		/*
		 * We need to make this taskq *always* execute as many
		 * threads in parallel as we have top-level vdevs and no
		 * less, otherwise strange serialization of the calls to
		 * scan_io_queues_run_one can occur during spa_sync runs
		 * and that significantly impacts performance.
		 */
		(void) snprintf(tq_name, ZFS_MAX_DATASET_NAME_LEN + 16,
		    "dsl_scan_tq_%s", spa->spa_name);
		scn->scn_taskq = taskq_create(tq_name, nthreads, minclsyspri,
		    nthreads, nthreads, TASKQ_PREPOPULATE);
		kmem_free(tq_name, ZFS_MAX_DATASET_NAME_LEN + 16);
	}

	for (uint64_t i = 0; i < spa->spa_root_vdev->vdev_children; i++) {
		vdev_t *vd = spa->spa_root_vdev->vdev_child[i];

		mutex_enter(&vd->vdev_scan_io_queue_lock);
		if (vd->vdev_scan_io_queue != NULL) {
			VERIFY(taskq_dispatch(scn->scn_taskq,
			    scan_io_queues_run_one, vd->vdev_scan_io_queue,
			    TQ_SLEEP) != TASKQID_INVALID);
		}
		mutex_exit(&vd->vdev_scan_io_queue_lock);
	}

	/*
	 * Wait for the queues to finish issuing thir IOs for this run
	 * before we return. There may still be IOs in flight at this
	 * point.
	 */
	taskq_wait(scn->scn_taskq);
}

static boolean_t
dsl_scan_async_block_should_pause(dsl_scan_t *scn)
{
	uint64_t elapsed_nanosecs;

	if (zfs_recover)
		return (B_FALSE);

	if (scn->scn_visited_this_txg >= zfs_async_block_max_blocks)
		return (B_TRUE);

	elapsed_nanosecs = gethrtime() - scn->scn_sync_start_time;
	return (elapsed_nanosecs / NANOSEC > zfs_txg_timeout ||
	    (NSEC2MSEC(elapsed_nanosecs) > scn->scn_async_block_min_time_ms &&
	    txg_sync_waiting(scn->scn_dp)) ||
	    spa_shutting_down(scn->scn_dp->dp_spa));
}

static int
dsl_scan_free_block_cb(void *arg, const blkptr_t *bp, dmu_tx_t *tx)
{
	dsl_scan_t *scn = arg;

	if (!scn->scn_is_bptree ||
	    (BP_GET_LEVEL(bp) == 0 && BP_GET_TYPE(bp) != DMU_OT_OBJSET)) {
		if (dsl_scan_async_block_should_pause(scn))
			return (SET_ERROR(ERESTART));
	}

	zio_nowait(zio_free_sync(scn->scn_zio_root, scn->scn_dp->dp_spa,
	    dmu_tx_get_txg(tx), bp, BP_GET_PSIZE(bp), 0));
	dsl_dir_diduse_space(tx->tx_pool->dp_free_dir, DD_USED_HEAD,
	    -bp_get_dsize_sync(scn->scn_dp->dp_spa, bp),
	    -BP_GET_PSIZE(bp), -BP_GET_UCSIZE(bp), tx);
	scn->scn_visited_this_txg++;
	return (0);
}

<<<<<<< HEAD
static void
dsl_scan_update_stats(dsl_scan_t *scn)
{
	spa_t *spa = scn->scn_dp->dp_spa;
	uint64_t i;
	uint64_t seg_size_total = 0, zio_size_total = 0;
	uint64_t seg_count_total = 0, zio_count_total = 0;

	for (i = 0; i < spa->spa_root_vdev->vdev_children; i++) {
		vdev_t *vd = spa->spa_root_vdev->vdev_child[i];
		dsl_scan_io_queue_t *queue = vd->vdev_scan_io_queue;

		if (queue == NULL)
			continue;

		seg_size_total += queue->q_total_seg_size_this_txg;
		zio_size_total += queue->q_total_zio_size_this_txg;
		seg_count_total += queue->q_segs_this_txg;
		zio_count_total += queue->q_zios_this_txg;
	}

	if (seg_count_total == 0 || zio_count_total == 0) {
		scn->scn_avg_seg_size_this_txg = 0;
		scn->scn_avg_zio_size_this_txg = 0;
		scn->scn_segs_this_txg = 0;
		scn->scn_zios_this_txg = 0;
		return;
	}

	scn->scn_avg_seg_size_this_txg = seg_size_total / seg_count_total;
	scn->scn_avg_zio_size_this_txg = zio_size_total / zio_count_total;
	scn->scn_segs_this_txg = seg_count_total;
	scn->scn_zios_this_txg = zio_count_total;
=======
static int
dsl_scan_obsolete_block_cb(void *arg, const blkptr_t *bp, dmu_tx_t *tx)
{
	dsl_scan_t *scn = arg;
	const dva_t *dva = &bp->blk_dva[0];

	if (dsl_scan_async_block_should_pause(scn))
		return (SET_ERROR(ERESTART));

	spa_vdev_indirect_mark_obsolete(scn->scn_dp->dp_spa,
	    DVA_GET_VDEV(dva), DVA_GET_OFFSET(dva),
	    DVA_GET_ASIZE(dva), tx);
	scn->scn_visited_this_txg++;
	return (0);
>>>>>>> a7e579a3
}

boolean_t
dsl_scan_active(dsl_scan_t *scn)
{
	spa_t *spa = scn->scn_dp->dp_spa;
	uint64_t used = 0, comp, uncomp;

	if (spa->spa_load_state != SPA_LOAD_NONE)
		return (B_FALSE);
	if (spa_shutting_down(spa))
		return (B_FALSE);
	if ((dsl_scan_is_running(scn) && !dsl_scan_is_paused_scrub(scn)) ||
	    (scn->scn_async_destroying && !scn->scn_async_stalled))
		return (B_TRUE);

	if (spa_version(scn->scn_dp->dp_spa) >= SPA_VERSION_DEADLISTS) {
		(void) bpobj_space(&scn->scn_dp->dp_free_bpobj,
		    &used, &comp, &uncomp);
	}
	return (used != 0);
}

static boolean_t
dsl_scan_need_resilver(spa_t *spa, const dva_t *dva, size_t psize,
    uint64_t phys_birth)
{
	vdev_t *vd;

	if (DVA_GET_GANG(dva)) {
		/*
		 * Gang members may be spread across multiple
		 * vdevs, so the best estimate we have is the
		 * scrub range, which has already been checked.
		 * XXX -- it would be better to change our
		 * allocation policy to ensure that all
		 * gang members reside on the same vdev.
		 */
		return (B_TRUE);
	}

	vd = vdev_lookup_top(spa, DVA_GET_VDEV(dva));

	/*
	 * Check if the txg falls within the range which must be
	 * resilvered.  DVAs outside this range can always be skipped.
	 */
	if (!vdev_dtl_contains(vd, DTL_PARTIAL, phys_birth, 1))
		return (B_FALSE);

	/*
	 * Check if the top-level vdev must resilver this offset.
	 * When the offset does not intersect with a dirty leaf DTL
	 * then it may be possible to skip the resilver IO.  The psize
	 * is provided instead of asize to simplify the check for RAIDZ.
	 */
	if (!vdev_dtl_need_resilver(vd, DVA_GET_OFFSET(dva), psize))
		return (B_FALSE);

	return (B_TRUE);
}

/*
 * This is the primary entry point for scans that is called from syncing
 * context. Scans must happen entirely during syncing context so that we
 * cna guarantee that blocks we are currently scanning will not change out
 * from under us. While a scan is active, this funciton controls how quickly
 * transaction groups proceed, instead of the normal handling provided by
 * txg_sync_thread().
 */
void
dsl_scan_sync(dsl_pool_t *dp, dmu_tx_t *tx)
{
	int err = 0;
	dsl_scan_t *scn = dp->dp_scan;
	spa_t *spa = dp->dp_spa;
	state_sync_type_t sync_type = SYNC_OPTIONAL;

	/*
	 * Check for scn_restart_txg before checking spa_load_state, so
	 * that we can restart an old-style scan while the pool is being
	 * imported (see dsl_scan_init).
	 */
	if (dsl_scan_restarting(scn, tx)) {
		pool_scan_func_t func = POOL_SCAN_SCRUB;
		dsl_scan_done(scn, B_FALSE, tx);
		if (vdev_resilver_needed(spa->spa_root_vdev, NULL, NULL))
			func = POOL_SCAN_RESILVER;
		zfs_dbgmsg("restarting scan func=%u txg=%llu",
		    func, (longlong_t)tx->tx_txg);
		dsl_scan_setup_sync(&func, tx);
	}

	/*
	 * Only process scans in sync pass 1.
	 */
	if (spa_sync_pass(dp->dp_spa) > 1)
		return;

	/*
	 * If the spa is shutting down, then stop scanning. This will
	 * ensure that the scan does not dirty any new data during the
	 * shutdown phase.
	 */
	if (spa_shutting_down(spa))
		return;

	/*
	 * If the scan is inactive due to a stalled async destroy, try again.
	 */
	if (!scn->scn_async_stalled && !dsl_scan_active(scn))
		return;

	/* reset scan statistics */
	scn->scn_visited_this_txg = 0;
	scn->scn_holes_this_txg = 0;
	scn->scn_lt_min_this_txg = 0;
	scn->scn_gt_max_this_txg = 0;
	scn->scn_ddt_contained_this_txg = 0;
	scn->scn_objsets_visited_this_txg = 0;
	scn->scn_avg_seg_size_this_txg = 0;
	scn->scn_segs_this_txg = 0;
	scn->scn_avg_zio_size_this_txg = 0;
	scn->scn_zios_this_txg = 0;
	scn->scn_suspending = B_FALSE;
	scn->scn_sync_start_time = gethrtime();
	spa->spa_scrub_active = B_TRUE;

	/*
	 * First process the async destroys.  If we suspend, don't do
	 * any scrubbing or resilvering.  This ensures that there are no
	 * async destroys while we are scanning, so the scan code doesn't
	 * have to worry about traversing it.  It is also faster to free the
	 * blocks than to scrub them.
	 */
	if (zfs_free_bpobj_enabled &&
	    spa_version(spa) >= SPA_VERSION_DEADLISTS) {
		scn->scn_is_bptree = B_FALSE;
<<<<<<< HEAD
		scn->scn_zio_root = zio_root(spa, NULL,
=======
		scn->scn_async_block_min_time_ms = zfs_free_min_time_ms;
		scn->scn_zio_root = zio_root(dp->dp_spa, NULL,
>>>>>>> a7e579a3
		    NULL, ZIO_FLAG_MUSTSUCCEED);
		err = bpobj_iterate(&dp->dp_free_bpobj,
		    dsl_scan_free_block_cb, scn, tx);
		VERIFY0(zio_wait(scn->scn_zio_root));
		scn->scn_zio_root = NULL;

		if (err != 0 && err != ERESTART)
			zfs_panic_recover("error %u from bpobj_iterate()", err);
	}

	if (err == 0 && spa_feature_is_active(spa, SPA_FEATURE_ASYNC_DESTROY)) {
		ASSERT(scn->scn_async_destroying);
		scn->scn_is_bptree = B_TRUE;
		scn->scn_zio_root = zio_root(spa, NULL,
		    NULL, ZIO_FLAG_MUSTSUCCEED);
		err = bptree_iterate(dp->dp_meta_objset,
		    dp->dp_bptree_obj, B_TRUE, dsl_scan_free_block_cb, scn, tx);
		VERIFY0(zio_wait(scn->scn_zio_root));
		scn->scn_zio_root = NULL;

		if (err == EIO || err == ECKSUM) {
			err = 0;
		} else if (err != 0 && err != ERESTART) {
			zfs_panic_recover("error %u from "
			    "traverse_dataset_destroyed()", err);
		}

		if (bptree_is_empty(dp->dp_meta_objset, dp->dp_bptree_obj)) {
			/* finished; deactivate async destroy feature */
			spa_feature_decr(spa, SPA_FEATURE_ASYNC_DESTROY, tx);
			ASSERT(!spa_feature_is_active(spa,
			    SPA_FEATURE_ASYNC_DESTROY));
			VERIFY0(zap_remove(dp->dp_meta_objset,
			    DMU_POOL_DIRECTORY_OBJECT,
			    DMU_POOL_BPTREE_OBJ, tx));
			VERIFY0(bptree_free(dp->dp_meta_objset,
			    dp->dp_bptree_obj, tx));
			dp->dp_bptree_obj = 0;
			scn->scn_async_destroying = B_FALSE;
			scn->scn_async_stalled = B_FALSE;
		} else {
			/*
			 * If we didn't make progress, mark the async
			 * destroy as stalled, so that we will not initiate
			 * a spa_sync() on its behalf.  Note that we only
			 * check this if we are not finished, because if the
			 * bptree had no blocks for us to visit, we can
			 * finish without "making progress".
			 */
			scn->scn_async_stalled =
			    (scn->scn_visited_this_txg == 0);
		}
	}
	if (scn->scn_visited_this_txg) {
		zfs_dbgmsg("freed %llu blocks in %llums from "
		    "free_bpobj/bptree txg %llu; err=%d",
		    (longlong_t)scn->scn_visited_this_txg,
		    (longlong_t)
		    NSEC2MSEC(gethrtime() - scn->scn_sync_start_time),
		    (longlong_t)tx->tx_txg, err);
		scn->scn_visited_this_txg = 0;

		/*
		 * Write out changes to the DDT that may be required as a
		 * result of the blocks freed.  This ensures that the DDT
		 * is clean when a scrub/resilver runs.
		 */
		ddt_sync(spa, tx->tx_txg);
	}
	if (err != 0)
		return;
	if (dp->dp_free_dir != NULL && !scn->scn_async_destroying &&
	    zfs_free_leak_on_eio &&
	    (dsl_dir_phys(dp->dp_free_dir)->dd_used_bytes != 0 ||
	    dsl_dir_phys(dp->dp_free_dir)->dd_compressed_bytes != 0 ||
	    dsl_dir_phys(dp->dp_free_dir)->dd_uncompressed_bytes != 0)) {
		/*
		 * We have finished background destroying, but there is still
		 * some space left in the dp_free_dir. Transfer this leaked
		 * space to the dp_leak_dir.
		 */
		if (dp->dp_leak_dir == NULL) {
			rrw_enter(&dp->dp_config_rwlock, RW_WRITER, FTAG);
			(void) dsl_dir_create_sync(dp, dp->dp_root_dir,
			    LEAK_DIR_NAME, tx);
			VERIFY0(dsl_pool_open_special_dir(dp,
			    LEAK_DIR_NAME, &dp->dp_leak_dir));
			rrw_exit(&dp->dp_config_rwlock, FTAG);
		}
		dsl_dir_diduse_space(dp->dp_leak_dir, DD_USED_HEAD,
		    dsl_dir_phys(dp->dp_free_dir)->dd_used_bytes,
		    dsl_dir_phys(dp->dp_free_dir)->dd_compressed_bytes,
		    dsl_dir_phys(dp->dp_free_dir)->dd_uncompressed_bytes, tx);
		dsl_dir_diduse_space(dp->dp_free_dir, DD_USED_HEAD,
		    -dsl_dir_phys(dp->dp_free_dir)->dd_used_bytes,
		    -dsl_dir_phys(dp->dp_free_dir)->dd_compressed_bytes,
		    -dsl_dir_phys(dp->dp_free_dir)->dd_uncompressed_bytes, tx);
	}

	if (dp->dp_free_dir != NULL && !scn->scn_async_destroying) {
		/* finished; verify that space accounting went to zero */
		ASSERT0(dsl_dir_phys(dp->dp_free_dir)->dd_used_bytes);
		ASSERT0(dsl_dir_phys(dp->dp_free_dir)->dd_compressed_bytes);
		ASSERT0(dsl_dir_phys(dp->dp_free_dir)->dd_uncompressed_bytes);
	}

<<<<<<< HEAD
	if (!dsl_scan_is_running(scn) || dsl_scan_is_paused_scrub(scn))
=======
	EQUIV(bpobj_is_open(&dp->dp_obsolete_bpobj),
	    0 == zap_contains(dp->dp_meta_objset, DMU_POOL_DIRECTORY_OBJECT,
	    DMU_POOL_OBSOLETE_BPOBJ));
	if (err == 0 && bpobj_is_open(&dp->dp_obsolete_bpobj)) {
		ASSERT(spa_feature_is_active(dp->dp_spa,
		    SPA_FEATURE_OBSOLETE_COUNTS));

		scn->scn_is_bptree = B_FALSE;
		scn->scn_async_block_min_time_ms = zfs_obsolete_min_time_ms;
		err = bpobj_iterate(&dp->dp_obsolete_bpobj,
		    dsl_scan_obsolete_block_cb, scn, tx);
		if (err != 0 && err != ERESTART)
			zfs_panic_recover("error %u from bpobj_iterate()", err);

		if (bpobj_is_empty(&dp->dp_obsolete_bpobj))
			dsl_pool_destroy_obsolete_bpobj(dp, tx);
	}

	if (scn->scn_phys.scn_state != DSS_SCANNING)
>>>>>>> a7e579a3
		return;

	/*
	 * Wait a few txgs after importing to begin scanning so that
	 * we can get the pool imported quickly.
	 */
	if (spa->spa_syncing_txg < spa->spa_first_txg + SCAN_IMPORT_WAIT_TXGS)
		return;

	/*
	 * It is possible to switch from unsorted to sorted at any time,
	 * but afterwards the scan will remain sorted unless reloaded from
	 * a checkpoint after a reboot.
	 */
	if (!zfs_scan_legacy) {
		scn->scn_is_sorted = B_TRUE;
		if (scn->scn_last_checkpoint == 0)
			scn->scn_last_checkpoint = ddi_get_lbolt();
	}

	/*
	 * For sorted scans, determine what kind of work we will be doing
	 * this txg based on our memory limitations and whether or not we
	 * need to perform a checkpoint.
	 */
	if (scn->scn_is_sorted) {
		/*
		 * If we are over our checkpoint interval, set scn_clearing
		 * so that we can begin checkpointing immediately. The
		 * checkpoint allows us to save a consisent bookmark
		 * representing how much data we have scrubbed so far.
		 * Otherwise, use the memory limit to determine if we should
		 * scan for metadata or start issue scrub IOs. We accumulate
		 * metadata until we hit our hard memory limit at which point
		 * we issue scrub IOs until we are at our soft memory limit.
		 */
		if (scn->scn_checkpointing ||
		    ddi_get_lbolt() - scn->scn_last_checkpoint >
		    SEC_TO_TICK(zfs_scan_checkpoint_intval)) {
			if (!scn->scn_checkpointing)
				zfs_dbgmsg("begin scan checkpoint");

			scn->scn_checkpointing = B_TRUE;
			scn->scn_clearing = B_TRUE;
		} else {
			boolean_t should_clear = dsl_scan_should_clear(scn);
			if (should_clear && !scn->scn_clearing) {
				zfs_dbgmsg("begin scan clearing");
				scn->scn_clearing = B_TRUE;
			} else if (!should_clear && scn->scn_clearing) {
				zfs_dbgmsg("finish scan clearing");
				scn->scn_clearing = B_FALSE;
			}
		}
	} else {
		ASSERT0(scn->scn_checkpointing);
                ASSERT0(scn->scn_clearing);
	}

	if (!scn->scn_clearing && scn->scn_done_txg == 0) {
		/* Need to scan metadata for more blocks to scrub */
		dsl_scan_phys_t *scnp = &scn->scn_phys;
		taskqid_t prefetch_tqid;
		uint64_t bytes_per_leaf = zfs_scan_vdev_limit;
		uint64_t nr_leaves = dsl_scan_count_leaves(spa->spa_root_vdev);

		/*
		 * Calculate the max number of in-flight bytes for pool-wide
		 * scanning operations (minimum 1MB). Limits for the issuing
		 * phase are done per top-level vdev and are handled separately.
		 */
		scn->scn_maxinflight_bytes =
		    MAX(nr_leaves * bytes_per_leaf, 1ULL << 20);

		if (scnp->scn_ddt_bookmark.ddb_class <=
		    scnp->scn_ddt_class_max) {
			ASSERT(ZB_IS_ZERO(&scnp->scn_bookmark));
			zfs_dbgmsg("doing scan sync txg %llu; "
			    "ddt bm=%llu/%llu/%llu/%llx",
			    (longlong_t)tx->tx_txg,
			    (longlong_t)scnp->scn_ddt_bookmark.ddb_class,
			    (longlong_t)scnp->scn_ddt_bookmark.ddb_type,
			    (longlong_t)scnp->scn_ddt_bookmark.ddb_checksum,
			    (longlong_t)scnp->scn_ddt_bookmark.ddb_cursor);
		} else {
			zfs_dbgmsg("doing scan sync txg %llu; "
			    "bm=%llu/%llu/%llu/%llu",
			    (longlong_t)tx->tx_txg,
			    (longlong_t)scnp->scn_bookmark.zb_objset,
			    (longlong_t)scnp->scn_bookmark.zb_object,
			    (longlong_t)scnp->scn_bookmark.zb_level,
			    (longlong_t)scnp->scn_bookmark.zb_blkid);
		}

		scn->scn_zio_root = zio_root(dp->dp_spa, NULL,
		    NULL, ZIO_FLAG_CANFAIL);

		scn->scn_prefetch_stop = B_FALSE;
		prefetch_tqid = taskq_dispatch(dp->dp_sync_taskq,
		    dsl_scan_prefetch_thread, scn, TQ_SLEEP);
		ASSERT(prefetch_tqid != TASKQID_INVALID);

		dsl_pool_config_enter(dp, FTAG);
		dsl_scan_visit(scn, tx);
		dsl_pool_config_exit(dp, FTAG);

		mutex_enter(&dp->dp_spa->spa_scrub_lock);
		scn->scn_prefetch_stop = B_TRUE;
		cv_broadcast(&spa->spa_scrub_io_cv);
		mutex_exit(&dp->dp_spa->spa_scrub_lock);

		taskq_wait_id(dp->dp_sync_taskq, prefetch_tqid);
		(void) zio_wait(scn->scn_zio_root);
		scn->scn_zio_root = NULL;

		zfs_dbgmsg("scan visited %llu blocks in %llums "
		    "(%llu os's, %llu holes, %llu < mintxg, "
		    "%llu in ddt, %llu > maxtxg)",
		    (longlong_t)scn->scn_visited_this_txg,
		    (longlong_t)NSEC2MSEC(gethrtime() -
		    scn->scn_sync_start_time),
		    (longlong_t)scn->scn_objsets_visited_this_txg,
		    (longlong_t)scn->scn_holes_this_txg,
		    (longlong_t)scn->scn_lt_min_this_txg,
		    (longlong_t)scn->scn_ddt_contained_this_txg,
		    (longlong_t)scn->scn_gt_max_this_txg);

		if (!scn->scn_suspending) {
			ASSERT0(avl_numnodes(&scn->scn_queue));
			scn->scn_done_txg = tx->tx_txg + 1;
			if (scn->scn_is_sorted) {
				scn->scn_checkpointing = B_TRUE;
				scn->scn_clearing = B_TRUE;
			}
			zfs_dbgmsg("scan complete txg %llu",
				   (longlong_t)tx->tx_txg);
		}
	} else if (scn->scn_is_sorted && scn->scn_bytes_pending != 0) {
		/* need to issue scrubbing IOs from per-vdev queues */
		scn->scn_zio_root = zio_root(dp->dp_spa, NULL,
		    NULL, ZIO_FLAG_CANFAIL);
		scan_io_queues_run(scn);
		(void) zio_wait(scn->scn_zio_root);
		scn->scn_zio_root = NULL;

		/* calculate and dprintf the current memory usage */
		(void) dsl_scan_should_clear(scn);
		dsl_scan_update_stats(scn);

		zfs_dbgmsg("scrubbed %llu blocks (%llu segs) in %llums "
		    "(avg_block_size = %llu, avg_seg_size = %llu)",
		    (longlong_t)scn->scn_zios_this_txg,
		    (longlong_t)scn->scn_segs_this_txg,
		    (longlong_t)NSEC2MSEC(gethrtime() -
		    scn->scn_sync_start_time),
		    (longlong_t)scn->scn_avg_zio_size_this_txg,
		    (longlong_t)scn->scn_avg_seg_size_this_txg);
	} else if (scn->scn_done_txg != 0 && scn->scn_done_txg <= tx->tx_txg) {
		/* Finished with everything. Mark the scrub as complete */
		zfs_dbgmsg("scan issuing complete txg %llu",
		    (longlong_t)tx->tx_txg);
		ASSERT3U(scn->scn_done_txg, !=, 0);
		ASSERT0(spa->spa_scrub_inflight);
		ASSERT0(scn->scn_bytes_pending);
		dsl_scan_done(scn, B_TRUE, tx);
		sync_type = SYNC_MANDATORY;
	}

	dsl_scan_sync_state(scn, tx, sync_type);
}

static void
count_block(dsl_scan_t *scn, zfs_all_blkstats_t *zab, const blkptr_t *bp)
{
	int i;

	/* update the spa's stats on how many bytes we have issued */
	for (i = 0; i < BP_GET_NDVAS(bp); i++) {
		atomic_add_64(&scn->scn_dp->dp_spa->spa_scan_pass_issued,
		    DVA_GET_ASIZE(&bp->blk_dva[i]));
	}

	/*
	 * If we resume after a reboot, zab will be NULL; don't record
	 * incomplete stats in that case.
	 */
	if (zab == NULL)
		return;

	mutex_enter(&zab->zab_lock);

	for (i = 0; i < 4; i++) {
		int l = (i < 2) ? BP_GET_LEVEL(bp) : DN_MAX_LEVELS;
		int t = (i & 1) ? BP_GET_TYPE(bp) : DMU_OT_TOTAL;
		if (t & DMU_OT_NEWTYPE)
			t = DMU_OT_OTHER;
		zfs_blkstat_t *zb = &zab->zab_type[l][t];
		int equal;

		zb->zb_count++;
		zb->zb_asize += BP_GET_ASIZE(bp);
		zb->zb_lsize += BP_GET_LSIZE(bp);
		zb->zb_psize += BP_GET_PSIZE(bp);
		zb->zb_gangs += BP_COUNT_GANG(bp);

		switch (BP_GET_NDVAS(bp)) {
		case 2:
			if (DVA_GET_VDEV(&bp->blk_dva[0]) ==
			    DVA_GET_VDEV(&bp->blk_dva[1]))
				zb->zb_ditto_2_of_2_samevdev++;
			break;
		case 3:
			equal = (DVA_GET_VDEV(&bp->blk_dva[0]) ==
			    DVA_GET_VDEV(&bp->blk_dva[1])) +
			    (DVA_GET_VDEV(&bp->blk_dva[0]) ==
			    DVA_GET_VDEV(&bp->blk_dva[2])) +
			    (DVA_GET_VDEV(&bp->blk_dva[1]) ==
			    DVA_GET_VDEV(&bp->blk_dva[2]));
			if (equal == 1)
				zb->zb_ditto_2_of_3_samevdev++;
			else if (equal == 3)
				zb->zb_ditto_3_of_3_samevdev++;
			break;
		}
	}

	mutex_exit(&zab->zab_lock);
}

static void
scan_io_queue_insert_impl(dsl_scan_io_queue_t *queue, scan_io_t *sio)
{
	avl_index_t idx;
	int64_t asize = sio->sio_asize;
	dsl_scan_t *scn = queue->q_scn;

	ASSERT(MUTEX_HELD(&queue->q_vd->vdev_scan_io_queue_lock));

	if (avl_find(&queue->q_sios_by_addr, sio, &idx) != NULL) {
		/* block is already scheduled for reading */
		atomic_add_64(&scn->scn_bytes_pending, -asize);
		kmem_free(sio, sizeof (*sio));
		return;
	}
	avl_insert(&queue->q_sios_by_addr, sio, idx);
	range_tree_add(queue->q_exts_by_addr, sio->sio_offset, asize);
}

/*
 * Given all the info we got from our metadata scanning process, we
 * construct a scan_io_t and insert it into the scan sorting queue. The
 * I/O must already be suitable for us to process. This is controlled
 * by dsl_scan_enqueue().
 */
static void
scan_io_queue_insert(dsl_scan_io_queue_t *queue, const blkptr_t *bp, int dva_i,
    int zio_flags, const zbookmark_phys_t *zb)
{
	dsl_scan_t *scn = queue->q_scn;
	scan_io_t *sio = kmem_zalloc(sizeof (*sio), KM_SLEEP);

	ASSERT0(BP_IS_GANG(bp));
	ASSERT(MUTEX_HELD(&queue->q_vd->vdev_scan_io_queue_lock));

	bp2sio(bp, sio, dva_i);
	sio->sio_flags = zio_flags;
	sio->sio_zb = *zb;

	/*
	 * Increment the bytes pending counter now so that we can't
	 * get an integer underflow in case the worker processes the
	 * zio before we get to incrementing this counter.
	 */
	atomic_add_64(&scn->scn_bytes_pending, sio->sio_asize);

	scan_io_queue_insert_impl(queue, sio);
}

/*
 * Given a set of I/O parameters as discovered by the metadata traversal
 * process, attempts to place the I/O into the sorted queues (if allowed),
 * or immediately executes the I/O.
 */
static void
dsl_scan_enqueue(dsl_pool_t *dp, const blkptr_t *bp, int zio_flags,
    const zbookmark_phys_t *zb)
{
	spa_t *spa = dp->dp_spa;

	ASSERT(!BP_IS_EMBEDDED(bp));

	/*
	 * Gang blocks are hard to issue sequentially, so we just issue them
	 * here immediately instead of queuing them.
	 */
	if (!dp->dp_scan->scn_is_sorted || BP_IS_GANG(bp)) {
		scan_exec_io(dp, bp, zio_flags, zb, NULL);
		return;
	}
	for (int i = 0; i < BP_GET_NDVAS(bp); i++) {
		dva_t dva;
		vdev_t *vdev;

		dva = bp->blk_dva[i];
		vdev = vdev_lookup_top(spa, DVA_GET_VDEV(&dva));
		ASSERT(vdev != NULL);

		mutex_enter(&vdev->vdev_scan_io_queue_lock);
		if (vdev->vdev_scan_io_queue == NULL)
			vdev->vdev_scan_io_queue = scan_io_queue_create(vdev);
		ASSERT(dp->dp_scan != NULL);
		scan_io_queue_insert(vdev->vdev_scan_io_queue, bp,
		    i, zio_flags, zb);
		mutex_exit(&vdev->vdev_scan_io_queue_lock);
	}
}

static int
dsl_scan_scrub_cb(dsl_pool_t *dp,
    const blkptr_t *bp, const zbookmark_phys_t *zb)
{
	dsl_scan_t *scn = dp->dp_scan;
	spa_t *spa = dp->dp_spa;
	uint64_t phys_birth = BP_PHYSICAL_BIRTH(bp);
	size_t psize = BP_GET_PSIZE(bp);
	boolean_t needs_io;
	int zio_flags = ZIO_FLAG_SCAN_THREAD | ZIO_FLAG_RAW | ZIO_FLAG_CANFAIL;
	int d;
	
	if (phys_birth <= scn->scn_phys.scn_min_txg ||
	    phys_birth >= scn->scn_phys.scn_max_txg)
		return (0);

	if (BP_IS_EMBEDDED(bp)) {
		count_block(scn, dp->dp_blkstats, bp);
		return (0);
	}

	ASSERT(DSL_SCAN_IS_SCRUB_RESILVER(scn));
	if (scn->scn_phys.scn_func == POOL_SCAN_SCRUB) {
		zio_flags |= ZIO_FLAG_SCRUB;
		needs_io = B_TRUE;
	} else {
		ASSERT3U(scn->scn_phys.scn_func, ==, POOL_SCAN_RESILVER);
		zio_flags |= ZIO_FLAG_RESILVER;
		needs_io = B_FALSE;
	}

	/* If it's an intent log block, failure is expected. */
	if (zb->zb_level == ZB_ZIL_LEVEL)
		zio_flags |= ZIO_FLAG_SPECULATIVE;

	for (d = 0; d < BP_GET_NDVAS(bp); d++) {
		const dva_t *dva = &bp->blk_dva[d];

		/*
		 * Keep track of how much data we've examined so that
		 * zpool(1M) status can make useful progress reports.
		 */
		scn->scn_phys.scn_examined += DVA_GET_ASIZE(dva);
		spa->spa_scan_pass_exam += DVA_GET_ASIZE(dva);

		/* if it's a resilver, this may not be in the target range */
		if (!needs_io)
			needs_io = dsl_scan_need_resilver(spa, dva, psize,
                            phys_birth);
	}

	if (needs_io && !zfs_no_scrub_io) {
		dsl_scan_enqueue(dp, bp, zio_flags, zb);
	} else {
		count_block(scn, dp->dp_blkstats, bp);
	}

	/* do not relocate this block */
	return (0);
}

static void
dsl_scan_scrub_done(zio_t *zio)
{
	spa_t *spa = zio->io_spa;
	blkptr_t *bp = zio->io_bp;
	dsl_scan_io_queue_t *queue = zio->io_private;

	abd_free(zio->io_abd);

	if (queue == NULL) {
		mutex_enter(&spa->spa_scrub_lock);
		ASSERT3U(spa->spa_scrub_inflight, >=, BP_GET_PSIZE(bp));
		spa->spa_scrub_inflight -= BP_GET_PSIZE(bp);
		cv_broadcast(&spa->spa_scrub_io_cv);
		mutex_exit(&spa->spa_scrub_lock);
	} else {
		mutex_enter(&queue->q_vd->vdev_scan_io_queue_lock);
		ASSERT3U(queue->q_inflight_bytes, >=, BP_GET_PSIZE(bp));
		queue->q_inflight_bytes -= BP_GET_PSIZE(bp);
		cv_broadcast(&queue->q_zio_cv);
		mutex_exit(&queue->q_vd->vdev_scan_io_queue_lock);
	}

	if (zio->io_error && (zio->io_error != ECKSUM ||
	    !(zio->io_flags & ZIO_FLAG_SPECULATIVE))) {
		atomic_inc_64(&spa->spa_dsl_pool->dp_scan->scn_phys.scn_errors);
	}
}

/*
 * Given a scanning zio's information, executes the zio. The zio need
 * not necessarily be only sortable, this function simply executes the
 * zio, no matter what it is. The optional queue argument allows the
 * caller to specify that they want per top level vdev IO rate limiting
 * instead of the legacy global limiting.
 */
static void
scan_exec_io(dsl_pool_t *dp, const blkptr_t *bp, int zio_flags,
    const zbookmark_phys_t *zb, dsl_scan_io_queue_t *queue)
{
	spa_t *spa = dp->dp_spa;
	dsl_scan_t *scn = dp->dp_scan;
	size_t size = BP_GET_PSIZE(bp);
	abd_t *data = abd_alloc_for_io(size, B_FALSE);
	unsigned int scan_delay = 0;

	if (queue == NULL) {
		mutex_enter(&spa->spa_scrub_lock);
		while (spa->spa_scrub_inflight >= scn->scn_maxinflight_bytes)
			cv_wait(&spa->spa_scrub_io_cv, &spa->spa_scrub_lock);
		spa->spa_scrub_inflight += BP_GET_PSIZE(bp);
		mutex_exit(&spa->spa_scrub_lock);
	} else {
		kmutex_t *q_lock = &queue->q_vd->vdev_scan_io_queue_lock;

		mutex_enter(q_lock);
		while (queue->q_inflight_bytes >= queue->q_maxinflight_bytes)
			cv_wait(&queue->q_zio_cv, q_lock);
		queue->q_inflight_bytes += BP_GET_PSIZE(bp);
		mutex_exit(q_lock);
	}

	if (zio_flags & ZIO_FLAG_RESILVER)
		scan_delay = zfs_resilver_delay;
	else {
		ASSERT(zio_flags & ZIO_FLAG_SCRUB);
		scan_delay = zfs_scrub_delay;
	}

	if (scan_delay && (ddi_get_lbolt64() - spa->spa_last_io <= zfs_scan_idle))
		delay(MAX((int)scan_delay, 0));
	
	count_block(dp->dp_scan, dp->dp_blkstats, bp);
	zio_nowait(zio_read(dp->dp_scan->scn_zio_root, spa, bp, data, size,
	    dsl_scan_scrub_done, queue, ZIO_PRIORITY_SCRUB, zio_flags, zb));
}

/*
 * This is the primary extent sorting algorithm. We balance two parameters:
 * 1) how many bytes of I/O are in an extent
 * 2) how well the extent is filled with I/O (as a fraction of its total size)
 * Since we allow extents to have gaps between their constituent I/Os, it's
 * possible to have a fairly large extent that contains the same amount of
 * I/O bytes than a much smaller extent, which just packs the I/O more tightly.
 * The algorithm sorts based on a score calculated from the extent's size,
 * the relative fill volume (in %) and a "fill weight" parameter that controls
 * the split between whether we prefer larger extents or more well populated
 * extents:
 *
 * SCORE = FILL_IN_BYTES + (FILL_IN_PERCENT * FILL_IN_BYTES * FILL_WEIGHT)
 *
 * Example:
 * 1) assume extsz = 64 MiB
 * 2) assume fill = 32 MiB (extent is half full)
 * 3) assume fill_weight = 3
 * 4)	SCORE = 32M + (((32M * 100) / 64M) * 3 * 32M) / 100
 *	SCORE = 32M + (50 * 3 * 32M) / 100
 *	SCORE = 32M + (4800M / 100)
 *	SCORE = 32M + 48M
 *	         ^     ^
 *	         |     +--- final total relative fill-based score
 *	         +--------- final total fill-based score
 *	SCORE = 80M
 *
 * As can be seen, at fill_ratio=3, the algorithm is slightly biased towards
 * extents that are more completely filled (in a 3:2 ratio) vs just larger.
 * Note that as an optimization, we replace multiplication and division by
 * 100 with bitshifting by 7 (which effecitvely multiplies and divides by 128).
 */
static int
ext_size_compare(const void *x, const void *y)
{
	const range_seg_t *rsa = x, *rsb = y;
	uint64_t sa = rsa->rs_end - rsa->rs_start,
	    sb = rsb->rs_end - rsb->rs_start;
	uint64_t score_a, score_b;

	score_a = rsa->rs_fill + ((((rsa->rs_fill << 7) / sa) *
	    fill_weight * rsa->rs_fill) >> 7);
	score_b = rsb->rs_fill + ((((rsb->rs_fill << 7) / sb) *
	    fill_weight * rsb->rs_fill) >> 7);

	if (score_a > score_b)
		return (-1);
	if (score_a == score_b) {
		if (rsa->rs_start < rsb->rs_start)
			return (-1);
		if (rsa->rs_start == rsb->rs_start)
			return (0);
		return (1);
	}
	return (1);
}

/*
 * Comparator for the q_sios_by_addr tree. Sorting is simply performed
 * based on LBA-order (from lowest to highest).
 */
static int
io_addr_compare(const void *x, const void *y)
{
	const scan_io_t *a = x, *b = y;

	if (a->sio_offset < b->sio_offset)
		return (-1);
	if (a->sio_offset == b->sio_offset)
		return (0);
	return (1);
}

/* IO queues are created on demand when they are needed. */
static dsl_scan_io_queue_t *
scan_io_queue_create(vdev_t *vd)
{
	dsl_scan_t *scn = vd->vdev_spa->spa_dsl_pool->dp_scan;
	dsl_scan_io_queue_t *q = kmem_zalloc(sizeof (*q), KM_SLEEP);

	q->q_scn = scn;
	q->q_vd = vd;
	cv_init(&q->q_zio_cv, NULL, CV_DEFAULT, NULL);
	q->q_exts_by_addr = range_tree_create_impl(&rt_avl_ops,
	    &q->q_exts_by_size, ext_size_compare,
	    &q->q_vd->vdev_scan_io_queue_lock, zfs_scan_max_ext_gap);
	avl_create(&q->q_sios_by_addr, io_addr_compare,
	    sizeof (scan_io_t), offsetof(scan_io_t, sio_nodes.sio_addr_node));

	return (q);
}

/*
 * Destroys a scan queue and all segments and scan_io_t's contained in it.
 * No further execution of I/O occurs, anything pending in the queue is
 * simply freed without being executed.
 */
void
dsl_scan_io_queue_destroy(dsl_scan_io_queue_t *queue)
{
	dsl_scan_t *scn = queue->q_scn;
	scan_io_t *sio;
	void *cookie = NULL;
	int64_t bytes_dequeued = 0;

	ASSERT(MUTEX_HELD(&queue->q_vd->vdev_scan_io_queue_lock));

	while ((sio = avl_destroy_nodes(&queue->q_sios_by_addr, &cookie)) !=
	    NULL) {
		ASSERT(range_tree_contains(queue->q_exts_by_addr,
		    sio->sio_offset, sio->sio_asize));
		bytes_dequeued += sio->sio_asize;
		kmem_free(sio, sizeof (*sio));
	}

	atomic_add_64(&scn->scn_bytes_pending, -bytes_dequeued);
	range_tree_vacate(queue->q_exts_by_addr, NULL, queue);
	range_tree_destroy(queue->q_exts_by_addr);
	avl_destroy(&queue->q_sios_by_addr);
	cv_destroy(&queue->q_zio_cv);

	kmem_free(queue, sizeof (*queue));
}

/*
 * Properly transfers a dsl_scan_queue_t from `svd' to `tvd'. This is
 * called on behalf of vdev_top_transfer when creating or destroying
 * a mirror vdev due to zpool attach/detach.
 */
void
dsl_scan_io_queue_vdev_xfer(vdev_t *svd, vdev_t *tvd)
{
	mutex_enter(&svd->vdev_scan_io_queue_lock);
	mutex_enter(&tvd->vdev_scan_io_queue_lock);

	VERIFY3P(tvd->vdev_scan_io_queue, ==, NULL);
	tvd->vdev_scan_io_queue = svd->vdev_scan_io_queue;
	svd->vdev_scan_io_queue = NULL;
	if (tvd->vdev_scan_io_queue != NULL) {
		tvd->vdev_scan_io_queue->q_vd = tvd;
		range_tree_set_lock(tvd->vdev_scan_io_queue->q_exts_by_addr,
		    &tvd->vdev_scan_io_queue_lock);
	}

	mutex_exit(&tvd->vdev_scan_io_queue_lock);
	mutex_exit(&svd->vdev_scan_io_queue_lock);
}

static void
scan_io_queues_destroy(dsl_scan_t *scn)
{
	vdev_t *rvd = scn->scn_dp->dp_spa->spa_root_vdev;

	for (uint64_t i = 0; i < rvd->vdev_children; i++) {
		vdev_t *tvd = rvd->vdev_child[i];

		mutex_enter(&tvd->vdev_scan_io_queue_lock);
		if (tvd->vdev_scan_io_queue != NULL)
			dsl_scan_io_queue_destroy(tvd->vdev_scan_io_queue);
		tvd->vdev_scan_io_queue = NULL;
		mutex_exit(&tvd->vdev_scan_io_queue_lock);
	}
}

static void
dsl_scan_freed_dva(spa_t *spa, const blkptr_t *bp, int dva_i)
{
	dsl_pool_t *dp = spa->spa_dsl_pool;
	dsl_scan_t *scn = dp->dp_scan;
	vdev_t *vdev;
	kmutex_t *q_lock;
	dsl_scan_io_queue_t *queue;
	scan_io_t srch, *sio;
	avl_index_t idx;
	uint64_t start, size;

	vdev = vdev_lookup_top(spa, DVA_GET_VDEV(&bp->blk_dva[dva_i]));
	ASSERT(vdev != NULL);
	q_lock = &vdev->vdev_scan_io_queue_lock;
	queue = vdev->vdev_scan_io_queue;

	mutex_enter(q_lock);
	if (queue == NULL) {
		mutex_exit(q_lock);
		return;
	}

	bp2sio(bp, &srch, dva_i);
	start = srch.sio_offset;
	size = srch.sio_asize;

	/*
	 * We can find the zio in two states:
	 * 1) Cold, just sitting in the queue of zio's to be issued at
	 *	some point in the future. In this case, all we do is
	 *	remove the zio from the q_sios_by_addr tree, decrement
	 *	its data volume from the containing range_seg_t and
	 *	resort the q_exts_by_size tree to reflect that the
	 *	range_seg_t has lost some of its 'fill'. We don't shorten
	 *	the range_seg_t - this is usually rare enough not to be
	 *	worth the extra hassle of trying keep track of precise
	 *	extent boundaries.
	 * 2) Hot, where the zio is currently in-flight in
	 *	dsl_scan_issue_ios. In this case, we can't simply
	 *	reach in and stop the in-flight zio's, so we instead
	 *	block the caller. Eventually, dsl_scan_issue_ios will
	 *	be done with issuing the zio's it gathered and will
	 *	signal us.
	 */
	sio = avl_find(&queue->q_sios_by_addr, &srch, &idx);
	if (sio != NULL) {
		int64_t asize = sio->sio_asize;
		blkptr_t tmpbp;

<<<<<<< HEAD
		/* Got it while it was cold in the queue */
		ASSERT3U(start, ==, sio->sio_offset);
		ASSERT3U(size, ==, asize);
		avl_remove(&queue->q_sios_by_addr, sio);
=======
	if (func == POOL_SCAN_SCRUB && dsl_scan_is_paused_scrub(scn)) {
		/* got scrub start cmd, resume paused scrub */
		int err = dsl_scrub_set_pause_resume(scn->scn_dp,
		    POOL_SCRUB_NORMAL);
		if (err == 0) {
			spa_event_notify(spa, NULL, NULL, ESC_ZFS_SCRUB_RESUME);
			return (ECANCELED);
		}
>>>>>>> a7e579a3

		ASSERT(range_tree_contains(queue->q_exts_by_addr, start, size));
		range_tree_remove_fill(queue->q_exts_by_addr, start, size);

		/*
		 * We only update scn_bytes_pending in the cold path,
		 * otherwise it will already have been accounted for as
		 * part of the zio's execution.
		 */
		atomic_add_64(&scn->scn_bytes_pending, -asize);

		/* count the block as though we issued it */
		sio2bp(sio, &tmpbp, dva_i);
		count_block(scn, dp->dp_blkstats, &tmpbp);

		kmem_free(sio, sizeof (*sio));
	}
	mutex_exit(q_lock);
}

/*
 * Callback invoked when a zio_free() zio is executing. This needs to be
 * intercepted to prevent the zio from deallocating a particular portion
 * of disk space and it then getting reallocated and written to, while we
 * still have it queued up for processing.
 */
void
dsl_scan_freed(spa_t *spa, const blkptr_t *bp)
{
	dsl_pool_t *dp = spa->spa_dsl_pool;
	dsl_scan_t *scn = dp->dp_scan;

	ASSERT(!BP_IS_EMBEDDED(bp));
	ASSERT(scn != NULL);
	if (!dsl_scan_is_running(scn))
		return;

	for (int i = 0; i < BP_GET_NDVAS(bp); i++)
		dsl_scan_freed_dva(spa, bp, i);
}<|MERGE_RESOLUTION|>--- conflicted
+++ resolved
@@ -178,13 +178,9 @@
 
 unsigned int zfs_scrub_min_time_ms = 1000; /* min millisecs to scrub per txg */
 unsigned int zfs_free_min_time_ms = 1000; /* min millisecs to free per txg */
-<<<<<<< HEAD
-unsigned int zfs_resilver_min_time_ms = 3000; /* min millisecs to resilver per txg */
-=======
 unsigned int zfs_obsolete_min_time_ms = 500; /* min millisecs to obsolete per txg */
 unsigned int zfs_resilver_min_time_ms = 3000; /* min millisecs to resilver
 						 per txg */
->>>>>>> a7e579a3
 boolean_t zfs_no_scrub_io = B_FALSE; /* set to disable scrub i/o */
 boolean_t zfs_no_scrub_prefetch = B_FALSE; /* set to disable scrub prefetch */
 
@@ -744,7 +740,7 @@
 		int err = dsl_scrub_set_pause_resume(scn->scn_dp,
 		    POOL_SCRUB_NORMAL);
 		if (err == 0) {
-			spa_event_notify(spa, NULL, ESC_ZFS_SCRUB_RESUME);
+			spa_event_notify(spa, NULL, NULL, ESC_ZFS_SCRUB_RESUME);
 			return (ECANCELED);
 		}
 		return (SET_ERROR(err));
@@ -868,13 +864,8 @@
 	dsl_scan_t *scn = dmu_tx_pool(tx)->dp_scan;
 
 	dsl_scan_done(scn, B_FALSE, tx);
-<<<<<<< HEAD
 	dsl_scan_sync_state(scn, tx, SYNC_MANDATORY);
-	spa_event_notify(scn->scn_dp->dp_spa, NULL, ESC_ZFS_SCRUB_ABORT);
-=======
-	dsl_scan_sync_state(scn, tx);
 	spa_event_notify(scn->scn_dp->dp_spa, NULL, NULL, ESC_ZFS_SCRUB_ABORT);
->>>>>>> a7e579a3
 }
 
 int
@@ -918,13 +909,8 @@
 		/* can't pause a scrub when there is no in-progress scrub */
 		spa->spa_scan_pass_scrub_pause = gethrestime_sec();
 		scn->scn_phys.scn_flags |= DSF_SCRUB_PAUSED;
-<<<<<<< HEAD
 		dsl_scan_sync_state(scn, tx, SYNC_CACHED);
-		spa_event_notify(spa, NULL, ESC_ZFS_SCRUB_PAUSED);
-=======
-		dsl_scan_sync_state(scn, tx);
 		spa_event_notify(spa, NULL, NULL, ESC_ZFS_SCRUB_PAUSED);
->>>>>>> a7e579a3
 	} else {
 		ASSERT3U(*cmd, ==, POOL_SCRUB_NORMAL);
 		if (dsl_scan_is_paused_scrub(scn)) {
@@ -2164,16 +2150,12 @@
 	 * rather than in scan_recurse(), because the regular snapshot
 	 * block-sharing rules don't apply to it.
 	 */
-<<<<<<< HEAD
-	if (!ds->ds_is_snapshot)
-=======
 	if (DSL_SCAN_IS_SCRUB_RESILVER(scn) && !dsl_dataset_is_snapshot(ds) &&
 	    ds->ds_dir != dp->dp_origin_snap->ds_dir) {
 		objset_t *os;
 		if (dmu_objset_from_ds(ds, &os) != 0) {
 			goto out;
 		}
->>>>>>> a7e579a3
 		dsl_scan_zil(dp, &os->os_zil_header);
 	}
 
@@ -2886,7 +2868,6 @@
 	return (0);
 }
 
-<<<<<<< HEAD
 static void
 dsl_scan_update_stats(dsl_scan_t *scn)
 {
@@ -2920,7 +2901,8 @@
 	scn->scn_avg_zio_size_this_txg = zio_size_total / zio_count_total;
 	scn->scn_segs_this_txg = seg_count_total;
 	scn->scn_zios_this_txg = zio_count_total;
-=======
+}
+
 static int
 dsl_scan_obsolete_block_cb(void *arg, const blkptr_t *bp, dmu_tx_t *tx)
 {
@@ -2935,7 +2917,6 @@
 	    DVA_GET_ASIZE(dva), tx);
 	scn->scn_visited_this_txg++;
 	return (0);
->>>>>>> a7e579a3
 }
 
 boolean_t
@@ -3074,12 +3055,8 @@
 	if (zfs_free_bpobj_enabled &&
 	    spa_version(spa) >= SPA_VERSION_DEADLISTS) {
 		scn->scn_is_bptree = B_FALSE;
-<<<<<<< HEAD
+		scn->scn_async_block_min_time_ms = zfs_free_min_time_ms;
 		scn->scn_zio_root = zio_root(spa, NULL,
-=======
-		scn->scn_async_block_min_time_ms = zfs_free_min_time_ms;
-		scn->scn_zio_root = zio_root(dp->dp_spa, NULL,
->>>>>>> a7e579a3
 		    NULL, ZIO_FLAG_MUSTSUCCEED);
 		err = bpobj_iterate(&dp->dp_free_bpobj,
 		    dsl_scan_free_block_cb, scn, tx);
@@ -3186,9 +3163,6 @@
 		ASSERT0(dsl_dir_phys(dp->dp_free_dir)->dd_uncompressed_bytes);
 	}
 
-<<<<<<< HEAD
-	if (!dsl_scan_is_running(scn) || dsl_scan_is_paused_scrub(scn))
-=======
 	EQUIV(bpobj_is_open(&dp->dp_obsolete_bpobj),
 	    0 == zap_contains(dp->dp_meta_objset, DMU_POOL_DIRECTORY_OBJECT,
 	    DMU_POOL_OBSOLETE_BPOBJ));
@@ -3207,8 +3181,7 @@
 			dsl_pool_destroy_obsolete_bpobj(dp, tx);
 	}
 
-	if (scn->scn_phys.scn_state != DSS_SCANNING)
->>>>>>> a7e579a3
+	if (!dsl_scan_is_running(scn) || dsl_scan_is_paused_scrub(scn))
 		return;
 
 	/*
@@ -3748,8 +3721,7 @@
 	q->q_vd = vd;
 	cv_init(&q->q_zio_cv, NULL, CV_DEFAULT, NULL);
 	q->q_exts_by_addr = range_tree_create_impl(&rt_avl_ops,
-	    &q->q_exts_by_size, ext_size_compare,
-	    &q->q_vd->vdev_scan_io_queue_lock, zfs_scan_max_ext_gap);
+	    &q->q_exts_by_size, ext_size_compare, zfs_scan_max_ext_gap);
 	avl_create(&q->q_sios_by_addr, io_addr_compare,
 	    sizeof (scan_io_t), offsetof(scan_io_t, sio_nodes.sio_addr_node));
 
@@ -3802,11 +3774,8 @@
 	VERIFY3P(tvd->vdev_scan_io_queue, ==, NULL);
 	tvd->vdev_scan_io_queue = svd->vdev_scan_io_queue;
 	svd->vdev_scan_io_queue = NULL;
-	if (tvd->vdev_scan_io_queue != NULL) {
+	if (tvd->vdev_scan_io_queue != NULL)
 		tvd->vdev_scan_io_queue->q_vd = tvd;
-		range_tree_set_lock(tvd->vdev_scan_io_queue->q_exts_by_addr,
-		    &tvd->vdev_scan_io_queue_lock);
-	}
 
 	mutex_exit(&tvd->vdev_scan_io_queue_lock);
 	mutex_exit(&svd->vdev_scan_io_queue_lock);
@@ -3878,21 +3847,10 @@
 		int64_t asize = sio->sio_asize;
 		blkptr_t tmpbp;
 
-<<<<<<< HEAD
 		/* Got it while it was cold in the queue */
 		ASSERT3U(start, ==, sio->sio_offset);
 		ASSERT3U(size, ==, asize);
 		avl_remove(&queue->q_sios_by_addr, sio);
-=======
-	if (func == POOL_SCAN_SCRUB && dsl_scan_is_paused_scrub(scn)) {
-		/* got scrub start cmd, resume paused scrub */
-		int err = dsl_scrub_set_pause_resume(scn->scn_dp,
-		    POOL_SCRUB_NORMAL);
-		if (err == 0) {
-			spa_event_notify(spa, NULL, NULL, ESC_ZFS_SCRUB_RESUME);
-			return (ECANCELED);
-		}
->>>>>>> a7e579a3
 
 		ASSERT(range_tree_contains(queue->q_exts_by_addr, start, size));
 		range_tree_remove_fill(queue->q_exts_by_addr, start, size);
