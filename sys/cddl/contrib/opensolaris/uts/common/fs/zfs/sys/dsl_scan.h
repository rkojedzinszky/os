--- conflicted
+++ resolved
@@ -115,13 +115,7 @@
 	boolean_t scn_is_bptree;
 	boolean_t scn_async_destroying;
 	boolean_t scn_async_stalled;
-<<<<<<< HEAD
-=======
 	uint64_t  scn_async_block_min_time_ms;
-
-	/* for debugging / information */
-	uint64_t scn_visited_this_txg;
->>>>>>> a7e579a3
 
 	/* flags and stats for controlling scan state */
 	boolean_t scn_is_sorted;	/* doing sequential scan */
