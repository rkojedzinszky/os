/*
 * CDDL HEADER START
 *
 * The contents of this file are subject to the terms of the
 * Common Development and Distribution License (the "License").
 * You may not use this file except in compliance with the License.
 *
 * You can obtain a copy of the license at usr/src/OPENSOLARIS.LICENSE
 * or http://www.opensolaris.org/os/licensing.
 * See the License for the specific language governing permissions
 * and limitations under the License.
 *
 * When distributing Covered Code, include this CDDL HEADER in each
 * file and include the License file at usr/src/OPENSOLARIS.LICENSE.
 * If applicable, add the following below this CDDL HEADER, with the
 * fields enclosed by brackets "[]" replaced with your own identifying
 * information: Portions Copyright [yyyy] [name of copyright owner]
 *
 * CDDL HEADER END
 */
/*
 * Copyright (c) 2005, 2010, Oracle and/or its affiliates. All rights reserved.
 * Copyright (c) 2012, 2017 by Delphix. All rights reserved.
 * Copyright (c) 2013 by Saso Kiselkov. All rights reserved.
 * Copyright (c) 2014 Spectra Logic Corporation, All rights reserved.
 * Copyright (c) 2014 Integros [integros.com]
 */

/* Portions Copyright 2010 Robert Milkowski */

#ifndef	_SYS_DMU_OBJSET_H
#define	_SYS_DMU_OBJSET_H

#include <sys/spa.h>
#include <sys/arc.h>
#include <sys/txg.h>
#include <sys/zfs_context.h>
#include <sys/dnode.h>
#include <sys/zio.h>
#include <sys/zil.h>
#include <sys/sa.h>

#ifdef	__cplusplus
extern "C" {
#endif

extern krwlock_t os_lock;

struct dsl_pool;
struct dsl_dataset;
struct dmu_tx;

#define	OBJSET_PHYS_SIZE 2048
#define	OBJSET_OLD_PHYS_SIZE 1024

#define	OBJSET_BUF_HAS_USERUSED(buf) \
	(arc_buf_size(buf) > OBJSET_OLD_PHYS_SIZE)

#define	OBJSET_FLAG_USERACCOUNTING_COMPLETE	(1ULL<<0)

/* all flags are currently non-portable */
#define	OBJSET_CRYPT_PORTABLE_FLAGS_MASK	(0)

typedef struct objset_phys {
	dnode_phys_t os_meta_dnode;
	zil_header_t os_zil_header;
	uint64_t os_type;
	uint64_t os_flags;
	uint8_t os_portable_mac[ZIO_OBJSET_MAC_LEN];
	uint8_t os_local_mac[ZIO_OBJSET_MAC_LEN];
	char os_pad[OBJSET_PHYS_SIZE - sizeof (dnode_phys_t)*3 -
	    sizeof (zil_header_t) - sizeof (uint64_t)*2 -
	    2*ZIO_OBJSET_MAC_LEN];
	dnode_phys_t os_userused_dnode;
	dnode_phys_t os_groupused_dnode;
} objset_phys_t;

struct objset {
	/* Immutable: */
	struct dsl_dataset *os_dsl_dataset;
	spa_t *os_spa;
	arc_buf_t *os_phys_buf;
	objset_phys_t *os_phys;
	boolean_t os_encrypted;

	/*
	 * The following "special" dnodes have no parent, are exempt
	 * from dnode_move(), and are not recorded in os_dnodes, but they
	 * root their descendents in this objset using handles anyway, so
	 * that all access to dnodes from dbufs consistently uses handles.
	 */
	dnode_handle_t os_meta_dnode;
	dnode_handle_t os_userused_dnode;
	dnode_handle_t os_groupused_dnode;
	zilog_t *os_zil;

	list_node_t os_evicting_node;

	/* can change, under dsl_dir's locks: */
	enum zio_checksum os_checksum;
	enum zio_compress os_compress;
	uint8_t os_copies;
	enum zio_checksum os_dedup_checksum;
	boolean_t os_dedup_verify;
	zfs_logbias_op_t os_logbias;
	zfs_cache_type_t os_primary_cache;
	zfs_cache_type_t os_secondary_cache;
	zfs_sync_type_t os_sync;
	zfs_redundant_metadata_type_t os_redundant_metadata;
	int os_recordsize;

	/*
	 * Pointer is constant; the blkptr it points to is protected by
	 * os_dsl_dataset->ds_bp_rwlock
	 */
	blkptr_t *os_rootbp;

	/* no lock needed: */
	struct dmu_tx *os_synctx; /* XXX sketchy */
	zil_header_t os_zil_header;
	multilist_t *os_synced_dnodes;
	uint64_t os_flags;
	uint64_t os_freed_dnodes;
	boolean_t os_rescan_dnodes;
	boolean_t os_raw_receive;

	/* os_phys_buf should be written raw next txg */
	boolean_t os_next_write_raw[TXG_SIZE];
<<<<<<< HEAD

	/* os_phys_buf should be written raw next txg */
	boolean_t os_next_write_raw[TXG_SIZE];

	/* os_phys_buf should be written raw next txg */
	boolean_t os_next_write_raw[TXG_SIZE];
=======
>>>>>>> 0f27535f

	/* Protected by os_obj_lock */
	kmutex_t os_obj_lock;
	uint64_t os_obj_next;

	/* Protected by os_lock */
	kmutex_t os_lock;
	multilist_t *os_dirty_dnodes[TXG_SIZE];
	list_t os_dnodes;
	list_t os_downgraded_dbufs;

	/* Protects changes to DMU_{USER,GROUP}USED_OBJECT */
	kmutex_t os_userused_lock;

	/* stuff we store for the user */
	kmutex_t os_user_ptr_lock;
	void *os_user_ptr;
	sa_os_t *os_sa;
};

#define	DMU_META_OBJSET		0
#define	DMU_META_DNODE_OBJECT	0
#define	DMU_OBJECT_IS_SPECIAL(obj) ((int64_t)(obj) <= 0)
#define	DMU_META_DNODE(os)	((os)->os_meta_dnode.dnh_dnode)
#define	DMU_USERUSED_DNODE(os)	((os)->os_userused_dnode.dnh_dnode)
#define	DMU_GROUPUSED_DNODE(os)	((os)->os_groupused_dnode.dnh_dnode)

#define	DMU_OS_IS_L2CACHEABLE(os)				\
	((os)->os_secondary_cache == ZFS_CACHE_ALL ||		\
	(os)->os_secondary_cache == ZFS_CACHE_METADATA)

#define	DMU_OS_IS_L2COMPRESSIBLE(os)	(zfs_mdcomp_disable == B_FALSE)

/* called from zpl */
int dmu_objset_hold(const char *name, void *tag, objset_t **osp);
int dmu_objset_hold_flags(const char *name, boolean_t decrypt, void *tag,
    objset_t **osp);
int dmu_objset_own(const char *name, dmu_objset_type_t type,
    boolean_t readonly, boolean_t decrypt, void *tag, objset_t **osp);
int dmu_objset_own_obj(struct dsl_pool *dp, uint64_t obj,
    dmu_objset_type_t type, boolean_t readonly, boolean_t decrypt,
    void *tag, objset_t **osp);
void dmu_objset_refresh_ownership(struct dsl_dataset *ds,
    struct dsl_dataset **newds, boolean_t key_needed, void *tag);
void dmu_objset_rele(objset_t *os, void *tag);
void dmu_objset_rele_flags(objset_t *os, boolean_t decrypt, void *tag);
void dmu_objset_disown(objset_t *os, boolean_t decrypt, void *tag);
int dmu_objset_from_ds(struct dsl_dataset *ds, objset_t **osp);

void dmu_objset_stats(objset_t *os, nvlist_t *nv);
void dmu_objset_fast_stat(objset_t *os, dmu_objset_stats_t *stat);
void dmu_objset_space(objset_t *os, uint64_t *refdbytesp, uint64_t *availbytesp,
    uint64_t *usedobjsp, uint64_t *availobjsp);
uint64_t dmu_objset_fsid_guid(objset_t *os);
int dmu_objset_find_dp(struct dsl_pool *dp, uint64_t ddobj,
    int func(struct dsl_pool *, struct dsl_dataset *, void *),
    void *arg, int flags);
int dmu_objset_prefetch(const char *name, void *arg);
void dmu_objset_evict_dbufs(objset_t *os);
timestruc_t dmu_objset_snap_cmtime(objset_t *os);

/* called from dsl */
void dmu_objset_sync(objset_t *os, zio_t *zio, dmu_tx_t *tx);
boolean_t dmu_objset_is_dirty(objset_t *os, uint64_t txg);
objset_t *dmu_objset_create_impl_dnstats(spa_t *spa, struct dsl_dataset *ds,
    blkptr_t *bp, dmu_objset_type_t type, int levels, int blksz, int ibs,
    dmu_tx_t *tx);
objset_t *dmu_objset_create_impl(spa_t *spa, struct dsl_dataset *ds,
    blkptr_t *bp, dmu_objset_type_t type, dmu_tx_t *tx);
int dmu_objset_open_impl(spa_t *spa, struct dsl_dataset *ds, blkptr_t *bp,
    objset_t **osp);
void dmu_objset_evict(objset_t *os);
void dmu_objset_do_userquota_updates(objset_t *os, dmu_tx_t *tx);
void dmu_objset_userquota_get_ids(dnode_t *dn, boolean_t before, dmu_tx_t *tx);
boolean_t dmu_objset_userused_enabled(objset_t *os);
int dmu_objset_userspace_upgrade(objset_t *os);
boolean_t dmu_objset_userspace_present(objset_t *os);
boolean_t dmu_objset_incompatible_encryption_version(objset_t *os);
int dmu_fsname(const char *snapname, char *buf);

void dmu_objset_evict_done(objset_t *os);
void dmu_objset_willuse_space(objset_t *os, int64_t space, dmu_tx_t *tx);

void dmu_objset_init(void);
void dmu_objset_fini(void);

#ifdef	__cplusplus
}
#endif

#endif /* _SYS_DMU_OBJSET_H */<|MERGE_RESOLUTION|>--- conflicted
+++ resolved
@@ -126,15 +126,6 @@
 
 	/* os_phys_buf should be written raw next txg */
 	boolean_t os_next_write_raw[TXG_SIZE];
-<<<<<<< HEAD
-
-	/* os_phys_buf should be written raw next txg */
-	boolean_t os_next_write_raw[TXG_SIZE];
-
-	/* os_phys_buf should be written raw next txg */
-	boolean_t os_next_write_raw[TXG_SIZE];
-=======
->>>>>>> 0f27535f
 
 	/* Protected by os_obj_lock */
 	kmutex_t os_obj_lock;
