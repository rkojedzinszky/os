--- conflicted
+++ resolved
@@ -688,11 +688,7 @@
 		limit = zfs_vdev_aggregation_limit;
 	limit = MAX(MIN(limit, maxblocksize), 0);
 
-<<<<<<< HEAD
-	if (zio->io_flags & ZIO_FLAG_DONT_AGGREGATE || zio->io_size >= limit)
-=======
 	if (zio->io_flags & ZIO_FLAG_DONT_AGGREGATE || limit == 0)
->>>>>>> d3d84f1a
 		return (NULL);
 
 	first = last = zio;
