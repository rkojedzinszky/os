--- conflicted
+++ resolved
@@ -4166,103 +4166,6 @@
 	    ds->ds_object, DS_FIELD_RESUME_TOGUID) == 0);
 }
 
-<<<<<<< HEAD
-void
-dsl_event_notify(dsl_dataset_t *ds, const char *name)
-{
-#ifdef _KERNEL
-	spa_t			*spa;
-	sysevent_t		*ev;
-	sysevent_attr_list_t	*attr = NULL;
-	sysevent_value_t	value;
-	sysevent_id_t		eid;
-	char			dsname[MAXNAMELEN];
-
-	spa = dsl_dataset_get_spa(ds);
-	ev = sysevent_alloc(EC_ZFS, (char *)name, SUNW_KERN_PUB "zfs",
-	    SE_SLEEP);
-
-	value.value_type = SE_DATA_TYPE_STRING;
-	value.value.sv_string = spa_name(spa);
-	if (sysevent_add_attr(&attr, ZFS_EV_POOL_NAME, &value, SE_SLEEP) != 0)
-		goto done;
-
-	value.value_type = SE_DATA_TYPE_UINT64;
-	value.value.sv_uint64 = spa_guid(spa);
-	if (sysevent_add_attr(&attr, ZFS_EV_POOL_GUID, &value, SE_SLEEP) != 0)
-		goto done;
-
-	if (ds) {
-		dsl_dataset_name(ds, dsname);
-		value.value_type = SE_DATA_TYPE_STRING;
-		value.value.sv_string = dsname;
-		if (sysevent_add_attr(&attr, ZFS_EV_DSL_NAME, &value,
-		    SE_SLEEP) != 0)
-			goto done;
-	}
-
-	if (sysevent_attach_attributes(ev, attr) != 0)
-		goto done;
-	attr = NULL;
-
-	(void) log_sysevent(ev, SE_SLEEP, &eid);
-
-done:
-	if (attr)
-		sysevent_free_attr(attr);
-	sysevent_free(ev);
-#endif
-}
-
-void
-dsl_event_notify_rename(spa_t *spa, const char *oldname, const char *newname,
-    const char *name)
-{
-#ifdef _KERNEL
-	sysevent_t		*ev;
-	sysevent_attr_list_t	*attr = NULL;
-	sysevent_value_t	value;
-	sysevent_id_t		eid;
-	char			dsname[MAXNAMELEN];
-
-	ev = sysevent_alloc(EC_ZFS, (char *)name, SUNW_KERN_PUB "zfs",
-	    SE_SLEEP);
-
-	value.value_type = SE_DATA_TYPE_STRING;
-	value.value.sv_string = spa_name(spa);
-	if (sysevent_add_attr(&attr, ZFS_EV_POOL_NAME, &value, SE_SLEEP) != 0)
-		goto done;
-
-	value.value_type = SE_DATA_TYPE_UINT64;
-	value.value.sv_uint64 = spa_guid(spa);
-	if (sysevent_add_attr(&attr, ZFS_EV_POOL_GUID, &value, SE_SLEEP) != 0)
-		goto done;
-
-	value.value_type = SE_DATA_TYPE_STRING;
-	value.value.sv_string = (char *)oldname;
-	if (sysevent_add_attr(&attr, ZFS_EV_DSL_NAME, &value,
-	    SE_SLEEP) != 0)
-		goto done;
-
-	value.value_type = SE_DATA_TYPE_STRING;
-	value.value.sv_string = (char *)newname;
-	if (sysevent_add_attr(&attr, ZFS_EV_DSL_NEW_NAME, &value,
-	    SE_SLEEP) != 0)
-		goto done;
-
-	if (sysevent_attach_attributes(ev, attr) != 0)
-		goto done;
-	attr = NULL;
-
-	(void) log_sysevent(ev, SE_SLEEP, &eid);
-
-done:
-	if (attr)
-		sysevent_free_attr(attr);
-	sysevent_free(ev);
-#endif
-}
-=======
 uint64_t
 dsl_dataset_get_remap_deadlist_object(dsl_dataset_t *ds)
 {
@@ -4349,4 +4252,99 @@
 	    remap_deadlist_obj);
 	spa_feature_incr(spa, SPA_FEATURE_OBSOLETE_COUNTS, tx);
 }
->>>>>>> a7e579a3
+
+void
+dsl_event_notify(dsl_dataset_t *ds, const char *name)
+{
+#ifdef _KERNEL
+	spa_t			*spa;
+	sysevent_t		*ev;
+	sysevent_attr_list_t	*attr = NULL;
+	sysevent_value_t	value;
+	sysevent_id_t		eid;
+	char			dsname[MAXNAMELEN];
+
+	spa = dsl_dataset_get_spa(ds);
+	ev = sysevent_alloc(EC_ZFS, (char *)name, SUNW_KERN_PUB "zfs",
+	    SE_SLEEP);
+
+	value.value_type = SE_DATA_TYPE_STRING;
+	value.value.sv_string = spa_name(spa);
+	if (sysevent_add_attr(&attr, ZFS_EV_POOL_NAME, &value, SE_SLEEP) != 0)
+		goto done;
+
+	value.value_type = SE_DATA_TYPE_UINT64;
+	value.value.sv_uint64 = spa_guid(spa);
+	if (sysevent_add_attr(&attr, ZFS_EV_POOL_GUID, &value, SE_SLEEP) != 0)
+		goto done;
+
+	if (ds) {
+		dsl_dataset_name(ds, dsname);
+		value.value_type = SE_DATA_TYPE_STRING;
+		value.value.sv_string = dsname;
+		if (sysevent_add_attr(&attr, ZFS_EV_DSL_NAME, &value,
+		    SE_SLEEP) != 0)
+			goto done;
+	}
+
+	if (sysevent_attach_attributes(ev, attr) != 0)
+		goto done;
+	attr = NULL;
+
+	(void) log_sysevent(ev, SE_SLEEP, &eid);
+
+done:
+	if (attr)
+		sysevent_free_attr(attr);
+	sysevent_free(ev);
+#endif
+}
+
+void
+dsl_event_notify_rename(spa_t *spa, const char *oldname, const char *newname,
+    const char *name)
+{
+#ifdef _KERNEL
+	sysevent_t		*ev;
+	sysevent_attr_list_t	*attr = NULL;
+	sysevent_value_t	value;
+	sysevent_id_t		eid;
+	char			dsname[MAXNAMELEN];
+
+	ev = sysevent_alloc(EC_ZFS, (char *)name, SUNW_KERN_PUB "zfs",
+	    SE_SLEEP);
+
+	value.value_type = SE_DATA_TYPE_STRING;
+	value.value.sv_string = spa_name(spa);
+	if (sysevent_add_attr(&attr, ZFS_EV_POOL_NAME, &value, SE_SLEEP) != 0)
+		goto done;
+
+	value.value_type = SE_DATA_TYPE_UINT64;
+	value.value.sv_uint64 = spa_guid(spa);
+	if (sysevent_add_attr(&attr, ZFS_EV_POOL_GUID, &value, SE_SLEEP) != 0)
+		goto done;
+
+	value.value_type = SE_DATA_TYPE_STRING;
+	value.value.sv_string = (char *)oldname;
+	if (sysevent_add_attr(&attr, ZFS_EV_DSL_NAME, &value,
+	    SE_SLEEP) != 0)
+		goto done;
+
+	value.value_type = SE_DATA_TYPE_STRING;
+	value.value.sv_string = (char *)newname;
+	if (sysevent_add_attr(&attr, ZFS_EV_DSL_NEW_NAME, &value,
+	    SE_SLEEP) != 0)
+		goto done;
+
+	if (sysevent_attach_attributes(ev, attr) != 0)
+		goto done;
+	attr = NULL;
+
+	(void) log_sysevent(ev, SE_SLEEP, &eid);
+
+done:
+	if (attr)
+		sysevent_free_attr(attr);
+	sysevent_free(ev);
+#endif
+}