--- conflicted
+++ resolved
@@ -825,13 +825,7 @@
 	 */
 	*logical_ashift = highbit(MAX(pp->sectorsize, SPA_MINBLOCKSIZE)) - 1;
 	*physical_ashift = 0;
-<<<<<<< HEAD
-	if (vdev_larger_ashift_minimal && pp->stripesize < 4096) {
-		*physical_ashift = highbit(4096) - 1;
-	} else if (pp->stripesize > (1 << *logical_ashift) && ISP2(pp->stripesize) &&
-=======
 	if (pp->stripesize > (1 << *logical_ashift) && ISP2(pp->stripesize) &&
->>>>>>> 6b32cd87
 	    pp->stripesize <= (1 << SPA_MAXASHIFT) && pp->stripeoffset == 0)
 		*physical_ashift = highbit(pp->stripesize) - 1;
 
