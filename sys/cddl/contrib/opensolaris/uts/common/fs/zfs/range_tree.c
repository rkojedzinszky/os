--- conflicted
+++ resolved
@@ -178,12 +178,8 @@
 	    sizeof (range_seg_t), offsetof(range_seg_t, rs_node));
 
 	rt->rt_ops = ops;
+	rt->rt_arg = arg;
 	rt->rt_gap = gap;
-	rt->rt_arg = arg;
-<<<<<<< HEAD
-=======
-	rt->rt_gap = gap;
->>>>>>> 57b58b73
 	rt->rt_avl_compare = avl_compare;
 
 	if (rt->rt_ops != NULL && rt->rt_ops->rtop_create != NULL)
@@ -247,7 +243,6 @@
 		    (longlong_t)start, (longlong_t)size,
 		    (longlong_t)rs->rs_start,
 		    (longlong_t)rs->rs_end - rs->rs_start);
-<<<<<<< HEAD
 		return;
 	}
 
@@ -286,46 +281,6 @@
 
 	ASSERT3P(rs, ==, NULL);
 
-=======
-		return;
-	}
-
-	/*
-	 * If this is a gap-supporting range tree, it is possible that we
-	 * are inserting into an existing segment. In this case simply
-	 * bump the fill count and call the remove / add callbacks. If the
-	 * new range will extend an existing segment, we remove the
-	 * existing one, apply the new extent to it and re-insert it using
-	 * the normal code paths.
-	 */
-	if (rs != NULL) {
-		ASSERT3U(gap, !=, 0);
-		if (rs->rs_start <= start && rs->rs_end >= end) {
-			range_tree_adjust_fill(rt, rs, fill);
-			return;
-		}
-
-		avl_remove(&rt->rt_root, rs);
-		if (rt->rt_ops != NULL && rt->rt_ops->rtop_remove != NULL)
-			rt->rt_ops->rtop_remove(rt, rs, rt->rt_arg);
-
-		range_tree_stat_decr(rt, rs);
-		rt->rt_space -= rs->rs_end - rs->rs_start;
-
-		fill += rs->rs_fill;
-		start = MIN(start, rs->rs_start);
-		end = MAX(end, rs->rs_end);
-		size = end - start;
-
-		range_tree_add_impl(rt, start, size, fill);
-
-		kmem_cache_free(range_seg_cache, rs);
-		return;
-	}
-
-	ASSERT3P(rs, ==, NULL);
-
->>>>>>> 57b58b73
 	/*
 	 * Determine whether or not we will have to merge with our neighbors.
 	 * If gap != 0, we might need to merge with our neighbors even if we
@@ -696,51 +651,6 @@
 	return (range_tree_space(rt) == 0);
 }
 
-<<<<<<< HEAD
-/* Generic range tree functions for maintaining segments in an AVL tree. */
-void
-rt_avl_create(range_tree_t *rt, void *arg)
-{
-	avl_tree_t *tree = arg;
-
-	avl_create(tree, rt->rt_avl_compare, sizeof (range_seg_t),
-	    offsetof(range_seg_t, rs_pp_node));
-}
-
-void
-rt_avl_destroy(range_tree_t *rt, void *arg)
-{
-	avl_tree_t *tree = arg;
-
-	ASSERT0(avl_numnodes(tree));
-	avl_destroy(tree);
-}
-
-void
-rt_avl_add(range_tree_t *rt, range_seg_t *rs, void *arg)
-{
-	avl_tree_t *tree = arg;
-	avl_add(tree, rs);
-}
-
-void
-rt_avl_remove(range_tree_t *rt, range_seg_t *rs, void *arg)
-{
-	avl_tree_t *tree = arg;
-	avl_remove(tree, rs);
-}
-
-void
-rt_avl_vacate(range_tree_t *rt, void *arg)
-{
-	/*
-	 * Normally one would walk the tree freeing nodes along the way.
-	 * Since the nodes are shared with the range trees we can avoid
-	 * walking all nodes and just reinitialize the avl tree. The nodes
-	 * will be freed by the range tree, so we don't want to free them here.
-	 */
-	rt_avl_create(rt, arg);
-=======
 uint64_t
 range_tree_min(range_tree_t *rt)
 {
@@ -759,5 +669,4 @@
 range_tree_span(range_tree_t *rt)
 {
 	return (range_tree_max(rt) - range_tree_min(rt));
->>>>>>> 57b58b73
 }