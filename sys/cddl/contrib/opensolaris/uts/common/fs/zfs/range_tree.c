--- conflicted
+++ resolved
@@ -125,18 +125,6 @@
 	}
 }
 
-/*
- * Changes out the lock used by the range tree. Useful when you are moving
- * the range tree between containing structures without having to recreate
- * it. Both the old and new locks must be held by the caller.
- */
-void
-range_tree_set_lock(range_tree_t *rt, kmutex_t *lp)
-{
-	ASSERT(MUTEX_HELD(rt->rt_lock) && MUTEX_HELD(lp));
-	rt->rt_lock = lp;
-}
-
 static void
 range_tree_stat_incr(range_tree_t *rt, range_seg_t *rs)
 {
@@ -181,12 +169,8 @@
 }
 
 range_tree_t *
-<<<<<<< HEAD
 range_tree_create_impl(range_tree_ops_t *ops, void *arg,
-    int (*avl_compare) (const void *, const void *), kmutex_t *lp, uint64_t gap)
-=======
-range_tree_create(range_tree_ops_t *ops, void *arg)
->>>>>>> a7e579a3
+    int (*avl_compare) (const void *, const void *), uint64_t gap)
 {
 	range_tree_t *rt = kmem_zalloc(sizeof (range_tree_t), KM_SLEEP);
 
@@ -205,9 +189,9 @@
 }
 
 range_tree_t *
-range_tree_create(range_tree_ops_t *ops, void *arg, kmutex_t *lp)
-{
-	return (range_tree_create_impl(ops, arg, NULL, lp, 0));
+range_tree_create(range_tree_ops_t *ops, void *arg)
+{
+	return (range_tree_create_impl(ops, arg, NULL, 0));
 }
 
 void
@@ -225,8 +209,6 @@
 void
 range_tree_adjust_fill(range_tree_t *rt, range_seg_t *rs, int64_t delta)
 {
-	ASSERT(MUTEX_HELD(rt->rt_lock));
-
 	ASSERT3U(rs->rs_fill + delta, !=, 0);
 	ASSERT3U(rs->rs_fill + delta, <=, rs->rs_end - rs->rs_start);
 
@@ -247,13 +229,8 @@
 	uint64_t bridge_size = 0;
 	boolean_t merge_before, merge_after;
 
-<<<<<<< HEAD
-	ASSERT(MUTEX_HELD(rt->rt_lock));
 	ASSERT3U(size, !=, 0);
 	ASSERT3U(fill, <=, size);
-=======
-	VERIFY(size != 0);
->>>>>>> a7e579a3
 
 	rsearch.rs_start = start;
 	rsearch.rs_end = end;
@@ -497,8 +474,6 @@
 {
 	int64_t delta = newsize - (rs->rs_end - rs->rs_start);
 
-	ASSERT(MUTEX_HELD(rt->rt_lock));
-
 	range_tree_stat_decr(rt, rs);
 	if (rt->rt_ops != NULL && rt->rt_ops->rtop_remove != NULL)
 		rt->rt_ops->rtop_remove(rt, rs, rt->rt_arg);
@@ -617,7 +592,6 @@
 range_seg_t *
 range_tree_first(range_tree_t *rt)
 {
-	ASSERT(MUTEX_HELD(rt->rt_lock));
 	return (avl_first(&rt->rt_root));
 }
 
