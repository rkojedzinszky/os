--- conflicted
+++ resolved
@@ -1472,12 +1472,8 @@
 	 * addition of new space; and for debugging, it ensures that we'd
 	 * data fault on any attempt to use this metaslab before it's ready.
 	 */
-<<<<<<< HEAD
 	ms->ms_tree = range_tree_create_impl(&rt_avl_ops, &ms->ms_size_tree,
-	    metaslab_rangesize_compare, &ms->ms_lock, 0);
-=======
-	ms->ms_tree = range_tree_create(&metaslab_rt_ops, ms);
->>>>>>> a7e579a3
+	    metaslab_rangesize_compare, 0);
 	metaslab_group_add(mg, ms);
 
 	metaslab_set_fragmentation(ms);
