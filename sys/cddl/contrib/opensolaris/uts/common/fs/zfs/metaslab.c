--- conflicted
+++ resolved
@@ -541,13 +541,8 @@
 static int
 metaslab_compare(const void *x1, const void *x2)
 {
-<<<<<<< HEAD
-	const metaslab_t *m1 = x1;
-	const metaslab_t *m2 = x2;
-=======
 	const metaslab_t *m1 = (const metaslab_t *)x1;
 	const metaslab_t *m2 = (const metaslab_t *)x2;
->>>>>>> 57b58b73
 
 	int sort1 = 0;
 	int sort2 = 0;
@@ -559,27 +554,6 @@
 		sort2 = 1;
 	else if (m2->ms_allocator != -1 && !m2->ms_primary)
 		sort2 = 2;
-<<<<<<< HEAD
-
-	/*
-	 * Sort inactive metaslabs first, then primaries, then secondaries. When
-	 * selecting a metaslab to allocate from, an allocator first tries its
-	 * primary, then secondary active metaslab. If it doesn't have active
-	 * metaslabs, or can't allocate from them, it searches for an inactive
-	 * metaslab to activate. If it can't find a suitable one, it will steal
-	 * a primary or secondary metaslab from another allocator.
-	 */
-	if (sort1 < sort2)
-		return (-1);
-	if (sort1 > sort2)
-		return (1);
-
-	if (m1->ms_weight < m2->ms_weight)
-		return (1);
-	if (m1->ms_weight > m2->ms_weight)
-		return (-1);
-=======
->>>>>>> 57b58b73
 
 	/*
 	 * Sort inactive metaslabs first, then primaries, then secondaries. When
@@ -742,11 +716,8 @@
 
 	mg = kmem_zalloc(sizeof (metaslab_group_t), KM_SLEEP);
 	mutex_init(&mg->mg_lock, NULL, MUTEX_DEFAULT, NULL);
-<<<<<<< HEAD
-=======
 	mutex_init(&mg->mg_ms_initialize_lock, NULL, MUTEX_DEFAULT, NULL);
 	cv_init(&mg->mg_ms_initialize_cv, NULL, CV_DEFAULT, NULL);
->>>>>>> 57b58b73
 	mg->mg_primaries = kmem_zalloc(allocators * sizeof (metaslab_t *),
 	    KM_SLEEP);
 	mg->mg_secondaries = kmem_zalloc(allocators * sizeof (metaslab_t *),
@@ -793,11 +764,8 @@
 	kmem_free(mg->mg_secondaries, mg->mg_allocators *
 	    sizeof (metaslab_t *));
 	mutex_destroy(&mg->mg_lock);
-<<<<<<< HEAD
-=======
 	mutex_destroy(&mg->mg_ms_initialize_lock);
 	cv_destroy(&mg->mg_ms_initialize_cv);
->>>>>>> 57b58b73
 
 	for (int i = 0; i < mg->mg_allocators; i++) {
 		refcount_destroy(&mg->mg_alloc_queue_depth[i]);
@@ -3073,16 +3041,10 @@
 		}
 
 		/*
-<<<<<<< HEAD
-		 * If the selected metaslab is condensing, skip it.
+		 * If the selected metaslab is condensing or being
+		 * initialized, skip it.
 		 */
-		if (msp->ms_condensing)
-=======
-			 * If the selected metaslab is condensing or being
-			 * initialized, skip it.
-		 */
-			if (msp->ms_condensing || msp->ms_initializing > 0)
->>>>>>> 57b58b73
+		if (msp->ms_condensing || msp->ms_initializing > 0)
 			continue;
 
 		*was_active = msp->ms_allocator != -1;
@@ -3209,8 +3171,6 @@
 		    (msp->ms_allocator != -1) &&
 		    (msp->ms_allocator != allocator || ((activation_weight ==
 		    METASLAB_WEIGHT_PRIMARY) != msp->ms_primary))) {
-<<<<<<< HEAD
-=======
 			mutex_exit(&msp->ms_lock);
 			continue;
 		}
@@ -3219,31 +3179,15 @@
 		    activation_weight != METASLAB_WEIGHT_CLAIM) {
 			metaslab_passivate(msp, msp->ms_weight &
 			    ~METASLAB_WEIGHT_CLAIM);
->>>>>>> 57b58b73
 			mutex_exit(&msp->ms_lock);
 			continue;
 		}
 
-<<<<<<< HEAD
-		if (msp->ms_weight & METASLAB_WEIGHT_CLAIM &&
-		    activation_weight != METASLAB_WEIGHT_CLAIM) {
-			metaslab_passivate(msp, msp->ms_weight &
-			    ~METASLAB_WEIGHT_CLAIM);
-=======
-		if (metaslab_activate(msp, allocator, activation_weight) != 0) {
->>>>>>> 57b58b73
-			mutex_exit(&msp->ms_lock);
-			continue;
-		}
-
-<<<<<<< HEAD
 		if (metaslab_activate(msp, allocator, activation_weight) != 0) {
 			mutex_exit(&msp->ms_lock);
 			continue;
 		}
 
-=======
->>>>>>> 57b58b73
 		msp->ms_selected_txg = txg;
 
 		/*
@@ -3272,8 +3216,6 @@
 			    TRACE_CONDENSING, allocator);
 			metaslab_passivate(msp, msp->ms_weight &
 			    ~METASLAB_ACTIVE_MASK);
-<<<<<<< HEAD
-=======
 			mutex_exit(&msp->ms_lock);
 			continue;
 		} else if (msp->ms_initializing > 0) {
@@ -3281,7 +3223,6 @@
 			    TRACE_INITIALIZING, allocator);
 			metaslab_passivate(msp, msp->ms_weight &
 			    ~METASLAB_ACTIVE_MASK);
->>>>>>> 57b58b73
 			mutex_exit(&msp->ms_lock);
 			continue;
 		}
