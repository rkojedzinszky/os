--- conflicted
+++ resolved
@@ -3790,11 +3790,7 @@
 		if (strncmp(zc->zc_name, zc->zc_value, at - zc->zc_name + 1))
 			return (SET_ERROR(EXDEV));
 		*at = '\0';
-<<<<<<< HEAD
-		if (zc->zc_objset_type == DMU_OST_ZFS && allow_mounted) {
-=======
 		if (zc->zc_objset_type == DMU_OST_ZFS && !allow_mounted) {
->>>>>>> 6b32cd87
 			error = dmu_objset_find(zc->zc_name,
 			    recursive_unmount, at + 1,
 			    recursive ? DS_FIND_CHILDREN : 0);
