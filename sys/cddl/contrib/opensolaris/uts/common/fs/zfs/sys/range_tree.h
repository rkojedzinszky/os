--- conflicted
+++ resolved
@@ -48,13 +48,8 @@
 typedef struct range_tree {
 	avl_tree_t	rt_root;	/* offset-ordered segment AVL tree */
 	uint64_t	rt_space;	/* sum of all segments in the map */
-	uint64_t	rt_gap;		/* allowable inter-segment gap */
 	range_tree_ops_t *rt_ops;
-
-	/* rt_avl_compare should only be set it rt_arg is an AVL tree */
 	void		*rt_arg;
-	int (*rt_avl_compare)(const void *, const void *);
-
 
 	/* rt_avl_compare should only be set it rt_arg is an AVL tree */
 	uint64_t	rt_gap;		/* allowable inter-segment gap */
@@ -88,13 +83,8 @@
 void range_tree_init(void);
 void range_tree_fini(void);
 range_tree_t *range_tree_create_impl(range_tree_ops_t *ops, void *arg,
-<<<<<<< HEAD
-    int (*avl_compare) (const void *, const void *), uint64_t gap);
+    int (*avl_compare)(const void*, const void*), uint64_t gap);
 range_tree_t *range_tree_create(range_tree_ops_t *ops, void *arg);
-=======
-    int (*avl_compare)(const void*, const void*), uint64_t gap);
-	range_tree_t *range_tree_create(range_tree_ops_t *ops, void *arg);
->>>>>>> 57b58b73
 void range_tree_destroy(range_tree_t *rt);
 boolean_t range_tree_contains(range_tree_t *rt, uint64_t start, uint64_t size);
 range_seg_t *range_tree_find(range_tree_t *rt, uint64_t start, uint64_t size);
@@ -125,16 +115,6 @@
 void rt_avl_remove(range_tree_t *rt, range_seg_t *rs, void *arg);
 void rt_avl_vacate(range_tree_t *rt, void *arg);
 extern struct range_tree_ops rt_avl_ops;
-<<<<<<< HEAD
-=======
-
-void rt_avl_create(range_tree_t *rt, void *arg);
-void rt_avl_destroy(range_tree_t *rt, void *arg);
-void rt_avl_add(range_tree_t *rt, range_seg_t *rs, void *arg);
-void rt_avl_remove(range_tree_t *rt, range_seg_t *rs, void *arg);
-void rt_avl_vacate(range_tree_t *rt, void *arg);
-extern struct range_tree_ops rt_avl_ops;
->>>>>>> 57b58b73
 
 #ifdef	__cplusplus
 }
