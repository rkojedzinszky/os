/*
 * CDDL HEADER START
 *
 * The contents of this file are subject to the terms of the
 * Common Development and Distribution License (the "License").
 * You may not use this file except in compliance with the License.
 *
 * You can obtain a copy of the license at usr/src/OPENSOLARIS.LICENSE
 * or http://www.opensolaris.org/os/licensing.
 * See the License for the specific language governing permissions
 * and limitations under the License.
 *
 * When distributing Covered Code, include this CDDL HEADER in each
 * file and include the License file at usr/src/OPENSOLARIS.LICENSE.
 * If applicable, add the following below this CDDL HEADER, with the
 * fields enclosed by brackets "[]" replaced with your own identifying
 * information: Portions Copyright [yyyy] [name of copyright owner]
 *
 * CDDL HEADER END
 */
/*
 * Copyright 2010 Sun Microsystems, Inc.  All rights reserved.
 * Use is subject to license terms.
 */

/*
 * Copyright (c) 2012, 2018 by Delphix. All rights reserved.
 */

#include <sys/zfs_context.h>
#include <sys/spa.h>
#include <sys/spa_impl.h>
#include <sys/dsl_pool.h>
#include <sys/dsl_scan.h>
#include <sys/vdev_impl.h>
#include <sys/zio.h>
#include <sys/abd.h>
#include <sys/fs/zfs.h>

/*
 * Virtual device vector for mirroring.
 */

typedef struct mirror_child {
	vdev_t		*mc_vd;
	uint64_t	mc_offset;
	int		mc_error;
	int		mc_load;
	uint8_t		mc_tried;
	uint8_t		mc_skipped;
	uint8_t		mc_speculative;
} mirror_child_t;

typedef struct mirror_map {
	int		*mm_preferred;
	int		mm_preferred_cnt;
	int		mm_children;
	boolean_t	mm_resilvering;
	boolean_t	mm_root;
	mirror_child_t	mm_child[];
} mirror_map_t;

static int vdev_mirror_shift = 21;

#ifdef _KERNEL
SYSCTL_DECL(_vfs_zfs_vdev);
static SYSCTL_NODE(_vfs_zfs_vdev, OID_AUTO, mirror, CTLFLAG_RD, 0,
    "ZFS VDEV Mirror");
#endif

/*
 * The load configuration settings below are tuned by default for
 * the case where all devices are of the same rotational type.
 *
 * If there is a mixture of rotating and non-rotating media, setting
 * non_rotating_seek_inc to 0 may well provide better results as it
 * will direct more reads to the non-rotating vdevs which are more
 * likely to have a higher performance.
 */

/* Rotating media load calculation configuration. */
static int rotating_inc = 0;
#ifdef _KERNEL
SYSCTL_INT(_vfs_zfs_vdev_mirror, OID_AUTO, rotating_inc, CTLFLAG_RWTUN,
    &rotating_inc, 0, "Rotating media load increment for non-seeking I/O's");
#endif

static int rotating_seek_inc = 5;
#ifdef _KERNEL
SYSCTL_INT(_vfs_zfs_vdev_mirror, OID_AUTO, rotating_seek_inc, CTLFLAG_RWTUN,
    &rotating_seek_inc, 0, "Rotating media load increment for seeking I/O's");
#endif

static int rotating_seek_offset = 1 * 1024 * 1024;
#ifdef _KERNEL
SYSCTL_INT(_vfs_zfs_vdev_mirror, OID_AUTO, rotating_seek_offset, CTLFLAG_RWTUN,
    &rotating_seek_offset, 0, "Offset in bytes from the last I/O which "
    "triggers a reduced rotating media seek increment");
#endif

/* Non-rotating media load calculation configuration. */
static int non_rotating_inc = 0;
#ifdef _KERNEL
SYSCTL_INT(_vfs_zfs_vdev_mirror, OID_AUTO, non_rotating_inc, CTLFLAG_RWTUN,
    &non_rotating_inc, 0,
    "Non-rotating media load increment for non-seeking I/O's");
#endif

static int non_rotating_seek_inc = 1;
#ifdef _KERNEL
SYSCTL_INT(_vfs_zfs_vdev_mirror, OID_AUTO, non_rotating_seek_inc, CTLFLAG_RWTUN,
    &non_rotating_seek_inc, 0,
    "Non-rotating media load increment for seeking I/O's");
#endif


static inline size_t
vdev_mirror_map_size(int children)
{
	return (offsetof(mirror_map_t, mm_child[children]) +
	    sizeof(int) * children);
}

static inline mirror_map_t *
vdev_mirror_map_alloc(int children, boolean_t resilvering, boolean_t root)
{
	mirror_map_t *mm;

	mm = kmem_zalloc(vdev_mirror_map_size(children), KM_SLEEP);
	mm->mm_children = children;
	mm->mm_resilvering = resilvering;
	mm->mm_root = root;
	mm->mm_preferred = (int *)((uintptr_t)mm + 
	    offsetof(mirror_map_t, mm_child[children]));

	return mm;
}

static void
vdev_mirror_map_free(zio_t *zio)
{
	mirror_map_t *mm = zio->io_vsd;

	kmem_free(mm, vdev_mirror_map_size(mm->mm_children));
}

static const zio_vsd_ops_t vdev_mirror_vsd_ops = {
	vdev_mirror_map_free,
	zio_vsd_default_cksum_report
};

static int
vdev_mirror_load(mirror_map_t *mm, vdev_t *vd, uint64_t zio_offset)
{
	uint64_t lastoffset;
	int load;

	/* All DVAs have equal weight at the root. */
	if (mm->mm_root)
		return (INT_MAX);

	/*
	 * We don't return INT_MAX if the device is resilvering i.e.
	 * vdev_resilver_txg != 0 as when tested performance was slightly
	 * worse overall when resilvering with compared to without.
	 */

	/* Standard load based on pending queue length. */
	load = vdev_queue_length(vd);
	lastoffset = vdev_queue_lastoffset(vd);

	if (vd->vdev_rotation_rate == VDEV_RATE_NON_ROTATING) {
		/* Non-rotating media. */
		if (lastoffset == zio_offset)
			return (load + non_rotating_inc);

		/*
		 * Apply a seek penalty even for non-rotating devices as
		 * sequential I/O'a can be aggregated into fewer operations
		 * on the device, thus avoiding unnecessary per-command
		 * overhead and boosting performance.
		 */
		return (load + non_rotating_seek_inc);
	}

	/* Rotating media I/O's which directly follow the last I/O. */
	if (lastoffset == zio_offset)
		return (load + rotating_inc);

	/*
	 * Apply half the seek increment to I/O's within seek offset
	 * of the last I/O queued to this vdev as they should incure less
	 * of a seek increment.
	 */
	if (ABS(lastoffset - zio_offset) < rotating_seek_offset)
		return (load + (rotating_seek_inc / 2));

	/* Apply the full seek increment to all other I/O's. */
	return (load + rotating_seek_inc);
}


static mirror_map_t *
vdev_mirror_map_init(zio_t *zio)
{
	mirror_map_t *mm = NULL;
	mirror_child_t *mc;
	vdev_t *vd = zio->io_vd;
	int c;

	if (vd == NULL) {
		dva_t *dva = zio->io_bp->blk_dva;
		spa_t *spa = zio->io_spa;
		dva_t dva_copy[SPA_DVAS_PER_BP];

		c = BP_GET_NDVAS(zio->io_bp);

		/*
		 * If we do not trust the pool config, some DVAs might be
		 * invalid or point to vdevs that do not exist. We skip them.
		 */
		if (!spa_trust_config(spa)) {
			ASSERT3U(zio->io_type, ==, ZIO_TYPE_READ);
			int j = 0;
			for (int i = 0; i < c; i++) {
				if (zfs_dva_valid(spa, &dva[i], zio->io_bp))
					dva_copy[j++] = dva[i];
			}
			if (j == 0) {
				zio->io_vsd = NULL;
				zio->io_error = ENXIO;
				return (NULL);
			}
			if (j < c) {
				dva = dva_copy;
				c = j;
			}
		}

		mm = vdev_mirror_map_alloc(c, B_FALSE, B_TRUE);

		for (c = 0; c < mm->mm_children; c++) {
			mc = &mm->mm_child[c];
			mc->mc_vd = vdev_lookup_top(spa, DVA_GET_VDEV(&dva[c]));
			mc->mc_offset = DVA_GET_OFFSET(&dva[c]);
		}
	} else {
		/*
		 * If we are resilvering, then we should handle scrub reads
		 * differently; we shouldn't issue them to the resilvering
		 * device because it might not have those blocks.
		 *
		 * We are resilvering iff:
		 * 1) We are a replacing vdev (ie our name is "replacing-1" or
		 *    "spare-1" or something like that), and
		 * 2) The pool is currently being resilvered.
		 *
		 * We cannot simply check vd->vdev_resilver_txg, because it's
		 * not set in this path.
		 *
		 * Nor can we just check our vdev_ops; there are cases (such as
		 * when a user types "zpool replace pool odev spare_dev" and
		 * spare_dev is in the spare list, or when a spare device is
		 * automatically used to replace a DEGRADED device) when
		 * resilvering is complete but both the original vdev and the
		 * spare vdev remain in the pool.  That behavior is intentional.
		 * It helps implement the policy that a spare should be
		 * automatically removed from the pool after the user replaces
		 * the device that originally failed.
		 *
		 * If a spa load is in progress, then spa_dsl_pool may be
		 * uninitialized.  But we shouldn't be resilvering during a spa
		 * load anyway.
		 */
		boolean_t replacing = (vd->vdev_ops == &vdev_replacing_ops ||
		    vd->vdev_ops == &vdev_spare_ops) &&
		    spa_load_state(vd->vdev_spa) == SPA_LOAD_NONE &&
		    dsl_scan_resilvering(vd->vdev_spa->spa_dsl_pool);		
		mm = vdev_mirror_map_alloc(vd->vdev_children, replacing,
		    B_FALSE);
		for (c = 0; c < mm->mm_children; c++) {
			mc = &mm->mm_child[c];
			mc->mc_vd = vd->vdev_child[c];
			mc->mc_offset = zio->io_offset;
		}
	}

	zio->io_vsd = mm;
	zio->io_vsd_ops = &vdev_mirror_vsd_ops;
	return (mm);
}

static int
vdev_mirror_open(vdev_t *vd, uint64_t *asize, uint64_t *max_asize,
    uint64_t *logical_ashift, uint64_t *physical_ashift)
{
	int numerrors = 0;
	int lasterror = 0;

	if (vd->vdev_children == 0) {
		vd->vdev_stat.vs_aux = VDEV_AUX_BAD_LABEL;
		return (SET_ERROR(EINVAL));
	}

	vdev_open_children(vd);

	for (int c = 0; c < vd->vdev_children; c++) {
		vdev_t *cvd = vd->vdev_child[c];

		if (cvd->vdev_open_error) {
			lasterror = cvd->vdev_open_error;
			numerrors++;
			continue;
		}

		*asize = MIN(*asize - 1, cvd->vdev_asize - 1) + 1;
		*max_asize = MIN(*max_asize - 1, cvd->vdev_max_asize - 1) + 1;
		*logical_ashift = MAX(*logical_ashift, cvd->vdev_ashift);
		*physical_ashift = MAX(*physical_ashift,
		    cvd->vdev_physical_ashift);
	}

	if (numerrors == vd->vdev_children) {
		if (vdev_children_are_offline(vd))
			vd->vdev_stat.vs_aux = VDEV_AUX_CHILDREN_OFFLINE;
		else
			vd->vdev_stat.vs_aux = VDEV_AUX_NO_REPLICAS;
		return (lasterror);
	}

	return (0);
}

static void
vdev_mirror_close(vdev_t *vd)
{
	for (int c = 0; c < vd->vdev_children; c++)
		vdev_close(vd->vdev_child[c]);
}

static void
vdev_mirror_child_done(zio_t *zio)
{
	mirror_child_t *mc = zio->io_private;

	mc->mc_error = zio->io_error;
	mc->mc_tried = 1;
	mc->mc_skipped = 0;
}

static void
vdev_mirror_scrub_done(zio_t *zio)
{
	mirror_child_t *mc = zio->io_private;

	if (zio->io_error == 0) {
		zio_t *pio;
		zio_link_t *zl = NULL;

		mutex_enter(&zio->io_lock);
		while ((pio = zio_walk_parents(zio, &zl)) != NULL) {
			mutex_enter(&pio->io_lock);
			ASSERT3U(zio->io_size, >=, pio->io_size);
			abd_copy(pio->io_abd, zio->io_abd, pio->io_size);
			mutex_exit(&pio->io_lock);
		}
		mutex_exit(&zio->io_lock);
	}
	abd_free(zio->io_abd);

	mc->mc_error = zio->io_error;
	mc->mc_tried = 1;
	mc->mc_skipped = 0;
}

/*
 * Check the other, lower-index DVAs to see if they're on the same
 * vdev as the child we picked.  If they are, use them since they
 * are likely to have been allocated from the primary metaslab in
 * use at the time, and hence are more likely to have locality with
 * single-copy data.
 */
static int
vdev_mirror_dva_select(zio_t *zio, int p)
{
	dva_t *dva = zio->io_bp->blk_dva;
	mirror_map_t *mm = zio->io_vsd;
	int preferred;
	int c;

	preferred = mm->mm_preferred[p];
	for (p-- ; p >= 0; p--) {
		c = mm->mm_preferred[p];
		if (DVA_GET_VDEV(&dva[c]) == DVA_GET_VDEV(&dva[preferred]))
			preferred = c;
	}
	return (preferred);
}

static int
vdev_mirror_preferred_child_randomize(zio_t *zio)
{
	mirror_map_t *mm = zio->io_vsd;
	int p;

	if (mm->mm_root) {
		p = spa_get_random(mm->mm_preferred_cnt);
		return (vdev_mirror_dva_select(zio, p));
	}

	/*
	 * To ensure we don't always favour the first matching vdev,
	 * which could lead to wear leveling issues on SSD's, we
	 * use the I/O offset as a pseudo random seed into the vdevs
	 * which have the lowest load.
	 */
	p = (zio->io_offset >> vdev_mirror_shift) % mm->mm_preferred_cnt;
	return (mm->mm_preferred[p]);
}

/*
 * Try to find a vdev whose DTL doesn't contain the block we want to read
 * prefering vdevs based on determined load.
 *
 * If we can't, try the read on any vdev we haven't already tried.
 */
static int
vdev_mirror_child_select(zio_t *zio)
{
	mirror_map_t *mm = zio->io_vsd;
	uint64_t txg = zio->io_txg;
	int c, lowest_load;

	ASSERT(zio->io_bp == NULL || BP_PHYSICAL_BIRTH(zio->io_bp) == txg);

	lowest_load = INT_MAX;
	mm->mm_preferred_cnt = 0;
	for (c = 0; c < mm->mm_children; c++) {
		mirror_child_t *mc;

		mc = &mm->mm_child[c];
		if (mc->mc_tried || mc->mc_skipped)
			continue;

		if (!vdev_readable(mc->mc_vd)) {
			mc->mc_error = SET_ERROR(ENXIO);
			mc->mc_tried = 1;	/* don't even try */
			mc->mc_skipped = 1;
			continue;
		}

		if (vdev_dtl_contains(mc->mc_vd, DTL_MISSING, txg, 1)) {
			mc->mc_error = SET_ERROR(ESTALE);
			mc->mc_skipped = 1;
			mc->mc_speculative = 1;
			continue;
		}

		mc->mc_load = vdev_mirror_load(mm, mc->mc_vd, mc->mc_offset);
		if (mc->mc_load > lowest_load)
			continue;

		if (mc->mc_load < lowest_load) {
			lowest_load = mc->mc_load;
			mm->mm_preferred_cnt = 0;
		}
		mm->mm_preferred[mm->mm_preferred_cnt] = c;
		mm->mm_preferred_cnt++;
	}

	if (mm->mm_preferred_cnt == 1) {
		vdev_queue_register_lastoffset(
		    mm->mm_child[mm->mm_preferred[0]].mc_vd, zio);
		return (mm->mm_preferred[0]);
	}

	if (mm->mm_preferred_cnt > 1) {
		int c = vdev_mirror_preferred_child_randomize(zio);

		vdev_queue_register_lastoffset(mm->mm_child[c].mc_vd, zio);
		return (c);
	}

	/*
	 * Every device is either missing or has this txg in its DTL.
	 * Look for any child we haven't already tried before giving up.
	 */
	for (c = 0; c < mm->mm_children; c++) {
		if (!mm->mm_child[c].mc_tried) {
			vdev_queue_register_lastoffset(mm->mm_child[c].mc_vd,
			    zio);
			return (c);
		}
	}

	/*
	 * Every child failed.  There's no place left to look.
	 */
	return (-1);
}

static void
vdev_mirror_io_start(zio_t *zio)
{
	mirror_map_t *mm;
	mirror_child_t *mc;
	int c, children;

	mm = vdev_mirror_map_init(zio);

	if (mm == NULL) {
		ASSERT(!spa_trust_config(zio->io_spa));
		ASSERT(zio->io_type == ZIO_TYPE_READ);
		zio_execute(zio);
		return;
	}

	if (zio->io_type == ZIO_TYPE_READ) {
		if (zio->io_bp != NULL &&
		    (zio->io_flags & ZIO_FLAG_SCRUB) && !mm->mm_resilvering &&
		    mm->mm_children > 1) {
			/*
			 * For scrubbing reads (if we can verify the
			 * checksum here, as indicated by io_bp being
			 * non-NULL) we need to allocate a read buffer for
			 * each child and issue reads to all children.  If
			 * any child succeeds, it will copy its data into
			 * zio->io_data in vdev_mirror_scrub_done.
			 */
			for (c = 0; c < mm->mm_children; c++) {
				mc = &mm->mm_child[c];
				zio_nowait(zio_vdev_child_io(zio, zio->io_bp,
				    mc->mc_vd, mc->mc_offset,
				    abd_alloc_sametype(zio->io_abd,
				    zio->io_size), zio->io_size,
				    zio->io_type, zio->io_priority, 0,
				    vdev_mirror_scrub_done, mc));
			}
			zio_execute(zio);
			return;
		}
		/*
		 * For normal reads just pick one child.
		 */
		c = vdev_mirror_child_select(zio);
		children = (c >= 0);
	} else {
		ASSERT(zio->io_type == ZIO_TYPE_WRITE ||
		    zio->io_type == ZIO_TYPE_FREE);

		/*
		 * Writes and frees go to all children.
		 */
		c = 0;
		children = mm->mm_children;
	}

	while (children--) {
		mc = &mm->mm_child[c];
		zio_nowait(zio_vdev_child_io(zio, zio->io_bp,
		    mc->mc_vd, mc->mc_offset, zio->io_abd, zio->io_size,
		    zio->io_type, zio->io_priority, 0,
		    vdev_mirror_child_done, mc));
		c++;
	}

	zio_execute(zio);
}

static int
vdev_mirror_worst_error(mirror_map_t *mm)
{
	int error[2] = { 0, 0 };

	for (int c = 0; c < mm->mm_children; c++) {
		mirror_child_t *mc = &mm->mm_child[c];
		int s = mc->mc_speculative;
		error[s] = zio_worst_error(error[s], mc->mc_error);
	}

	return (error[0] ? error[0] : error[1]);
}

static void
vdev_mirror_io_done(zio_t *zio)
{
	mirror_map_t *mm = zio->io_vsd;
	mirror_child_t *mc;
	int c;
	int good_copies = 0;
	int unexpected_errors = 0;

	if (mm == NULL)
		return;

	for (c = 0; c < mm->mm_children; c++) {
		mc = &mm->mm_child[c];

		if (mc->mc_error) {
			if (!mc->mc_skipped)
				unexpected_errors++;
		} else if (mc->mc_tried) {
			good_copies++;
		}
	}

	if (zio->io_type == ZIO_TYPE_WRITE) {
		/*
		 * XXX -- for now, treat partial writes as success.
		 *
		 * Now that we support write reallocation, it would be better
		 * to treat partial failure as real failure unless there are
		 * no non-degraded top-level vdevs left, and not update DTLs
		 * if we intend to reallocate.
		 */
		/* XXPOLICY */
		if (good_copies != mm->mm_children) {
			/*
			 * Always require at least one good copy.
			 *
			 * For ditto blocks (io_vd == NULL), require
			 * all copies to be good.
			 *
			 * XXX -- for replacing vdevs, there's no great answer.
			 * If the old device is really dead, we may not even
			 * be able to access it -- so we only want to
			 * require good writes to the new device.  But if
			 * the new device turns out to be flaky, we want
			 * to be able to detach it -- which requires all
			 * writes to the old device to have succeeded.
			 */
			if (good_copies == 0 || zio->io_vd == NULL)
				zio->io_error = vdev_mirror_worst_error(mm);
		}
		return;
	} else if (zio->io_type == ZIO_TYPE_FREE) {
		return;
	}

	ASSERT(zio->io_type == ZIO_TYPE_READ);

	/*
	 * If we don't have a good copy yet, keep trying other children.
	 */
	/* XXPOLICY */
	if (good_copies == 0 && (c = vdev_mirror_child_select(zio)) != -1) {
		ASSERT(c >= 0 && c < mm->mm_children);
		mc = &mm->mm_child[c];
		zio_vdev_io_redone(zio);
		zio_nowait(zio_vdev_child_io(zio, zio->io_bp,
		    mc->mc_vd, mc->mc_offset, zio->io_abd, zio->io_size,
		    ZIO_TYPE_READ, zio->io_priority, 0,
		    vdev_mirror_child_done, mc));
		return;
	}

	/* XXPOLICY */
	if (good_copies == 0) {
		zio->io_error = vdev_mirror_worst_error(mm);
		ASSERT(zio->io_error != 0);
	}

	if (good_copies && spa_writeable(zio->io_spa) &&
	    (unexpected_errors ||
	    (zio->io_flags & ZIO_FLAG_RESILVER) ||
	    ((zio->io_flags & ZIO_FLAG_SCRUB) && mm->mm_resilvering))) {
		/*
		 * Use the good data we have in hand to repair damaged children.
		 */
		for (c = 0; c < mm->mm_children; c++) {
			/*
			 * Don't rewrite known good children.
			 * Not only is it unnecessary, it could
			 * actually be harmful: if the system lost
			 * power while rewriting the only good copy,
			 * there would be no good copies left!
			 */
			mc = &mm->mm_child[c];

			if (mc->mc_error == 0) {
				if (mc->mc_tried)
					continue;
				/*
				 * We didn't try this child.  We need to
				 * repair it if:
				 * 1. it's a scrub (in which case we have
				 * tried everything that was healthy)
				 *  - or -
				 * 2. it's an indirect vdev (in which case
				 * it could point to any other vdev, which
				 * might have a bad DTL)
				 *  - or -
				 * 3. the DTL indicates that this data is
				 * missing from this vdev
				 */
				if (!(zio->io_flags & ZIO_FLAG_SCRUB) &&
				    mc->mc_vd->vdev_ops != &vdev_indirect_ops &&
				    !vdev_dtl_contains(mc->mc_vd, DTL_PARTIAL,
				    zio->io_txg, 1))
					continue;
				mc->mc_error = SET_ERROR(ESTALE);
			}

			zio_nowait(zio_vdev_child_io(zio, zio->io_bp,
			    mc->mc_vd, mc->mc_offset,
			    zio->io_abd, zio->io_size,
			    ZIO_TYPE_WRITE, ZIO_PRIORITY_ASYNC_WRITE,
			    ZIO_FLAG_IO_REPAIR | (unexpected_errors ?
			    ZIO_FLAG_SELF_HEAL : 0), NULL, NULL));
		}
	}
}

static void
vdev_mirror_state_change(vdev_t *vd, int faulted, int degraded)
{
	if (faulted == vd->vdev_children) {
		if (vdev_children_are_offline(vd)) {
			vdev_set_state(vd, B_FALSE, VDEV_STATE_OFFLINE,
			    VDEV_AUX_CHILDREN_OFFLINE);
		} else {
			vdev_set_state(vd, B_FALSE, VDEV_STATE_CANT_OPEN,
			    VDEV_AUX_NO_REPLICAS);
		}
	} else if (degraded + faulted != 0) {
		vdev_set_state(vd, B_FALSE, VDEV_STATE_DEGRADED, VDEV_AUX_NONE);
	} else {
		vdev_set_state(vd, B_FALSE, VDEV_STATE_HEALTHY, VDEV_AUX_NONE);
	}
}

vdev_ops_t vdev_mirror_ops = {
	vdev_mirror_open,
	vdev_mirror_close,
	vdev_default_asize,
	vdev_mirror_io_start,
	vdev_mirror_io_done,
	vdev_mirror_state_change,
	NULL,
	NULL,
	NULL,
	NULL,
<<<<<<< HEAD
=======
	vdev_default_xlate,
>>>>>>> 57b58b73
	VDEV_TYPE_MIRROR,	/* name of this vdev type */
	B_FALSE			/* not a leaf vdev */
};

vdev_ops_t vdev_replacing_ops = {
	vdev_mirror_open,
	vdev_mirror_close,
	vdev_default_asize,
	vdev_mirror_io_start,
	vdev_mirror_io_done,
	vdev_mirror_state_change,
	NULL,
	NULL,
	NULL,
	NULL,
<<<<<<< HEAD
=======
	vdev_default_xlate,
>>>>>>> 57b58b73
	VDEV_TYPE_REPLACING,	/* name of this vdev type */
	B_FALSE			/* not a leaf vdev */
};

vdev_ops_t vdev_spare_ops = {
	vdev_mirror_open,
	vdev_mirror_close,
	vdev_default_asize,
	vdev_mirror_io_start,
	vdev_mirror_io_done,
	vdev_mirror_state_change,
	NULL,
	NULL,
	NULL,
	NULL,
<<<<<<< HEAD
=======
	vdev_default_xlate,
>>>>>>> 57b58b73
	VDEV_TYPE_SPARE,	/* name of this vdev type */
	B_FALSE			/* not a leaf vdev */
};<|MERGE_RESOLUTION|>--- conflicted
+++ resolved
@@ -740,10 +740,7 @@
 	NULL,
 	NULL,
 	NULL,
-<<<<<<< HEAD
-=======
 	vdev_default_xlate,
->>>>>>> 57b58b73
 	VDEV_TYPE_MIRROR,	/* name of this vdev type */
 	B_FALSE			/* not a leaf vdev */
 };
@@ -759,10 +756,7 @@
 	NULL,
 	NULL,
 	NULL,
-<<<<<<< HEAD
-=======
 	vdev_default_xlate,
->>>>>>> 57b58b73
 	VDEV_TYPE_REPLACING,	/* name of this vdev type */
 	B_FALSE			/* not a leaf vdev */
 };
@@ -778,10 +772,7 @@
 	NULL,
 	NULL,
 	NULL,
-<<<<<<< HEAD
-=======
 	vdev_default_xlate,
->>>>>>> 57b58b73
 	VDEV_TYPE_SPARE,	/* name of this vdev type */
 	B_FALSE			/* not a leaf vdev */
 };