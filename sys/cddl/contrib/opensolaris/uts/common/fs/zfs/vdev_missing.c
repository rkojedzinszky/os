--- conflicted
+++ resolved
@@ -91,10 +91,7 @@
 	NULL,
 	NULL,
 	NULL,
-<<<<<<< HEAD
-=======
 	NULL,
->>>>>>> 57b58b73
 	VDEV_TYPE_MISSING,	/* name of this vdev type */
 	B_TRUE			/* leaf vdev */
 };
@@ -110,10 +107,7 @@
 	NULL,
 	NULL,
 	NULL,
-<<<<<<< HEAD
-=======
 	NULL,
->>>>>>> 57b58b73
 	VDEV_TYPE_HOLE,		/* name of this vdev type */
 	B_TRUE			/* leaf vdev */
 };