/*
 * CDDL HEADER START
 *
 * The contents of this file are subject to the terms of the
 * Common Development and Distribution License (the "License").
 * You may not use this file except in compliance with the License.
 *
 * You can obtain a copy of the license at usr/src/OPENSOLARIS.LICENSE
 * or http://www.opensolaris.org/os/licensing.
 * See the License for the specific language governing permissions
 * and limitations under the License.
 *
 * When distributing Covered Code, include this CDDL HEADER in each
 * file and include the License file at usr/src/OPENSOLARIS.LICENSE.
 * If applicable, add the following below this CDDL HEADER, with the
 * fields enclosed by brackets "[]" replaced with your own identifying
 * information: Portions Copyright [yyyy] [name of copyright owner]
 *
 * CDDL HEADER END
 */
/*
 * Copyright (c) 2005, 2010, Oracle and/or its affiliates. All rights reserved.
 * Copyright (c) 2011, 2014 by Delphix. All rights reserved.
 * Copyright (c) 2011 Nexenta Systems, Inc. All rights reserved.
 */

#include <sys/zfs_context.h>
#include <sys/fm/fs/zfs.h>
#include <sys/spa.h>
#include <sys/txg.h>
#include <sys/spa_impl.h>
#include <sys/vdev_impl.h>
#include <sys/zio_impl.h>
#include <sys/zio_compress.h>
#include <sys/zio_checksum.h>
#include <sys/dmu_objset.h>
#include <sys/arc.h>
#include <sys/ddt.h>
#include <sys/trim_map.h>
#include <sys/blkptr.h>
#include <sys/zfeature.h>

SYSCTL_DECL(_vfs_zfs);
SYSCTL_NODE(_vfs_zfs, OID_AUTO, zio, CTLFLAG_RW, 0, "ZFS ZIO");
#if defined(__amd64__)
static int zio_use_uma = 1;
#else
static int zio_use_uma = 0;
#endif
TUNABLE_INT("vfs.zfs.zio.use_uma", &zio_use_uma);
SYSCTL_INT(_vfs_zfs_zio, OID_AUTO, use_uma, CTLFLAG_RDTUN, &zio_use_uma, 0,
    "Use uma(9) for ZIO allocations");
static int zio_exclude_metadata = 0;
TUNABLE_INT("vfs.zfs.zio.exclude_metadata", &zio_exclude_metadata);
SYSCTL_INT(_vfs_zfs_zio, OID_AUTO, exclude_metadata, CTLFLAG_RDTUN, &zio_exclude_metadata, 0,
    "Exclude metadata buffers from dumps as well");

zio_trim_stats_t zio_trim_stats = {
	{ "bytes",		KSTAT_DATA_UINT64,
	  "Number of bytes successfully TRIMmed" },
	{ "success",		KSTAT_DATA_UINT64,
	  "Number of successful TRIM requests" },
	{ "unsupported",	KSTAT_DATA_UINT64,
	  "Number of TRIM requests that failed because TRIM is not supported" },
	{ "failed",		KSTAT_DATA_UINT64,
	  "Number of TRIM requests that failed for reasons other than not supported" },
};

static kstat_t *zio_trim_ksp;

/*
 * ==========================================================================
 * I/O type descriptions
 * ==========================================================================
 */
const char *zio_type_name[ZIO_TYPES] = {
	"zio_null", "zio_read", "zio_write", "zio_free", "zio_claim",
	"zio_ioctl"
};

/*
 * ==========================================================================
 * I/O kmem caches
 * ==========================================================================
 */
kmem_cache_t *zio_cache;
kmem_cache_t *zio_link_cache;
kmem_cache_t *zio_buf_cache[SPA_MAXBLOCKSIZE >> SPA_MINBLOCKSHIFT];
kmem_cache_t *zio_data_buf_cache[SPA_MAXBLOCKSIZE >> SPA_MINBLOCKSHIFT];

#ifdef _KERNEL
extern vmem_t *zio_alloc_arena;
#endif

/*
 * The following actions directly effect the spa's sync-to-convergence logic.
 * The values below define the sync pass when we start performing the action.
 * Care should be taken when changing these values as they directly impact
 * spa_sync() performance. Tuning these values may introduce subtle performance
 * pathologies and should only be done in the context of performance analysis.
 * These tunables will eventually be removed and replaced with #defines once
 * enough analysis has been done to determine optimal values.
 *
 * The 'zfs_sync_pass_deferred_free' pass must be greater than 1 to ensure that
 * regular blocks are not deferred.
 */
int zfs_sync_pass_deferred_free = 2; /* defer frees starting in this pass */
TUNABLE_INT("vfs.zfs.sync_pass_deferred_free", &zfs_sync_pass_deferred_free);
SYSCTL_INT(_vfs_zfs, OID_AUTO, sync_pass_deferred_free, CTLFLAG_RDTUN,
    &zfs_sync_pass_deferred_free, 0, "defer frees starting in this pass");
int zfs_sync_pass_dont_compress = 5; /* don't compress starting in this pass */
TUNABLE_INT("vfs.zfs.sync_pass_dont_compress", &zfs_sync_pass_dont_compress);
SYSCTL_INT(_vfs_zfs, OID_AUTO, sync_pass_dont_compress, CTLFLAG_RDTUN,
    &zfs_sync_pass_dont_compress, 0, "don't compress starting in this pass");
int zfs_sync_pass_rewrite = 2; /* rewrite new bps starting in this pass */
TUNABLE_INT("vfs.zfs.sync_pass_rewrite", &zfs_sync_pass_rewrite);
SYSCTL_INT(_vfs_zfs, OID_AUTO, sync_pass_rewrite, CTLFLAG_RDTUN,
    &zfs_sync_pass_rewrite, 0, "rewrite new bps starting in this pass");

/*
 * An allocating zio is one that either currently has the DVA allocate
 * stage set or will have it later in its lifetime.
 */
#define	IO_IS_ALLOCATING(zio) ((zio)->io_orig_pipeline & ZIO_STAGE_DVA_ALLOCATE)

boolean_t	zio_requeue_io_start_cut_in_line = B_TRUE;

#ifdef ZFS_DEBUG
int zio_buf_debug_limit = 16384;
#else
int zio_buf_debug_limit = 0;
#endif

void
zio_init(void)
{
	size_t c;
	zio_cache = kmem_cache_create("zio_cache",
	    sizeof (zio_t), 0, NULL, NULL, NULL, NULL, NULL, 0);
	zio_link_cache = kmem_cache_create("zio_link_cache",
	    sizeof (zio_link_t), 0, NULL, NULL, NULL, NULL, NULL, 0);
	if (!zio_use_uma)
		goto out;

	/*
	 * For small buffers, we want a cache for each multiple of
	 * SPA_MINBLOCKSIZE.  For larger buffers, we want a cache
	 * for each quarter-power of 2.
	 */
	for (c = 0; c < SPA_MAXBLOCKSIZE >> SPA_MINBLOCKSHIFT; c++) {
		size_t size = (c + 1) << SPA_MINBLOCKSHIFT;
		size_t p2 = size;
		size_t align = 0;
		size_t cflags = (size > zio_buf_debug_limit) ? KMC_NODEBUG : 0;

		while (p2 & (p2 - 1))
			p2 &= p2 - 1;

#ifdef illumos
#ifndef _KERNEL
		/*
		 * If we are using watchpoints, put each buffer on its own page,
		 * to eliminate the performance overhead of trapping to the
		 * kernel when modifying a non-watched buffer that shares the
		 * page with a watched buffer.
		 */
		if (arc_watch && !IS_P2ALIGNED(size, PAGESIZE))
			continue;
#endif
#endif /* illumos */
		if (size <= 4 * SPA_MINBLOCKSIZE) {
			align = SPA_MINBLOCKSIZE;
<<<<<<< HEAD
		} else if (IS_P2ALIGNED(size, PAGESIZE)) {
			align = PAGESIZE;
#if 0
		} else if (IS_P2ALIGNED(size, p2 >> 2)) {
			align = p2 >> 2;
#endif
=======
		} else if (IS_P2ALIGNED(size, p2 >> 2)) {
			align = MIN(p2 >> 2, PAGESIZE);
>>>>>>> 624238bb
		}

		if (align != 0) {
			char name[36];
			(void) sprintf(name, "zio_buf_%lu", (ulong_t)size);
			zio_buf_cache[c] = kmem_cache_create(name, size,
			    align, NULL, NULL, NULL, NULL, NULL, cflags);

			/*
			 * Since zio_data bufs do not appear in crash dumps, we
			 * pass KMC_NOTOUCH so that no allocator metadata is
			 * stored with the buffers.
			 */
			(void) sprintf(name, "zio_data_buf_%lu", (ulong_t)size);
			zio_data_buf_cache[c] = kmem_cache_create(name, size,
			    align, NULL, NULL, NULL, NULL, NULL,
			    cflags | KMC_NOTOUCH | KMC_NODEBUG);
		}
	}

	while (--c != 0) {
		ASSERT(zio_buf_cache[c] != NULL);
		if (zio_buf_cache[c - 1] == NULL)
			zio_buf_cache[c - 1] = zio_buf_cache[c];

		ASSERT(zio_data_buf_cache[c] != NULL);
		if (zio_data_buf_cache[c - 1] == NULL)
			zio_data_buf_cache[c - 1] = zio_data_buf_cache[c];
	}
out:

	zio_inject_init();

	zio_trim_ksp = kstat_create("zfs", 0, "zio_trim", "misc",
	    KSTAT_TYPE_NAMED,
	    sizeof(zio_trim_stats) / sizeof(kstat_named_t),
	    KSTAT_FLAG_VIRTUAL);

	if (zio_trim_ksp != NULL) {
		zio_trim_ksp->ks_data = &zio_trim_stats;
		kstat_install(zio_trim_ksp);
	}
}

void
zio_fini(void)
{
	size_t c;
	kmem_cache_t *last_cache = NULL;
	kmem_cache_t *last_data_cache = NULL;

	for (c = 0; c < SPA_MAXBLOCKSIZE >> SPA_MINBLOCKSHIFT; c++) {
		if (zio_buf_cache[c] != last_cache) {
			last_cache = zio_buf_cache[c];
			kmem_cache_destroy(zio_buf_cache[c]);
		}
		zio_buf_cache[c] = NULL;

		if (zio_data_buf_cache[c] != last_data_cache) {
			last_data_cache = zio_data_buf_cache[c];
			kmem_cache_destroy(zio_data_buf_cache[c]);
		}
		zio_data_buf_cache[c] = NULL;
	}

	kmem_cache_destroy(zio_link_cache);
	kmem_cache_destroy(zio_cache);

	zio_inject_fini();

	if (zio_trim_ksp != NULL) {
		kstat_delete(zio_trim_ksp);
		zio_trim_ksp = NULL;
	}
}

/*
 * ==========================================================================
 * Allocate and free I/O buffers
 * ==========================================================================
 */

/*
 * Use zio_buf_alloc to allocate ZFS metadata.  This data will appear in a
 * crashdump if the kernel panics, so use it judiciously.  Obviously, it's
 * useful to inspect ZFS metadata, but if possible, we should avoid keeping
 * excess / transient data in-core during a crashdump.
 */
void *
zio_buf_alloc(size_t size)
{
	size_t c = (size - 1) >> SPA_MINBLOCKSHIFT;
	int flags = zio_exclude_metadata ? KM_NODEBUG : 0;

	ASSERT3U(c, <, SPA_MAXBLOCKSIZE >> SPA_MINBLOCKSHIFT);

	if (zio_use_uma)
		return (kmem_cache_alloc(zio_buf_cache[c], KM_PUSHPAGE));
	else
		return (kmem_alloc(size, KM_SLEEP|flags));
}

/*
 * Use zio_data_buf_alloc to allocate data.  The data will not appear in a
 * crashdump if the kernel panics.  This exists so that we will limit the amount
 * of ZFS data that shows up in a kernel crashdump.  (Thus reducing the amount
 * of kernel heap dumped to disk when the kernel panics)
 */
void *
zio_data_buf_alloc(size_t size)
{
	size_t c = (size - 1) >> SPA_MINBLOCKSHIFT;

	ASSERT(c < SPA_MAXBLOCKSIZE >> SPA_MINBLOCKSHIFT);

	if (zio_use_uma)
		return (kmem_cache_alloc(zio_data_buf_cache[c], KM_PUSHPAGE));
	else
		return (kmem_alloc(size, KM_SLEEP | KM_NODEBUG));
}

void
zio_buf_free(void *buf, size_t size)
{
	size_t c = (size - 1) >> SPA_MINBLOCKSHIFT;

	ASSERT(c < SPA_MAXBLOCKSIZE >> SPA_MINBLOCKSHIFT);

	if (zio_use_uma)
		kmem_cache_free(zio_buf_cache[c], buf);
	else
		kmem_free(buf, size);
}

void
zio_data_buf_free(void *buf, size_t size)
{
	size_t c = (size - 1) >> SPA_MINBLOCKSHIFT;

	ASSERT(c < SPA_MAXBLOCKSIZE >> SPA_MINBLOCKSHIFT);

	if (zio_use_uma)
		kmem_cache_free(zio_data_buf_cache[c], buf);
	else
		kmem_free(buf, size);
}

/*
 * ==========================================================================
 * Push and pop I/O transform buffers
 * ==========================================================================
 */
static void
zio_push_transform(zio_t *zio, void *data, uint64_t size, uint64_t bufsize,
	zio_transform_func_t *transform)
{
	zio_transform_t *zt = kmem_alloc(sizeof (zio_transform_t), KM_SLEEP);

	zt->zt_orig_data = zio->io_data;
	zt->zt_orig_size = zio->io_size;
	zt->zt_bufsize = bufsize;
	zt->zt_transform = transform;

	zt->zt_next = zio->io_transform_stack;
	zio->io_transform_stack = zt;

	zio->io_data = data;
	zio->io_size = size;
}

static void
zio_pop_transforms(zio_t *zio)
{
	zio_transform_t *zt;

	while ((zt = zio->io_transform_stack) != NULL) {
		if (zt->zt_transform != NULL)
			zt->zt_transform(zio,
			    zt->zt_orig_data, zt->zt_orig_size);

		if (zt->zt_bufsize != 0)
			zio_buf_free(zio->io_data, zt->zt_bufsize);

		zio->io_data = zt->zt_orig_data;
		zio->io_size = zt->zt_orig_size;
		zio->io_transform_stack = zt->zt_next;

		kmem_free(zt, sizeof (zio_transform_t));
	}
}

/*
 * ==========================================================================
 * I/O transform callbacks for subblocks and decompression
 * ==========================================================================
 */
static void
zio_subblock(zio_t *zio, void *data, uint64_t size)
{
	ASSERT(zio->io_size > size);

	if (zio->io_type == ZIO_TYPE_READ)
		bcopy(zio->io_data, data, size);
}

static void
zio_decompress(zio_t *zio, void *data, uint64_t size)
{
	if (zio->io_error == 0 &&
	    zio_decompress_data(BP_GET_COMPRESS(zio->io_bp),
	    zio->io_data, data, zio->io_size, size) != 0)
		zio->io_error = SET_ERROR(EIO);
}

/*
 * ==========================================================================
 * I/O parent/child relationships and pipeline interlocks
 * ==========================================================================
 */
/*
 * NOTE - Callers to zio_walk_parents() and zio_walk_children must
 *        continue calling these functions until they return NULL.
 *        Otherwise, the next caller will pick up the list walk in
 *        some indeterminate state.  (Otherwise every caller would
 *        have to pass in a cookie to keep the state represented by
 *        io_walk_link, which gets annoying.)
 */
zio_t *
zio_walk_parents(zio_t *cio)
{
	zio_link_t *zl = cio->io_walk_link;
	list_t *pl = &cio->io_parent_list;

	zl = (zl == NULL) ? list_head(pl) : list_next(pl, zl);
	cio->io_walk_link = zl;

	if (zl == NULL)
		return (NULL);

	ASSERT(zl->zl_child == cio);
	return (zl->zl_parent);
}

zio_t *
zio_walk_children(zio_t *pio)
{
	zio_link_t *zl = pio->io_walk_link;
	list_t *cl = &pio->io_child_list;

	zl = (zl == NULL) ? list_head(cl) : list_next(cl, zl);
	pio->io_walk_link = zl;

	if (zl == NULL)
		return (NULL);

	ASSERT(zl->zl_parent == pio);
	return (zl->zl_child);
}

zio_t *
zio_unique_parent(zio_t *cio)
{
	zio_t *pio = zio_walk_parents(cio);

	VERIFY(zio_walk_parents(cio) == NULL);
	return (pio);
}

void
zio_add_child(zio_t *pio, zio_t *cio)
{
	zio_link_t *zl = kmem_cache_alloc(zio_link_cache, KM_SLEEP);

	/*
	 * Logical I/Os can have logical, gang, or vdev children.
	 * Gang I/Os can have gang or vdev children.
	 * Vdev I/Os can only have vdev children.
	 * The following ASSERT captures all of these constraints.
	 */
	ASSERT(cio->io_child_type <= pio->io_child_type);

	zl->zl_parent = pio;
	zl->zl_child = cio;

	mutex_enter(&cio->io_lock);
	mutex_enter(&pio->io_lock);

	ASSERT(pio->io_state[ZIO_WAIT_DONE] == 0);

	for (int w = 0; w < ZIO_WAIT_TYPES; w++)
		pio->io_children[cio->io_child_type][w] += !cio->io_state[w];

	list_insert_head(&pio->io_child_list, zl);
	list_insert_head(&cio->io_parent_list, zl);

	pio->io_child_count++;
	cio->io_parent_count++;

	mutex_exit(&pio->io_lock);
	mutex_exit(&cio->io_lock);
}

static void
zio_remove_child(zio_t *pio, zio_t *cio, zio_link_t *zl)
{
	ASSERT(zl->zl_parent == pio);
	ASSERT(zl->zl_child == cio);

	mutex_enter(&cio->io_lock);
	mutex_enter(&pio->io_lock);

	list_remove(&pio->io_child_list, zl);
	list_remove(&cio->io_parent_list, zl);

	pio->io_child_count--;
	cio->io_parent_count--;

	mutex_exit(&pio->io_lock);
	mutex_exit(&cio->io_lock);

	kmem_cache_free(zio_link_cache, zl);
}

static boolean_t
zio_wait_for_children(zio_t *zio, enum zio_child child, enum zio_wait_type wait)
{
	uint64_t *countp = &zio->io_children[child][wait];
	boolean_t waiting = B_FALSE;

	mutex_enter(&zio->io_lock);
	ASSERT(zio->io_stall == NULL);
	if (*countp != 0) {
		zio->io_stage >>= 1;
		zio->io_stall = countp;
		waiting = B_TRUE;
	}
	mutex_exit(&zio->io_lock);

	return (waiting);
}

static void
zio_notify_parent(zio_t *pio, zio_t *zio, enum zio_wait_type wait)
{
	uint64_t *countp = &pio->io_children[zio->io_child_type][wait];
	int *errorp = &pio->io_child_error[zio->io_child_type];

	mutex_enter(&pio->io_lock);
	if (zio->io_error && !(zio->io_flags & ZIO_FLAG_DONT_PROPAGATE))
		*errorp = zio_worst_error(*errorp, zio->io_error);
	pio->io_reexecute |= zio->io_reexecute;
	ASSERT3U(*countp, >, 0);

	(*countp)--;

	if (*countp == 0 && pio->io_stall == countp) {
		pio->io_stall = NULL;
		mutex_exit(&pio->io_lock);
		zio_execute(pio);
	} else {
		mutex_exit(&pio->io_lock);
	}
}

static void
zio_inherit_child_errors(zio_t *zio, enum zio_child c)
{
	if (zio->io_child_error[c] != 0 && zio->io_error == 0)
		zio->io_error = zio->io_child_error[c];
}

/*
 * ==========================================================================
 * Create the various types of I/O (read, write, free, etc)
 * ==========================================================================
 */
static zio_t *
zio_create(zio_t *pio, spa_t *spa, uint64_t txg, const blkptr_t *bp,
    void *data, uint64_t size, zio_done_func_t *done, void *private,
    zio_type_t type, zio_priority_t priority, enum zio_flag flags,
    vdev_t *vd, uint64_t offset, const zbookmark_phys_t *zb,
    enum zio_stage stage, enum zio_stage pipeline)
{
	zio_t *zio;

	ASSERT3U(type == ZIO_TYPE_FREE || size, <=, SPA_MAXBLOCKSIZE);
	ASSERT(P2PHASE(size, SPA_MINBLOCKSIZE) == 0);
	ASSERT(P2PHASE(offset, SPA_MINBLOCKSIZE) == 0);

	ASSERT(!vd || spa_config_held(spa, SCL_STATE_ALL, RW_READER));
	ASSERT(!bp || !(flags & ZIO_FLAG_CONFIG_WRITER));
	ASSERT(vd || stage == ZIO_STAGE_OPEN);

	zio = kmem_cache_alloc(zio_cache, KM_SLEEP);
	bzero(zio, sizeof (zio_t));

	mutex_init(&zio->io_lock, NULL, MUTEX_DEFAULT, NULL);
	cv_init(&zio->io_cv, NULL, CV_DEFAULT, NULL);

	list_create(&zio->io_parent_list, sizeof (zio_link_t),
	    offsetof(zio_link_t, zl_parent_node));
	list_create(&zio->io_child_list, sizeof (zio_link_t),
	    offsetof(zio_link_t, zl_child_node));

	if (vd != NULL)
		zio->io_child_type = ZIO_CHILD_VDEV;
	else if (flags & ZIO_FLAG_GANG_CHILD)
		zio->io_child_type = ZIO_CHILD_GANG;
	else if (flags & ZIO_FLAG_DDT_CHILD)
		zio->io_child_type = ZIO_CHILD_DDT;
	else
		zio->io_child_type = ZIO_CHILD_LOGICAL;

	if (bp != NULL) {
		zio->io_bp = (blkptr_t *)bp;
		zio->io_bp_copy = *bp;
		zio->io_bp_orig = *bp;
		if (type != ZIO_TYPE_WRITE ||
		    zio->io_child_type == ZIO_CHILD_DDT)
			zio->io_bp = &zio->io_bp_copy;	/* so caller can free */
		if (zio->io_child_type == ZIO_CHILD_LOGICAL)
			zio->io_logical = zio;
		if (zio->io_child_type > ZIO_CHILD_GANG && BP_IS_GANG(bp))
			pipeline |= ZIO_GANG_STAGES;
	}

	zio->io_spa = spa;
	zio->io_txg = txg;
	zio->io_done = done;
	zio->io_private = private;
	zio->io_type = type;
	zio->io_priority = priority;
	zio->io_vd = vd;
	zio->io_offset = offset;
	zio->io_orig_data = zio->io_data = data;
	zio->io_orig_size = zio->io_size = size;
	zio->io_orig_flags = zio->io_flags = flags;
	zio->io_orig_stage = zio->io_stage = stage;
	zio->io_orig_pipeline = zio->io_pipeline = pipeline;

	zio->io_state[ZIO_WAIT_READY] = (stage >= ZIO_STAGE_READY);
	zio->io_state[ZIO_WAIT_DONE] = (stage >= ZIO_STAGE_DONE);

	if (zb != NULL)
		zio->io_bookmark = *zb;

	if (pio != NULL) {
		if (zio->io_logical == NULL)
			zio->io_logical = pio->io_logical;
		if (zio->io_child_type == ZIO_CHILD_GANG)
			zio->io_gang_leader = pio->io_gang_leader;
		zio_add_child(pio, zio);
	}

	return (zio);
}

static void
zio_destroy(zio_t *zio)
{
	list_destroy(&zio->io_parent_list);
	list_destroy(&zio->io_child_list);
	mutex_destroy(&zio->io_lock);
	cv_destroy(&zio->io_cv);
	kmem_cache_free(zio_cache, zio);
}

zio_t *
zio_null(zio_t *pio, spa_t *spa, vdev_t *vd, zio_done_func_t *done,
    void *private, enum zio_flag flags)
{
	zio_t *zio;

	zio = zio_create(pio, spa, 0, NULL, NULL, 0, done, private,
	    ZIO_TYPE_NULL, ZIO_PRIORITY_NOW, flags, vd, 0, NULL,
	    ZIO_STAGE_OPEN, ZIO_INTERLOCK_PIPELINE);

	return (zio);
}

zio_t *
zio_root(spa_t *spa, zio_done_func_t *done, void *private, enum zio_flag flags)
{
	return (zio_null(NULL, spa, NULL, done, private, flags));
}

zio_t *
zio_read(zio_t *pio, spa_t *spa, const blkptr_t *bp,
    void *data, uint64_t size, zio_done_func_t *done, void *private,
    zio_priority_t priority, enum zio_flag flags, const zbookmark_phys_t *zb)
{
	zio_t *zio;

	zio = zio_create(pio, spa, BP_PHYSICAL_BIRTH(bp), bp,
	    data, size, done, private,
	    ZIO_TYPE_READ, priority, flags, NULL, 0, zb,
	    ZIO_STAGE_OPEN, (flags & ZIO_FLAG_DDT_CHILD) ?
	    ZIO_DDT_CHILD_READ_PIPELINE : ZIO_READ_PIPELINE);

	return (zio);
}

zio_t *
zio_write(zio_t *pio, spa_t *spa, uint64_t txg, blkptr_t *bp,
    void *data, uint64_t size, const zio_prop_t *zp,
    zio_done_func_t *ready, zio_done_func_t *physdone, zio_done_func_t *done,
    void *private,
    zio_priority_t priority, enum zio_flag flags, const zbookmark_phys_t *zb)
{
	zio_t *zio;

	ASSERT(zp->zp_checksum >= ZIO_CHECKSUM_OFF &&
	    zp->zp_checksum < ZIO_CHECKSUM_FUNCTIONS &&
	    zp->zp_compress >= ZIO_COMPRESS_OFF &&
	    zp->zp_compress < ZIO_COMPRESS_FUNCTIONS &&
	    DMU_OT_IS_VALID(zp->zp_type) &&
	    zp->zp_level < 32 &&
	    zp->zp_copies > 0 &&
	    zp->zp_copies <= spa_max_replication(spa));

	zio = zio_create(pio, spa, txg, bp, data, size, done, private,
	    ZIO_TYPE_WRITE, priority, flags, NULL, 0, zb,
	    ZIO_STAGE_OPEN, (flags & ZIO_FLAG_DDT_CHILD) ?
	    ZIO_DDT_CHILD_WRITE_PIPELINE : ZIO_WRITE_PIPELINE);

	zio->io_ready = ready;
	zio->io_physdone = physdone;
	zio->io_prop = *zp;

	/*
	 * Data can be NULL if we are going to call zio_write_override() to
	 * provide the already-allocated BP.  But we may need the data to
	 * verify a dedup hit (if requested).  In this case, don't try to
	 * dedup (just take the already-allocated BP verbatim).
	 */
	if (data == NULL && zio->io_prop.zp_dedup_verify) {
		zio->io_prop.zp_dedup = zio->io_prop.zp_dedup_verify = B_FALSE;
	}

	return (zio);
}

zio_t *
zio_rewrite(zio_t *pio, spa_t *spa, uint64_t txg, blkptr_t *bp, void *data,
    uint64_t size, zio_done_func_t *done, void *private,
    zio_priority_t priority, enum zio_flag flags, zbookmark_phys_t *zb)
{
	zio_t *zio;

	zio = zio_create(pio, spa, txg, bp, data, size, done, private,
	    ZIO_TYPE_WRITE, priority, flags, NULL, 0, zb,
	    ZIO_STAGE_OPEN, ZIO_REWRITE_PIPELINE);

	return (zio);
}

void
zio_write_override(zio_t *zio, blkptr_t *bp, int copies, boolean_t nopwrite)
{
	ASSERT(zio->io_type == ZIO_TYPE_WRITE);
	ASSERT(zio->io_child_type == ZIO_CHILD_LOGICAL);
	ASSERT(zio->io_stage == ZIO_STAGE_OPEN);
	ASSERT(zio->io_txg == spa_syncing_txg(zio->io_spa));

	/*
	 * We must reset the io_prop to match the values that existed
	 * when the bp was first written by dmu_sync() keeping in mind
	 * that nopwrite and dedup are mutually exclusive.
	 */
	zio->io_prop.zp_dedup = nopwrite ? B_FALSE : zio->io_prop.zp_dedup;
	zio->io_prop.zp_nopwrite = nopwrite;
	zio->io_prop.zp_copies = copies;
	zio->io_bp_override = bp;
}

void
zio_free(spa_t *spa, uint64_t txg, const blkptr_t *bp)
{

	/*
	 * The check for EMBEDDED is a performance optimization.  We
	 * process the free here (by ignoring it) rather than
	 * putting it on the list and then processing it in zio_free_sync().
	 */
	if (BP_IS_EMBEDDED(bp))
		return;
	metaslab_check_free(spa, bp);

	/*
	 * Frees that are for the currently-syncing txg, are not going to be
	 * deferred, and which will not need to do a read (i.e. not GANG or
	 * DEDUP), can be processed immediately.  Otherwise, put them on the
	 * in-memory list for later processing.
	 */
	if (zfs_trim_enabled || BP_IS_GANG(bp) || BP_GET_DEDUP(bp) ||
	    txg != spa->spa_syncing_txg ||
	    spa_sync_pass(spa) >= zfs_sync_pass_deferred_free) {
		bplist_append(&spa->spa_free_bplist[txg & TXG_MASK], bp);
	} else {
		VERIFY0(zio_wait(zio_free_sync(NULL, spa, txg, bp,
		    BP_GET_PSIZE(bp), 0)));
	}
}

zio_t *
zio_free_sync(zio_t *pio, spa_t *spa, uint64_t txg, const blkptr_t *bp,
    uint64_t size, enum zio_flag flags)
{
	zio_t *zio;
	enum zio_stage stage = ZIO_FREE_PIPELINE;

	ASSERT(!BP_IS_HOLE(bp));
	ASSERT(spa_syncing_txg(spa) == txg);
	ASSERT(spa_sync_pass(spa) < zfs_sync_pass_deferred_free);

	if (BP_IS_EMBEDDED(bp))
		return (zio_null(pio, spa, NULL, NULL, NULL, 0));

	metaslab_check_free(spa, bp);
	arc_freed(spa, bp);

	if (zfs_trim_enabled)
		stage |= ZIO_STAGE_ISSUE_ASYNC | ZIO_STAGE_VDEV_IO_START |
		    ZIO_STAGE_VDEV_IO_ASSESS;
	/*
	 * GANG and DEDUP blocks can induce a read (for the gang block header,
	 * or the DDT), so issue them asynchronously so that this thread is
	 * not tied up.
	 */
	else if (BP_IS_GANG(bp) || BP_GET_DEDUP(bp))
		stage |= ZIO_STAGE_ISSUE_ASYNC;

	flags |= ZIO_FLAG_DONT_QUEUE;

	zio = zio_create(pio, spa, txg, bp, NULL, size,
	    NULL, NULL, ZIO_TYPE_FREE, ZIO_PRIORITY_NOW, flags,
	    NULL, 0, NULL, ZIO_STAGE_OPEN, stage);

	return (zio);
}

zio_t *
zio_claim(zio_t *pio, spa_t *spa, uint64_t txg, const blkptr_t *bp,
    zio_done_func_t *done, void *private, enum zio_flag flags)
{
	zio_t *zio;

	dprintf_bp(bp, "claiming in txg %llu", txg);

	if (BP_IS_EMBEDDED(bp))
		return (zio_null(pio, spa, NULL, NULL, NULL, 0));

	/*
	 * A claim is an allocation of a specific block.  Claims are needed
	 * to support immediate writes in the intent log.  The issue is that
	 * immediate writes contain committed data, but in a txg that was
	 * *not* committed.  Upon opening the pool after an unclean shutdown,
	 * the intent log claims all blocks that contain immediate write data
	 * so that the SPA knows they're in use.
	 *
	 * All claims *must* be resolved in the first txg -- before the SPA
	 * starts allocating blocks -- so that nothing is allocated twice.
	 * If txg == 0 we just verify that the block is claimable.
	 */
	ASSERT3U(spa->spa_uberblock.ub_rootbp.blk_birth, <, spa_first_txg(spa));
	ASSERT(txg == spa_first_txg(spa) || txg == 0);
	ASSERT(!BP_GET_DEDUP(bp) || !spa_writeable(spa));	/* zdb(1M) */

	zio = zio_create(pio, spa, txg, bp, NULL, BP_GET_PSIZE(bp),
	    done, private, ZIO_TYPE_CLAIM, ZIO_PRIORITY_NOW, flags,
	    NULL, 0, NULL, ZIO_STAGE_OPEN, ZIO_CLAIM_PIPELINE);

	return (zio);
}

zio_t *
zio_ioctl(zio_t *pio, spa_t *spa, vdev_t *vd, int cmd, uint64_t offset,
    uint64_t size, zio_done_func_t *done, void *private,
    zio_priority_t priority, enum zio_flag flags)
{
	zio_t *zio;
	int c;

	if (vd->vdev_children == 0) {
		zio = zio_create(pio, spa, 0, NULL, NULL, size, done, private,
		    ZIO_TYPE_IOCTL, priority, flags, vd, offset, NULL,
		    ZIO_STAGE_OPEN, ZIO_IOCTL_PIPELINE);

		zio->io_cmd = cmd;
	} else {
		zio = zio_null(pio, spa, NULL, NULL, NULL, flags);

		for (c = 0; c < vd->vdev_children; c++)
			zio_nowait(zio_ioctl(zio, spa, vd->vdev_child[c], cmd,
			    offset, size, done, private, priority, flags));
	}

	return (zio);
}

zio_t *
zio_read_phys(zio_t *pio, vdev_t *vd, uint64_t offset, uint64_t size,
    void *data, int checksum, zio_done_func_t *done, void *private,
    zio_priority_t priority, enum zio_flag flags, boolean_t labels)
{
	zio_t *zio;

	ASSERT(vd->vdev_children == 0);
	ASSERT(!labels || offset + size <= VDEV_LABEL_START_SIZE ||
	    offset >= vd->vdev_psize - VDEV_LABEL_END_SIZE);
	ASSERT3U(offset + size, <=, vd->vdev_psize);

	zio = zio_create(pio, vd->vdev_spa, 0, NULL, data, size, done, private,
	    ZIO_TYPE_READ, priority, flags | ZIO_FLAG_PHYSICAL, vd, offset,
	    NULL, ZIO_STAGE_OPEN, ZIO_READ_PHYS_PIPELINE);

	zio->io_prop.zp_checksum = checksum;

	return (zio);
}

zio_t *
zio_write_phys(zio_t *pio, vdev_t *vd, uint64_t offset, uint64_t size,
    void *data, int checksum, zio_done_func_t *done, void *private,
    zio_priority_t priority, enum zio_flag flags, boolean_t labels)
{
	zio_t *zio;

	ASSERT(vd->vdev_children == 0);
	ASSERT(!labels || offset + size <= VDEV_LABEL_START_SIZE ||
	    offset >= vd->vdev_psize - VDEV_LABEL_END_SIZE);
	ASSERT3U(offset + size, <=, vd->vdev_psize);

	zio = zio_create(pio, vd->vdev_spa, 0, NULL, data, size, done, private,
	    ZIO_TYPE_WRITE, priority, flags | ZIO_FLAG_PHYSICAL, vd, offset,
	    NULL, ZIO_STAGE_OPEN, ZIO_WRITE_PHYS_PIPELINE);

	zio->io_prop.zp_checksum = checksum;

	if (zio_checksum_table[checksum].ci_eck) {
		/*
		 * zec checksums are necessarily destructive -- they modify
		 * the end of the write buffer to hold the verifier/checksum.
		 * Therefore, we must make a local copy in case the data is
		 * being written to multiple places in parallel.
		 */
		void *wbuf = zio_buf_alloc(size);
		bcopy(data, wbuf, size);
		zio_push_transform(zio, wbuf, size, size, NULL);
	}

	return (zio);
}

/*
 * Create a child I/O to do some work for us.
 */
zio_t *
zio_vdev_child_io(zio_t *pio, blkptr_t *bp, vdev_t *vd, uint64_t offset,
	void *data, uint64_t size, int type, zio_priority_t priority,
	enum zio_flag flags, zio_done_func_t *done, void *private)
{
	enum zio_stage pipeline = ZIO_VDEV_CHILD_PIPELINE;
	zio_t *zio;

	ASSERT(vd->vdev_parent ==
	    (pio->io_vd ? pio->io_vd : pio->io_spa->spa_root_vdev));

	if (type == ZIO_TYPE_READ && bp != NULL) {
		/*
		 * If we have the bp, then the child should perform the
		 * checksum and the parent need not.  This pushes error
		 * detection as close to the leaves as possible and
		 * eliminates redundant checksums in the interior nodes.
		 */
		pipeline |= ZIO_STAGE_CHECKSUM_VERIFY;
		pio->io_pipeline &= ~ZIO_STAGE_CHECKSUM_VERIFY;
	}

	/* Not all IO types require vdev io done stage e.g. free */
	if (!(pio->io_pipeline & ZIO_STAGE_VDEV_IO_DONE))
		pipeline &= ~ZIO_STAGE_VDEV_IO_DONE;

	if (vd->vdev_children == 0)
		offset += VDEV_LABEL_START_SIZE;

	flags |= ZIO_VDEV_CHILD_FLAGS(pio) | ZIO_FLAG_DONT_PROPAGATE;

	/*
	 * If we've decided to do a repair, the write is not speculative --
	 * even if the original read was.
	 */
	if (flags & ZIO_FLAG_IO_REPAIR)
		flags &= ~ZIO_FLAG_SPECULATIVE;

	zio = zio_create(pio, pio->io_spa, pio->io_txg, bp, data, size,
	    done, private, type, priority, flags, vd, offset, &pio->io_bookmark,
	    ZIO_STAGE_VDEV_IO_START >> 1, pipeline);

	zio->io_physdone = pio->io_physdone;
	if (vd->vdev_ops->vdev_op_leaf && zio->io_logical != NULL)
		zio->io_logical->io_phys_children++;

	return (zio);
}

zio_t *
zio_vdev_delegated_io(vdev_t *vd, uint64_t offset, void *data, uint64_t size,
	int type, zio_priority_t priority, enum zio_flag flags,
	zio_done_func_t *done, void *private)
{
	zio_t *zio;

	ASSERT(vd->vdev_ops->vdev_op_leaf);

	zio = zio_create(NULL, vd->vdev_spa, 0, NULL,
	    data, size, done, private, type, priority,
	    flags | ZIO_FLAG_CANFAIL | ZIO_FLAG_DONT_RETRY | ZIO_FLAG_DELEGATED,
	    vd, offset, NULL,
	    ZIO_STAGE_VDEV_IO_START >> 1, ZIO_VDEV_CHILD_PIPELINE);

	return (zio);
}

void
zio_flush(zio_t *zio, vdev_t *vd)
{
	zio_nowait(zio_ioctl(zio, zio->io_spa, vd, DKIOCFLUSHWRITECACHE, 0, 0,
	    NULL, NULL, ZIO_PRIORITY_NOW,
	    ZIO_FLAG_CANFAIL | ZIO_FLAG_DONT_PROPAGATE | ZIO_FLAG_DONT_RETRY));
}

zio_t *
zio_trim(zio_t *zio, spa_t *spa, vdev_t *vd, uint64_t offset, uint64_t size)
{

	ASSERT(vd->vdev_ops->vdev_op_leaf);

	return (zio_create(zio, spa, 0, NULL, NULL, size, NULL, NULL,
	    ZIO_TYPE_FREE, ZIO_PRIORITY_TRIM, ZIO_FLAG_DONT_AGGREGATE |
	    ZIO_FLAG_CANFAIL | ZIO_FLAG_DONT_PROPAGATE | ZIO_FLAG_DONT_RETRY,
	    vd, offset, NULL, ZIO_STAGE_OPEN, ZIO_FREE_PHYS_PIPELINE));
}

void
zio_shrink(zio_t *zio, uint64_t size)
{
	ASSERT(zio->io_executor == NULL);
	ASSERT(zio->io_orig_size == zio->io_size);
	ASSERT(size <= zio->io_size);

	/*
	 * We don't shrink for raidz because of problems with the
	 * reconstruction when reading back less than the block size.
	 * Note, BP_IS_RAIDZ() assumes no compression.
	 */
	ASSERT(BP_GET_COMPRESS(zio->io_bp) == ZIO_COMPRESS_OFF);
	if (!BP_IS_RAIDZ(zio->io_bp))
		zio->io_orig_size = zio->io_size = size;
}

/*
 * ==========================================================================
 * Prepare to read and write logical blocks
 * ==========================================================================
 */

static int
zio_read_bp_init(zio_t *zio)
{
	blkptr_t *bp = zio->io_bp;

	if (BP_GET_COMPRESS(bp) != ZIO_COMPRESS_OFF &&
	    zio->io_child_type == ZIO_CHILD_LOGICAL &&
	    !(zio->io_flags & ZIO_FLAG_RAW)) {
		uint64_t psize =
		    BP_IS_EMBEDDED(bp) ? BPE_GET_PSIZE(bp) : BP_GET_PSIZE(bp);
		void *cbuf = zio_buf_alloc(psize);

		zio_push_transform(zio, cbuf, psize, psize, zio_decompress);
	}

	if (BP_IS_EMBEDDED(bp) && BPE_GET_ETYPE(bp) == BP_EMBEDDED_TYPE_DATA) {
		zio->io_pipeline = ZIO_INTERLOCK_PIPELINE;
		decode_embedded_bp_compressed(bp, zio->io_data);
	} else {
		ASSERT(!BP_IS_EMBEDDED(bp));
	}

	if (!DMU_OT_IS_METADATA(BP_GET_TYPE(bp)) && BP_GET_LEVEL(bp) == 0)
		zio->io_flags |= ZIO_FLAG_DONT_CACHE;

	if (BP_GET_TYPE(bp) == DMU_OT_DDT_ZAP)
		zio->io_flags |= ZIO_FLAG_DONT_CACHE;

	if (BP_GET_DEDUP(bp) && zio->io_child_type == ZIO_CHILD_LOGICAL)
		zio->io_pipeline = ZIO_DDT_READ_PIPELINE;

	return (ZIO_PIPELINE_CONTINUE);
}

static int
zio_write_bp_init(zio_t *zio)
{
	spa_t *spa = zio->io_spa;
	zio_prop_t *zp = &zio->io_prop;
	enum zio_compress compress = zp->zp_compress;
	blkptr_t *bp = zio->io_bp;
	uint64_t lsize = zio->io_size;
	uint64_t psize = lsize;
	int pass = 1;

	/*
	 * If our children haven't all reached the ready stage,
	 * wait for them and then repeat this pipeline stage.
	 */
	if (zio_wait_for_children(zio, ZIO_CHILD_GANG, ZIO_WAIT_READY) ||
	    zio_wait_for_children(zio, ZIO_CHILD_LOGICAL, ZIO_WAIT_READY))
		return (ZIO_PIPELINE_STOP);

	if (!IO_IS_ALLOCATING(zio))
		return (ZIO_PIPELINE_CONTINUE);

	ASSERT(zio->io_child_type != ZIO_CHILD_DDT);

	if (zio->io_bp_override) {
		ASSERT(bp->blk_birth != zio->io_txg);
		ASSERT(BP_GET_DEDUP(zio->io_bp_override) == 0);

		*bp = *zio->io_bp_override;
		zio->io_pipeline = ZIO_INTERLOCK_PIPELINE;

		if (BP_IS_EMBEDDED(bp))
			return (ZIO_PIPELINE_CONTINUE);

		/*
		 * If we've been overridden and nopwrite is set then
		 * set the flag accordingly to indicate that a nopwrite
		 * has already occurred.
		 */
		if (!BP_IS_HOLE(bp) && zp->zp_nopwrite) {
			ASSERT(!zp->zp_dedup);
			zio->io_flags |= ZIO_FLAG_NOPWRITE;
			return (ZIO_PIPELINE_CONTINUE);
		}

		ASSERT(!zp->zp_nopwrite);

		if (BP_IS_HOLE(bp) || !zp->zp_dedup)
			return (ZIO_PIPELINE_CONTINUE);

		ASSERT(zio_checksum_table[zp->zp_checksum].ci_dedup ||
		    zp->zp_dedup_verify);

		if (BP_GET_CHECKSUM(bp) == zp->zp_checksum) {
			BP_SET_DEDUP(bp, 1);
			zio->io_pipeline |= ZIO_STAGE_DDT_WRITE;
			return (ZIO_PIPELINE_CONTINUE);
		}
		zio->io_bp_override = NULL;
		BP_ZERO(bp);
	}

	if (!BP_IS_HOLE(bp) && bp->blk_birth == zio->io_txg) {
		/*
		 * We're rewriting an existing block, which means we're
		 * working on behalf of spa_sync().  For spa_sync() to
		 * converge, it must eventually be the case that we don't
		 * have to allocate new blocks.  But compression changes
		 * the blocksize, which forces a reallocate, and makes
		 * convergence take longer.  Therefore, after the first
		 * few passes, stop compressing to ensure convergence.
		 */
		pass = spa_sync_pass(spa);

		ASSERT(zio->io_txg == spa_syncing_txg(spa));
		ASSERT(zio->io_child_type == ZIO_CHILD_LOGICAL);
		ASSERT(!BP_GET_DEDUP(bp));

		if (pass >= zfs_sync_pass_dont_compress)
			compress = ZIO_COMPRESS_OFF;

		/* Make sure someone doesn't change their mind on overwrites */
		ASSERT(BP_IS_EMBEDDED(bp) || MIN(zp->zp_copies + BP_IS_GANG(bp),
		    spa_max_replication(spa)) == BP_GET_NDVAS(bp));
	}

	if (compress != ZIO_COMPRESS_OFF) {
		void *cbuf = zio_buf_alloc(lsize);
		psize = zio_compress_data(compress, zio->io_data, cbuf, lsize);
		if (psize == 0 || psize == lsize) {
			compress = ZIO_COMPRESS_OFF;
			zio_buf_free(cbuf, lsize);
		} else if (!zp->zp_dedup && psize <= BPE_PAYLOAD_SIZE &&
		    zp->zp_level == 0 && !DMU_OT_HAS_FILL(zp->zp_type) &&
		    spa_feature_is_enabled(spa, SPA_FEATURE_EMBEDDED_DATA)) {
			encode_embedded_bp_compressed(bp,
			    cbuf, compress, lsize, psize);
			BPE_SET_ETYPE(bp, BP_EMBEDDED_TYPE_DATA);
			BP_SET_TYPE(bp, zio->io_prop.zp_type);
			BP_SET_LEVEL(bp, zio->io_prop.zp_level);
			zio_buf_free(cbuf, lsize);
			bp->blk_birth = zio->io_txg;
			zio->io_pipeline = ZIO_INTERLOCK_PIPELINE;
			ASSERT(spa_feature_is_active(spa,
			    SPA_FEATURE_EMBEDDED_DATA));
			return (ZIO_PIPELINE_CONTINUE);
		} else {
			/*
			 * Round up compressed size to MINBLOCKSIZE and
			 * zero the tail.
			 */
			size_t rounded =
			    P2ROUNDUP(psize, (size_t)SPA_MINBLOCKSIZE);
			if (rounded > psize) {
				bzero((char *)cbuf + psize, rounded - psize);
				psize = rounded;
			}
			if (psize == lsize) {
				compress = ZIO_COMPRESS_OFF;
				zio_buf_free(cbuf, lsize);
			} else {
				zio_push_transform(zio, cbuf,
				    psize, lsize, NULL);
			}
		}
	}

	/*
	 * The final pass of spa_sync() must be all rewrites, but the first
	 * few passes offer a trade-off: allocating blocks defers convergence,
	 * but newly allocated blocks are sequential, so they can be written
	 * to disk faster.  Therefore, we allow the first few passes of
	 * spa_sync() to allocate new blocks, but force rewrites after that.
	 * There should only be a handful of blocks after pass 1 in any case.
	 */
	if (!BP_IS_HOLE(bp) && bp->blk_birth == zio->io_txg &&
	    BP_GET_PSIZE(bp) == psize &&
	    pass >= zfs_sync_pass_rewrite) {
		ASSERT(psize != 0);
		enum zio_stage gang_stages = zio->io_pipeline & ZIO_GANG_STAGES;
		zio->io_pipeline = ZIO_REWRITE_PIPELINE | gang_stages;
		zio->io_flags |= ZIO_FLAG_IO_REWRITE;
	} else {
		BP_ZERO(bp);
		zio->io_pipeline = ZIO_WRITE_PIPELINE;
	}

	if (psize == 0) {
		if (zio->io_bp_orig.blk_birth != 0 &&
		    spa_feature_is_active(spa, SPA_FEATURE_HOLE_BIRTH)) {
			BP_SET_LSIZE(bp, lsize);
			BP_SET_TYPE(bp, zp->zp_type);
			BP_SET_LEVEL(bp, zp->zp_level);
			BP_SET_BIRTH(bp, zio->io_txg, 0);
		}
		zio->io_pipeline = ZIO_INTERLOCK_PIPELINE;
	} else {
		ASSERT(zp->zp_checksum != ZIO_CHECKSUM_GANG_HEADER);
		BP_SET_LSIZE(bp, lsize);
		BP_SET_TYPE(bp, zp->zp_type);
		BP_SET_LEVEL(bp, zp->zp_level);
		BP_SET_PSIZE(bp, psize);
		BP_SET_COMPRESS(bp, compress);
		BP_SET_CHECKSUM(bp, zp->zp_checksum);
		BP_SET_DEDUP(bp, zp->zp_dedup);
		BP_SET_BYTEORDER(bp, ZFS_HOST_BYTEORDER);
		if (zp->zp_dedup) {
			ASSERT(zio->io_child_type == ZIO_CHILD_LOGICAL);
			ASSERT(!(zio->io_flags & ZIO_FLAG_IO_REWRITE));
			zio->io_pipeline = ZIO_DDT_WRITE_PIPELINE;
		}
		if (zp->zp_nopwrite) {
			ASSERT(zio->io_child_type == ZIO_CHILD_LOGICAL);
			ASSERT(!(zio->io_flags & ZIO_FLAG_IO_REWRITE));
			zio->io_pipeline |= ZIO_STAGE_NOP_WRITE;
		}
	}

	return (ZIO_PIPELINE_CONTINUE);
}

static int
zio_free_bp_init(zio_t *zio)
{
	blkptr_t *bp = zio->io_bp;

	if (zio->io_child_type == ZIO_CHILD_LOGICAL) {
		if (BP_GET_DEDUP(bp))
			zio->io_pipeline = ZIO_DDT_FREE_PIPELINE;
	}

	return (ZIO_PIPELINE_CONTINUE);
}

/*
 * ==========================================================================
 * Execute the I/O pipeline
 * ==========================================================================
 */

static void
zio_taskq_dispatch(zio_t *zio, zio_taskq_type_t q, boolean_t cutinline)
{
	spa_t *spa = zio->io_spa;
	zio_type_t t = zio->io_type;
	int flags = (cutinline ? TQ_FRONT : 0);

	ASSERT(q == ZIO_TASKQ_ISSUE || q == ZIO_TASKQ_INTERRUPT);

	/*
	 * If we're a config writer or a probe, the normal issue and
	 * interrupt threads may all be blocked waiting for the config lock.
	 * In this case, select the otherwise-unused taskq for ZIO_TYPE_NULL.
	 */
	if (zio->io_flags & (ZIO_FLAG_CONFIG_WRITER | ZIO_FLAG_PROBE))
		t = ZIO_TYPE_NULL;

	/*
	 * A similar issue exists for the L2ARC write thread until L2ARC 2.0.
	 */
	if (t == ZIO_TYPE_WRITE && zio->io_vd && zio->io_vd->vdev_aux)
		t = ZIO_TYPE_NULL;

	/*
	 * If this is a high priority I/O, then use the high priority taskq if
	 * available.
	 */
	if (zio->io_priority == ZIO_PRIORITY_NOW &&
	    spa->spa_zio_taskq[t][q + 1].stqs_count != 0)
		q++;

	ASSERT3U(q, <, ZIO_TASKQ_TYPES);

	/*
	 * NB: We are assuming that the zio can only be dispatched
	 * to a single taskq at a time.  It would be a grievous error
	 * to dispatch the zio to another taskq at the same time.
	 */
#if defined(illumos) || !defined(_KERNEL)
	ASSERT(zio->io_tqent.tqent_next == NULL);
#else
	ASSERT(zio->io_tqent.tqent_task.ta_pending == 0);
#endif
	spa_taskq_dispatch_ent(spa, t, q, (task_func_t *)zio_execute, zio,
	    flags, &zio->io_tqent);
}

static boolean_t
zio_taskq_member(zio_t *zio, zio_taskq_type_t q)
{
	kthread_t *executor = zio->io_executor;
	spa_t *spa = zio->io_spa;

	for (zio_type_t t = 0; t < ZIO_TYPES; t++) {
		spa_taskqs_t *tqs = &spa->spa_zio_taskq[t][q];
		uint_t i;
		for (i = 0; i < tqs->stqs_count; i++) {
			if (taskq_member(tqs->stqs_taskq[i], executor))
				return (B_TRUE);
		}
	}

	return (B_FALSE);
}

static int
zio_issue_async(zio_t *zio)
{
	zio_taskq_dispatch(zio, ZIO_TASKQ_ISSUE, B_FALSE);

	return (ZIO_PIPELINE_STOP);
}

void
zio_interrupt(zio_t *zio)
{
	zio_taskq_dispatch(zio, ZIO_TASKQ_INTERRUPT, B_FALSE);
}

/*
 * Execute the I/O pipeline until one of the following occurs:
 *
 *	(1) the I/O completes
 *	(2) the pipeline stalls waiting for dependent child I/Os
 *	(3) the I/O issues, so we're waiting for an I/O completion interrupt
 *	(4) the I/O is delegated by vdev-level caching or aggregation
 *	(5) the I/O is deferred due to vdev-level queueing
 *	(6) the I/O is handed off to another thread.
 *
 * In all cases, the pipeline stops whenever there's no CPU work; it never
 * burns a thread in cv_wait().
 *
 * There's no locking on io_stage because there's no legitimate way
 * for multiple threads to be attempting to process the same I/O.
 */
static zio_pipe_stage_t *zio_pipeline[];

void
zio_execute(zio_t *zio)
{
	zio->io_executor = curthread;

	while (zio->io_stage < ZIO_STAGE_DONE) {
		enum zio_stage pipeline = zio->io_pipeline;
		enum zio_stage stage = zio->io_stage;
		int rv;

		ASSERT(!MUTEX_HELD(&zio->io_lock));
		ASSERT(ISP2(stage));
		ASSERT(zio->io_stall == NULL);

		do {
			stage <<= 1;
		} while ((stage & pipeline) == 0);

		ASSERT(stage <= ZIO_STAGE_DONE);

		/*
		 * If we are in interrupt context and this pipeline stage
		 * will grab a config lock that is held across I/O,
		 * or may wait for an I/O that needs an interrupt thread
		 * to complete, issue async to avoid deadlock.
		 *
		 * For VDEV_IO_START, we cut in line so that the io will
		 * be sent to disk promptly.
		 */
		if ((stage & ZIO_BLOCKING_STAGES) && zio->io_vd == NULL &&
		    zio_taskq_member(zio, ZIO_TASKQ_INTERRUPT)) {
			boolean_t cut = (stage == ZIO_STAGE_VDEV_IO_START) ?
			    zio_requeue_io_start_cut_in_line : B_FALSE;
			zio_taskq_dispatch(zio, ZIO_TASKQ_ISSUE, cut);
			return;
		}

		zio->io_stage = stage;
		rv = zio_pipeline[highbit64(stage) - 1](zio);

		if (rv == ZIO_PIPELINE_STOP)
			return;

		ASSERT(rv == ZIO_PIPELINE_CONTINUE);
	}
}

/*
 * ==========================================================================
 * Initiate I/O, either sync or async
 * ==========================================================================
 */
int
zio_wait(zio_t *zio)
{
	int error;

	ASSERT(zio->io_stage == ZIO_STAGE_OPEN);
	ASSERT(zio->io_executor == NULL);

	zio->io_waiter = curthread;

	zio_execute(zio);

	mutex_enter(&zio->io_lock);
	while (zio->io_executor != NULL)
		cv_wait(&zio->io_cv, &zio->io_lock);
	mutex_exit(&zio->io_lock);

	error = zio->io_error;
	zio_destroy(zio);

	return (error);
}

void
zio_nowait(zio_t *zio)
{
	ASSERT(zio->io_executor == NULL);

	if (zio->io_child_type == ZIO_CHILD_LOGICAL &&
	    zio_unique_parent(zio) == NULL) {
		/*
		 * This is a logical async I/O with no parent to wait for it.
		 * We add it to the spa_async_root_zio "Godfather" I/O which
		 * will ensure they complete prior to unloading the pool.
		 */
		spa_t *spa = zio->io_spa;

		zio_add_child(spa->spa_async_zio_root[CPU_SEQID], zio);
	}

	zio_execute(zio);
}

/*
 * ==========================================================================
 * Reexecute or suspend/resume failed I/O
 * ==========================================================================
 */

static void
zio_reexecute(zio_t *pio)
{
	zio_t *cio, *cio_next;

	ASSERT(pio->io_child_type == ZIO_CHILD_LOGICAL);
	ASSERT(pio->io_orig_stage == ZIO_STAGE_OPEN);
	ASSERT(pio->io_gang_leader == NULL);
	ASSERT(pio->io_gang_tree == NULL);

	pio->io_flags = pio->io_orig_flags;
	pio->io_stage = pio->io_orig_stage;
	pio->io_pipeline = pio->io_orig_pipeline;
	pio->io_reexecute = 0;
	pio->io_flags |= ZIO_FLAG_REEXECUTED;
	pio->io_error = 0;
	for (int w = 0; w < ZIO_WAIT_TYPES; w++)
		pio->io_state[w] = 0;
	for (int c = 0; c < ZIO_CHILD_TYPES; c++)
		pio->io_child_error[c] = 0;

	if (IO_IS_ALLOCATING(pio))
		BP_ZERO(pio->io_bp);

	/*
	 * As we reexecute pio's children, new children could be created.
	 * New children go to the head of pio's io_child_list, however,
	 * so we will (correctly) not reexecute them.  The key is that
	 * the remainder of pio's io_child_list, from 'cio_next' onward,
	 * cannot be affected by any side effects of reexecuting 'cio'.
	 */
	for (cio = zio_walk_children(pio); cio != NULL; cio = cio_next) {
		cio_next = zio_walk_children(pio);
		mutex_enter(&pio->io_lock);
		for (int w = 0; w < ZIO_WAIT_TYPES; w++)
			pio->io_children[cio->io_child_type][w]++;
		mutex_exit(&pio->io_lock);
		zio_reexecute(cio);
	}

	/*
	 * Now that all children have been reexecuted, execute the parent.
	 * We don't reexecute "The Godfather" I/O here as it's the
	 * responsibility of the caller to wait on him.
	 */
	if (!(pio->io_flags & ZIO_FLAG_GODFATHER))
		zio_execute(pio);
}

void
zio_suspend(spa_t *spa, zio_t *zio)
{
	if (spa_get_failmode(spa) == ZIO_FAILURE_MODE_PANIC)
		fm_panic("Pool '%s' has encountered an uncorrectable I/O "
		    "failure and the failure mode property for this pool "
		    "is set to panic.", spa_name(spa));

	zfs_ereport_post(FM_EREPORT_ZFS_IO_FAILURE, spa, NULL, NULL, 0, 0);

	mutex_enter(&spa->spa_suspend_lock);

	if (spa->spa_suspend_zio_root == NULL)
		spa->spa_suspend_zio_root = zio_root(spa, NULL, NULL,
		    ZIO_FLAG_CANFAIL | ZIO_FLAG_SPECULATIVE |
		    ZIO_FLAG_GODFATHER);

	spa->spa_suspended = B_TRUE;

	if (zio != NULL) {
		ASSERT(!(zio->io_flags & ZIO_FLAG_GODFATHER));
		ASSERT(zio != spa->spa_suspend_zio_root);
		ASSERT(zio->io_child_type == ZIO_CHILD_LOGICAL);
		ASSERT(zio_unique_parent(zio) == NULL);
		ASSERT(zio->io_stage == ZIO_STAGE_DONE);
		zio_add_child(spa->spa_suspend_zio_root, zio);
	}

	mutex_exit(&spa->spa_suspend_lock);
}

int
zio_resume(spa_t *spa)
{
	zio_t *pio;

	/*
	 * Reexecute all previously suspended i/o.
	 */
	mutex_enter(&spa->spa_suspend_lock);
	spa->spa_suspended = B_FALSE;
	cv_broadcast(&spa->spa_suspend_cv);
	pio = spa->spa_suspend_zio_root;
	spa->spa_suspend_zio_root = NULL;
	mutex_exit(&spa->spa_suspend_lock);

	if (pio == NULL)
		return (0);

	zio_reexecute(pio);
	return (zio_wait(pio));
}

void
zio_resume_wait(spa_t *spa)
{
	mutex_enter(&spa->spa_suspend_lock);
	while (spa_suspended(spa))
		cv_wait(&spa->spa_suspend_cv, &spa->spa_suspend_lock);
	mutex_exit(&spa->spa_suspend_lock);
}

/*
 * ==========================================================================
 * Gang blocks.
 *
 * A gang block is a collection of small blocks that looks to the DMU
 * like one large block.  When zio_dva_allocate() cannot find a block
 * of the requested size, due to either severe fragmentation or the pool
 * being nearly full, it calls zio_write_gang_block() to construct the
 * block from smaller fragments.
 *
 * A gang block consists of a gang header (zio_gbh_phys_t) and up to
 * three (SPA_GBH_NBLKPTRS) gang members.  The gang header is just like
 * an indirect block: it's an array of block pointers.  It consumes
 * only one sector and hence is allocatable regardless of fragmentation.
 * The gang header's bps point to its gang members, which hold the data.
 *
 * Gang blocks are self-checksumming, using the bp's <vdev, offset, txg>
 * as the verifier to ensure uniqueness of the SHA256 checksum.
 * Critically, the gang block bp's blk_cksum is the checksum of the data,
 * not the gang header.  This ensures that data block signatures (needed for
 * deduplication) are independent of how the block is physically stored.
 *
 * Gang blocks can be nested: a gang member may itself be a gang block.
 * Thus every gang block is a tree in which root and all interior nodes are
 * gang headers, and the leaves are normal blocks that contain user data.
 * The root of the gang tree is called the gang leader.
 *
 * To perform any operation (read, rewrite, free, claim) on a gang block,
 * zio_gang_assemble() first assembles the gang tree (minus data leaves)
 * in the io_gang_tree field of the original logical i/o by recursively
 * reading the gang leader and all gang headers below it.  This yields
 * an in-core tree containing the contents of every gang header and the
 * bps for every constituent of the gang block.
 *
 * With the gang tree now assembled, zio_gang_issue() just walks the gang tree
 * and invokes a callback on each bp.  To free a gang block, zio_gang_issue()
 * calls zio_free_gang() -- a trivial wrapper around zio_free() -- for each bp.
 * zio_claim_gang() provides a similarly trivial wrapper for zio_claim().
 * zio_read_gang() is a wrapper around zio_read() that omits reading gang
 * headers, since we already have those in io_gang_tree.  zio_rewrite_gang()
 * performs a zio_rewrite() of the data or, for gang headers, a zio_rewrite()
 * of the gang header plus zio_checksum_compute() of the data to update the
 * gang header's blk_cksum as described above.
 *
 * The two-phase assemble/issue model solves the problem of partial failure --
 * what if you'd freed part of a gang block but then couldn't read the
 * gang header for another part?  Assembling the entire gang tree first
 * ensures that all the necessary gang header I/O has succeeded before
 * starting the actual work of free, claim, or write.  Once the gang tree
 * is assembled, free and claim are in-memory operations that cannot fail.
 *
 * In the event that a gang write fails, zio_dva_unallocate() walks the
 * gang tree to immediately free (i.e. insert back into the space map)
 * everything we've allocated.  This ensures that we don't get ENOSPC
 * errors during repeated suspend/resume cycles due to a flaky device.
 *
 * Gang rewrites only happen during sync-to-convergence.  If we can't assemble
 * the gang tree, we won't modify the block, so we can safely defer the free
 * (knowing that the block is still intact).  If we *can* assemble the gang
 * tree, then even if some of the rewrites fail, zio_dva_unallocate() will free
 * each constituent bp and we can allocate a new block on the next sync pass.
 *
 * In all cases, the gang tree allows complete recovery from partial failure.
 * ==========================================================================
 */

static zio_t *
zio_read_gang(zio_t *pio, blkptr_t *bp, zio_gang_node_t *gn, void *data)
{
	if (gn != NULL)
		return (pio);

	return (zio_read(pio, pio->io_spa, bp, data, BP_GET_PSIZE(bp),
	    NULL, NULL, pio->io_priority, ZIO_GANG_CHILD_FLAGS(pio),
	    &pio->io_bookmark));
}

zio_t *
zio_rewrite_gang(zio_t *pio, blkptr_t *bp, zio_gang_node_t *gn, void *data)
{
	zio_t *zio;

	if (gn != NULL) {
		zio = zio_rewrite(pio, pio->io_spa, pio->io_txg, bp,
		    gn->gn_gbh, SPA_GANGBLOCKSIZE, NULL, NULL, pio->io_priority,
		    ZIO_GANG_CHILD_FLAGS(pio), &pio->io_bookmark);
		/*
		 * As we rewrite each gang header, the pipeline will compute
		 * a new gang block header checksum for it; but no one will
		 * compute a new data checksum, so we do that here.  The one
		 * exception is the gang leader: the pipeline already computed
		 * its data checksum because that stage precedes gang assembly.
		 * (Presently, nothing actually uses interior data checksums;
		 * this is just good hygiene.)
		 */
		if (gn != pio->io_gang_leader->io_gang_tree) {
			zio_checksum_compute(zio, BP_GET_CHECKSUM(bp),
			    data, BP_GET_PSIZE(bp));
		}
		/*
		 * If we are here to damage data for testing purposes,
		 * leave the GBH alone so that we can detect the damage.
		 */
		if (pio->io_gang_leader->io_flags & ZIO_FLAG_INDUCE_DAMAGE)
			zio->io_pipeline &= ~ZIO_VDEV_IO_STAGES;
	} else {
		zio = zio_rewrite(pio, pio->io_spa, pio->io_txg, bp,
		    data, BP_GET_PSIZE(bp), NULL, NULL, pio->io_priority,
		    ZIO_GANG_CHILD_FLAGS(pio), &pio->io_bookmark);
	}

	return (zio);
}

/* ARGSUSED */
zio_t *
zio_free_gang(zio_t *pio, blkptr_t *bp, zio_gang_node_t *gn, void *data)
{
	return (zio_free_sync(pio, pio->io_spa, pio->io_txg, bp,
	    BP_IS_GANG(bp) ? SPA_GANGBLOCKSIZE : BP_GET_PSIZE(bp),
	    ZIO_GANG_CHILD_FLAGS(pio)));
}

/* ARGSUSED */
zio_t *
zio_claim_gang(zio_t *pio, blkptr_t *bp, zio_gang_node_t *gn, void *data)
{
	return (zio_claim(pio, pio->io_spa, pio->io_txg, bp,
	    NULL, NULL, ZIO_GANG_CHILD_FLAGS(pio)));
}

static zio_gang_issue_func_t *zio_gang_issue_func[ZIO_TYPES] = {
	NULL,
	zio_read_gang,
	zio_rewrite_gang,
	zio_free_gang,
	zio_claim_gang,
	NULL
};

static void zio_gang_tree_assemble_done(zio_t *zio);

static zio_gang_node_t *
zio_gang_node_alloc(zio_gang_node_t **gnpp)
{
	zio_gang_node_t *gn;

	ASSERT(*gnpp == NULL);

	gn = kmem_zalloc(sizeof (*gn), KM_SLEEP);
	gn->gn_gbh = zio_buf_alloc(SPA_GANGBLOCKSIZE);
	*gnpp = gn;

	return (gn);
}

static void
zio_gang_node_free(zio_gang_node_t **gnpp)
{
	zio_gang_node_t *gn = *gnpp;

	for (int g = 0; g < SPA_GBH_NBLKPTRS; g++)
		ASSERT(gn->gn_child[g] == NULL);

	zio_buf_free(gn->gn_gbh, SPA_GANGBLOCKSIZE);
	kmem_free(gn, sizeof (*gn));
	*gnpp = NULL;
}

static void
zio_gang_tree_free(zio_gang_node_t **gnpp)
{
	zio_gang_node_t *gn = *gnpp;

	if (gn == NULL)
		return;

	for (int g = 0; g < SPA_GBH_NBLKPTRS; g++)
		zio_gang_tree_free(&gn->gn_child[g]);

	zio_gang_node_free(gnpp);
}

static void
zio_gang_tree_assemble(zio_t *gio, blkptr_t *bp, zio_gang_node_t **gnpp)
{
	zio_gang_node_t *gn = zio_gang_node_alloc(gnpp);

	ASSERT(gio->io_gang_leader == gio);
	ASSERT(BP_IS_GANG(bp));

	zio_nowait(zio_read(gio, gio->io_spa, bp, gn->gn_gbh,
	    SPA_GANGBLOCKSIZE, zio_gang_tree_assemble_done, gn,
	    gio->io_priority, ZIO_GANG_CHILD_FLAGS(gio), &gio->io_bookmark));
}

static void
zio_gang_tree_assemble_done(zio_t *zio)
{
	zio_t *gio = zio->io_gang_leader;
	zio_gang_node_t *gn = zio->io_private;
	blkptr_t *bp = zio->io_bp;

	ASSERT(gio == zio_unique_parent(zio));
	ASSERT(zio->io_child_count == 0);

	if (zio->io_error)
		return;

	if (BP_SHOULD_BYTESWAP(bp))
		byteswap_uint64_array(zio->io_data, zio->io_size);

	ASSERT(zio->io_data == gn->gn_gbh);
	ASSERT(zio->io_size == SPA_GANGBLOCKSIZE);
	ASSERT(gn->gn_gbh->zg_tail.zec_magic == ZEC_MAGIC);

	for (int g = 0; g < SPA_GBH_NBLKPTRS; g++) {
		blkptr_t *gbp = &gn->gn_gbh->zg_blkptr[g];
		if (!BP_IS_GANG(gbp))
			continue;
		zio_gang_tree_assemble(gio, gbp, &gn->gn_child[g]);
	}
}

static void
zio_gang_tree_issue(zio_t *pio, zio_gang_node_t *gn, blkptr_t *bp, void *data)
{
	zio_t *gio = pio->io_gang_leader;
	zio_t *zio;

	ASSERT(BP_IS_GANG(bp) == !!gn);
	ASSERT(BP_GET_CHECKSUM(bp) == BP_GET_CHECKSUM(gio->io_bp));
	ASSERT(BP_GET_LSIZE(bp) == BP_GET_PSIZE(bp) || gn == gio->io_gang_tree);

	/*
	 * If you're a gang header, your data is in gn->gn_gbh.
	 * If you're a gang member, your data is in 'data' and gn == NULL.
	 */
	zio = zio_gang_issue_func[gio->io_type](pio, bp, gn, data);

	if (gn != NULL) {
		ASSERT(gn->gn_gbh->zg_tail.zec_magic == ZEC_MAGIC);

		for (int g = 0; g < SPA_GBH_NBLKPTRS; g++) {
			blkptr_t *gbp = &gn->gn_gbh->zg_blkptr[g];
			if (BP_IS_HOLE(gbp))
				continue;
			zio_gang_tree_issue(zio, gn->gn_child[g], gbp, data);
			data = (char *)data + BP_GET_PSIZE(gbp);
		}
	}

	if (gn == gio->io_gang_tree && gio->io_data != NULL)
		ASSERT3P((char *)gio->io_data + gio->io_size, ==, data);

	if (zio != pio)
		zio_nowait(zio);
}

static int
zio_gang_assemble(zio_t *zio)
{
	blkptr_t *bp = zio->io_bp;

	ASSERT(BP_IS_GANG(bp) && zio->io_gang_leader == NULL);
	ASSERT(zio->io_child_type > ZIO_CHILD_GANG);

	zio->io_gang_leader = zio;

	zio_gang_tree_assemble(zio, bp, &zio->io_gang_tree);

	return (ZIO_PIPELINE_CONTINUE);
}

static int
zio_gang_issue(zio_t *zio)
{
	blkptr_t *bp = zio->io_bp;

	if (zio_wait_for_children(zio, ZIO_CHILD_GANG, ZIO_WAIT_DONE))
		return (ZIO_PIPELINE_STOP);

	ASSERT(BP_IS_GANG(bp) && zio->io_gang_leader == zio);
	ASSERT(zio->io_child_type > ZIO_CHILD_GANG);

	if (zio->io_child_error[ZIO_CHILD_GANG] == 0)
		zio_gang_tree_issue(zio, zio->io_gang_tree, bp, zio->io_data);
	else
		zio_gang_tree_free(&zio->io_gang_tree);

	zio->io_pipeline = ZIO_INTERLOCK_PIPELINE;

	return (ZIO_PIPELINE_CONTINUE);
}

static void
zio_write_gang_member_ready(zio_t *zio)
{
	zio_t *pio = zio_unique_parent(zio);
	zio_t *gio = zio->io_gang_leader;
	dva_t *cdva = zio->io_bp->blk_dva;
	dva_t *pdva = pio->io_bp->blk_dva;
	uint64_t asize;

	if (BP_IS_HOLE(zio->io_bp))
		return;

	ASSERT(BP_IS_HOLE(&zio->io_bp_orig));

	ASSERT(zio->io_child_type == ZIO_CHILD_GANG);
	ASSERT3U(zio->io_prop.zp_copies, ==, gio->io_prop.zp_copies);
	ASSERT3U(zio->io_prop.zp_copies, <=, BP_GET_NDVAS(zio->io_bp));
	ASSERT3U(pio->io_prop.zp_copies, <=, BP_GET_NDVAS(pio->io_bp));
	ASSERT3U(BP_GET_NDVAS(zio->io_bp), <=, BP_GET_NDVAS(pio->io_bp));

	mutex_enter(&pio->io_lock);
	for (int d = 0; d < BP_GET_NDVAS(zio->io_bp); d++) {
		ASSERT(DVA_GET_GANG(&pdva[d]));
		asize = DVA_GET_ASIZE(&pdva[d]);
		asize += DVA_GET_ASIZE(&cdva[d]);
		DVA_SET_ASIZE(&pdva[d], asize);
	}
	mutex_exit(&pio->io_lock);
}

static int
zio_write_gang_block(zio_t *pio)
{
	spa_t *spa = pio->io_spa;
	blkptr_t *bp = pio->io_bp;
	zio_t *gio = pio->io_gang_leader;
	zio_t *zio;
	zio_gang_node_t *gn, **gnpp;
	zio_gbh_phys_t *gbh;
	uint64_t txg = pio->io_txg;
	uint64_t resid = pio->io_size;
	uint64_t lsize;
	int copies = gio->io_prop.zp_copies;
	int gbh_copies = MIN(copies + 1, spa_max_replication(spa));
	zio_prop_t zp;
	int error;

	error = metaslab_alloc(spa, spa_normal_class(spa), SPA_GANGBLOCKSIZE,
	    bp, gbh_copies, txg, pio == gio ? NULL : gio->io_bp,
	    METASLAB_HINTBP_FAVOR | METASLAB_GANG_HEADER);
	if (error) {
		pio->io_error = error;
		return (ZIO_PIPELINE_CONTINUE);
	}

	if (pio == gio) {
		gnpp = &gio->io_gang_tree;
	} else {
		gnpp = pio->io_private;
		ASSERT(pio->io_ready == zio_write_gang_member_ready);
	}

	gn = zio_gang_node_alloc(gnpp);
	gbh = gn->gn_gbh;
	bzero(gbh, SPA_GANGBLOCKSIZE);

	/*
	 * Create the gang header.
	 */
	zio = zio_rewrite(pio, spa, txg, bp, gbh, SPA_GANGBLOCKSIZE, NULL, NULL,
	    pio->io_priority, ZIO_GANG_CHILD_FLAGS(pio), &pio->io_bookmark);

	/*
	 * Create and nowait the gang children.
	 */
	for (int g = 0; resid != 0; resid -= lsize, g++) {
		lsize = P2ROUNDUP(resid / (SPA_GBH_NBLKPTRS - g),
		    SPA_MINBLOCKSIZE);
		ASSERT(lsize >= SPA_MINBLOCKSIZE && lsize <= resid);

		zp.zp_checksum = gio->io_prop.zp_checksum;
		zp.zp_compress = ZIO_COMPRESS_OFF;
		zp.zp_type = DMU_OT_NONE;
		zp.zp_level = 0;
		zp.zp_copies = gio->io_prop.zp_copies;
		zp.zp_dedup = B_FALSE;
		zp.zp_dedup_verify = B_FALSE;
		zp.zp_nopwrite = B_FALSE;

		zio_nowait(zio_write(zio, spa, txg, &gbh->zg_blkptr[g],
		    (char *)pio->io_data + (pio->io_size - resid), lsize, &zp,
		    zio_write_gang_member_ready, NULL, NULL, &gn->gn_child[g],
		    pio->io_priority, ZIO_GANG_CHILD_FLAGS(pio),
		    &pio->io_bookmark));
	}

	/*
	 * Set pio's pipeline to just wait for zio to finish.
	 */
	pio->io_pipeline = ZIO_INTERLOCK_PIPELINE;

	zio_nowait(zio);

	return (ZIO_PIPELINE_CONTINUE);
}

/*
 * The zio_nop_write stage in the pipeline determines if allocating
 * a new bp is necessary.  By leveraging a cryptographically secure checksum,
 * such as SHA256, we can compare the checksums of the new data and the old
 * to determine if allocating a new block is required.  The nopwrite
 * feature can handle writes in either syncing or open context (i.e. zil
 * writes) and as a result is mutually exclusive with dedup.
 */
static int
zio_nop_write(zio_t *zio)
{
	blkptr_t *bp = zio->io_bp;
	blkptr_t *bp_orig = &zio->io_bp_orig;
	zio_prop_t *zp = &zio->io_prop;

	ASSERT(BP_GET_LEVEL(bp) == 0);
	ASSERT(!(zio->io_flags & ZIO_FLAG_IO_REWRITE));
	ASSERT(zp->zp_nopwrite);
	ASSERT(!zp->zp_dedup);
	ASSERT(zio->io_bp_override == NULL);
	ASSERT(IO_IS_ALLOCATING(zio));

	/*
	 * Check to see if the original bp and the new bp have matching
	 * characteristics (i.e. same checksum, compression algorithms, etc).
	 * If they don't then just continue with the pipeline which will
	 * allocate a new bp.
	 */
	if (BP_IS_HOLE(bp_orig) ||
	    !zio_checksum_table[BP_GET_CHECKSUM(bp)].ci_dedup ||
	    BP_GET_CHECKSUM(bp) != BP_GET_CHECKSUM(bp_orig) ||
	    BP_GET_COMPRESS(bp) != BP_GET_COMPRESS(bp_orig) ||
	    BP_GET_DEDUP(bp) != BP_GET_DEDUP(bp_orig) ||
	    zp->zp_copies != BP_GET_NDVAS(bp_orig))
		return (ZIO_PIPELINE_CONTINUE);

	/*
	 * If the checksums match then reset the pipeline so that we
	 * avoid allocating a new bp and issuing any I/O.
	 */
	if (ZIO_CHECKSUM_EQUAL(bp->blk_cksum, bp_orig->blk_cksum)) {
		ASSERT(zio_checksum_table[zp->zp_checksum].ci_dedup);
		ASSERT3U(BP_GET_PSIZE(bp), ==, BP_GET_PSIZE(bp_orig));
		ASSERT3U(BP_GET_LSIZE(bp), ==, BP_GET_LSIZE(bp_orig));
		ASSERT(zp->zp_compress != ZIO_COMPRESS_OFF);
		ASSERT(bcmp(&bp->blk_prop, &bp_orig->blk_prop,
		    sizeof (uint64_t)) == 0);

		*bp = *bp_orig;
		zio->io_pipeline = ZIO_INTERLOCK_PIPELINE;
		zio->io_flags |= ZIO_FLAG_NOPWRITE;
	}

	return (ZIO_PIPELINE_CONTINUE);
}

/*
 * ==========================================================================
 * Dedup
 * ==========================================================================
 */
static void
zio_ddt_child_read_done(zio_t *zio)
{
	blkptr_t *bp = zio->io_bp;
	ddt_entry_t *dde = zio->io_private;
	ddt_phys_t *ddp;
	zio_t *pio = zio_unique_parent(zio);

	mutex_enter(&pio->io_lock);
	ddp = ddt_phys_select(dde, bp);
	if (zio->io_error == 0)
		ddt_phys_clear(ddp);	/* this ddp doesn't need repair */
	if (zio->io_error == 0 && dde->dde_repair_data == NULL)
		dde->dde_repair_data = zio->io_data;
	else
		zio_buf_free(zio->io_data, zio->io_size);
	mutex_exit(&pio->io_lock);
}

static int
zio_ddt_read_start(zio_t *zio)
{
	blkptr_t *bp = zio->io_bp;

	ASSERT(BP_GET_DEDUP(bp));
	ASSERT(BP_GET_PSIZE(bp) == zio->io_size);
	ASSERT(zio->io_child_type == ZIO_CHILD_LOGICAL);

	if (zio->io_child_error[ZIO_CHILD_DDT]) {
		ddt_t *ddt = ddt_select(zio->io_spa, bp);
		ddt_entry_t *dde = ddt_repair_start(ddt, bp);
		ddt_phys_t *ddp = dde->dde_phys;
		ddt_phys_t *ddp_self = ddt_phys_select(dde, bp);
		blkptr_t blk;

		ASSERT(zio->io_vsd == NULL);
		zio->io_vsd = dde;

		if (ddp_self == NULL)
			return (ZIO_PIPELINE_CONTINUE);

		for (int p = 0; p < DDT_PHYS_TYPES; p++, ddp++) {
			if (ddp->ddp_phys_birth == 0 || ddp == ddp_self)
				continue;
			ddt_bp_create(ddt->ddt_checksum, &dde->dde_key, ddp,
			    &blk);
			zio_nowait(zio_read(zio, zio->io_spa, &blk,
			    zio_buf_alloc(zio->io_size), zio->io_size,
			    zio_ddt_child_read_done, dde, zio->io_priority,
			    ZIO_DDT_CHILD_FLAGS(zio) | ZIO_FLAG_DONT_PROPAGATE,
			    &zio->io_bookmark));
		}
		return (ZIO_PIPELINE_CONTINUE);
	}

	zio_nowait(zio_read(zio, zio->io_spa, bp,
	    zio->io_data, zio->io_size, NULL, NULL, zio->io_priority,
	    ZIO_DDT_CHILD_FLAGS(zio), &zio->io_bookmark));

	return (ZIO_PIPELINE_CONTINUE);
}

static int
zio_ddt_read_done(zio_t *zio)
{
	blkptr_t *bp = zio->io_bp;

	if (zio_wait_for_children(zio, ZIO_CHILD_DDT, ZIO_WAIT_DONE))
		return (ZIO_PIPELINE_STOP);

	ASSERT(BP_GET_DEDUP(bp));
	ASSERT(BP_GET_PSIZE(bp) == zio->io_size);
	ASSERT(zio->io_child_type == ZIO_CHILD_LOGICAL);

	if (zio->io_child_error[ZIO_CHILD_DDT]) {
		ddt_t *ddt = ddt_select(zio->io_spa, bp);
		ddt_entry_t *dde = zio->io_vsd;
		if (ddt == NULL) {
			ASSERT(spa_load_state(zio->io_spa) != SPA_LOAD_NONE);
			return (ZIO_PIPELINE_CONTINUE);
		}
		if (dde == NULL) {
			zio->io_stage = ZIO_STAGE_DDT_READ_START >> 1;
			zio_taskq_dispatch(zio, ZIO_TASKQ_ISSUE, B_FALSE);
			return (ZIO_PIPELINE_STOP);
		}
		if (dde->dde_repair_data != NULL) {
			bcopy(dde->dde_repair_data, zio->io_data, zio->io_size);
			zio->io_child_error[ZIO_CHILD_DDT] = 0;
		}
		ddt_repair_done(ddt, dde);
		zio->io_vsd = NULL;
	}

	ASSERT(zio->io_vsd == NULL);

	return (ZIO_PIPELINE_CONTINUE);
}

static boolean_t
zio_ddt_collision(zio_t *zio, ddt_t *ddt, ddt_entry_t *dde)
{
	spa_t *spa = zio->io_spa;

	/*
	 * Note: we compare the original data, not the transformed data,
	 * because when zio->io_bp is an override bp, we will not have
	 * pushed the I/O transforms.  That's an important optimization
	 * because otherwise we'd compress/encrypt all dmu_sync() data twice.
	 */
	for (int p = DDT_PHYS_SINGLE; p <= DDT_PHYS_TRIPLE; p++) {
		zio_t *lio = dde->dde_lead_zio[p];

		if (lio != NULL) {
			return (lio->io_orig_size != zio->io_orig_size ||
			    bcmp(zio->io_orig_data, lio->io_orig_data,
			    zio->io_orig_size) != 0);
		}
	}

	for (int p = DDT_PHYS_SINGLE; p <= DDT_PHYS_TRIPLE; p++) {
		ddt_phys_t *ddp = &dde->dde_phys[p];

		if (ddp->ddp_phys_birth != 0) {
			arc_buf_t *abuf = NULL;
			uint32_t aflags = ARC_WAIT;
			blkptr_t blk = *zio->io_bp;
			int error;

			ddt_bp_fill(ddp, &blk, ddp->ddp_phys_birth);

			ddt_exit(ddt);

			error = arc_read(NULL, spa, &blk,
			    arc_getbuf_func, &abuf, ZIO_PRIORITY_SYNC_READ,
			    ZIO_FLAG_CANFAIL | ZIO_FLAG_SPECULATIVE,
			    &aflags, &zio->io_bookmark);

			if (error == 0) {
				if (arc_buf_size(abuf) != zio->io_orig_size ||
				    bcmp(abuf->b_data, zio->io_orig_data,
				    zio->io_orig_size) != 0)
					error = SET_ERROR(EEXIST);
				VERIFY(arc_buf_remove_ref(abuf, &abuf));
			}

			ddt_enter(ddt);
			return (error != 0);
		}
	}

	return (B_FALSE);
}

static void
zio_ddt_child_write_ready(zio_t *zio)
{
	int p = zio->io_prop.zp_copies;
	ddt_t *ddt = ddt_select(zio->io_spa, zio->io_bp);
	ddt_entry_t *dde = zio->io_private;
	ddt_phys_t *ddp = &dde->dde_phys[p];
	zio_t *pio;

	if (zio->io_error)
		return;

	ddt_enter(ddt);

	ASSERT(dde->dde_lead_zio[p] == zio);

	ddt_phys_fill(ddp, zio->io_bp);

	while ((pio = zio_walk_parents(zio)) != NULL)
		ddt_bp_fill(ddp, pio->io_bp, zio->io_txg);

	ddt_exit(ddt);
}

static void
zio_ddt_child_write_done(zio_t *zio)
{
	int p = zio->io_prop.zp_copies;
	ddt_t *ddt = ddt_select(zio->io_spa, zio->io_bp);
	ddt_entry_t *dde = zio->io_private;
	ddt_phys_t *ddp = &dde->dde_phys[p];

	ddt_enter(ddt);

	ASSERT(ddp->ddp_refcnt == 0);
	ASSERT(dde->dde_lead_zio[p] == zio);
	dde->dde_lead_zio[p] = NULL;

	if (zio->io_error == 0) {
		while (zio_walk_parents(zio) != NULL)
			ddt_phys_addref(ddp);
	} else {
		ddt_phys_clear(ddp);
	}

	ddt_exit(ddt);
}

static void
zio_ddt_ditto_write_done(zio_t *zio)
{
	int p = DDT_PHYS_DITTO;
	zio_prop_t *zp = &zio->io_prop;
	blkptr_t *bp = zio->io_bp;
	ddt_t *ddt = ddt_select(zio->io_spa, bp);
	ddt_entry_t *dde = zio->io_private;
	ddt_phys_t *ddp = &dde->dde_phys[p];
	ddt_key_t *ddk = &dde->dde_key;

	ddt_enter(ddt);

	ASSERT(ddp->ddp_refcnt == 0);
	ASSERT(dde->dde_lead_zio[p] == zio);
	dde->dde_lead_zio[p] = NULL;

	if (zio->io_error == 0) {
		ASSERT(ZIO_CHECKSUM_EQUAL(bp->blk_cksum, ddk->ddk_cksum));
		ASSERT(zp->zp_copies < SPA_DVAS_PER_BP);
		ASSERT(zp->zp_copies == BP_GET_NDVAS(bp) - BP_IS_GANG(bp));
		if (ddp->ddp_phys_birth != 0)
			ddt_phys_free(ddt, ddk, ddp, zio->io_txg);
		ddt_phys_fill(ddp, bp);
	}

	ddt_exit(ddt);
}

static int
zio_ddt_write(zio_t *zio)
{
	spa_t *spa = zio->io_spa;
	blkptr_t *bp = zio->io_bp;
	uint64_t txg = zio->io_txg;
	zio_prop_t *zp = &zio->io_prop;
	int p = zp->zp_copies;
	int ditto_copies;
	zio_t *cio = NULL;
	zio_t *dio = NULL;
	ddt_t *ddt = ddt_select(spa, bp);
	ddt_entry_t *dde;
	ddt_phys_t *ddp;

	ASSERT(BP_GET_DEDUP(bp));
	ASSERT(BP_GET_CHECKSUM(bp) == zp->zp_checksum);
	ASSERT(BP_IS_HOLE(bp) || zio->io_bp_override);

	ddt_enter(ddt);
	dde = ddt_lookup(ddt, bp, B_TRUE);
	ddp = &dde->dde_phys[p];

	if (zp->zp_dedup_verify && zio_ddt_collision(zio, ddt, dde)) {
		/*
		 * If we're using a weak checksum, upgrade to a strong checksum
		 * and try again.  If we're already using a strong checksum,
		 * we can't resolve it, so just convert to an ordinary write.
		 * (And automatically e-mail a paper to Nature?)
		 */
		if (!zio_checksum_table[zp->zp_checksum].ci_dedup) {
			zp->zp_checksum = spa_dedup_checksum(spa);
			zio_pop_transforms(zio);
			zio->io_stage = ZIO_STAGE_OPEN;
			BP_ZERO(bp);
		} else {
			zp->zp_dedup = B_FALSE;
		}
		zio->io_pipeline = ZIO_WRITE_PIPELINE;
		ddt_exit(ddt);
		return (ZIO_PIPELINE_CONTINUE);
	}

	ditto_copies = ddt_ditto_copies_needed(ddt, dde, ddp);
	ASSERT(ditto_copies < SPA_DVAS_PER_BP);

	if (ditto_copies > ddt_ditto_copies_present(dde) &&
	    dde->dde_lead_zio[DDT_PHYS_DITTO] == NULL) {
		zio_prop_t czp = *zp;

		czp.zp_copies = ditto_copies;

		/*
		 * If we arrived here with an override bp, we won't have run
		 * the transform stack, so we won't have the data we need to
		 * generate a child i/o.  So, toss the override bp and restart.
		 * This is safe, because using the override bp is just an
		 * optimization; and it's rare, so the cost doesn't matter.
		 */
		if (zio->io_bp_override) {
			zio_pop_transforms(zio);
			zio->io_stage = ZIO_STAGE_OPEN;
			zio->io_pipeline = ZIO_WRITE_PIPELINE;
			zio->io_bp_override = NULL;
			BP_ZERO(bp);
			ddt_exit(ddt);
			return (ZIO_PIPELINE_CONTINUE);
		}

		dio = zio_write(zio, spa, txg, bp, zio->io_orig_data,
		    zio->io_orig_size, &czp, NULL, NULL,
		    zio_ddt_ditto_write_done, dde, zio->io_priority,
		    ZIO_DDT_CHILD_FLAGS(zio), &zio->io_bookmark);

		zio_push_transform(dio, zio->io_data, zio->io_size, 0, NULL);
		dde->dde_lead_zio[DDT_PHYS_DITTO] = dio;
	}

	if (ddp->ddp_phys_birth != 0 || dde->dde_lead_zio[p] != NULL) {
		if (ddp->ddp_phys_birth != 0)
			ddt_bp_fill(ddp, bp, txg);
		if (dde->dde_lead_zio[p] != NULL)
			zio_add_child(zio, dde->dde_lead_zio[p]);
		else
			ddt_phys_addref(ddp);
	} else if (zio->io_bp_override) {
		ASSERT(bp->blk_birth == txg);
		ASSERT(BP_EQUAL(bp, zio->io_bp_override));
		ddt_phys_fill(ddp, bp);
		ddt_phys_addref(ddp);
	} else {
		cio = zio_write(zio, spa, txg, bp, zio->io_orig_data,
		    zio->io_orig_size, zp, zio_ddt_child_write_ready, NULL,
		    zio_ddt_child_write_done, dde, zio->io_priority,
		    ZIO_DDT_CHILD_FLAGS(zio), &zio->io_bookmark);

		zio_push_transform(cio, zio->io_data, zio->io_size, 0, NULL);
		dde->dde_lead_zio[p] = cio;
	}

	ddt_exit(ddt);

	if (cio)
		zio_nowait(cio);
	if (dio)
		zio_nowait(dio);

	return (ZIO_PIPELINE_CONTINUE);
}

ddt_entry_t *freedde; /* for debugging */

static int
zio_ddt_free(zio_t *zio)
{
	spa_t *spa = zio->io_spa;
	blkptr_t *bp = zio->io_bp;
	ddt_t *ddt = ddt_select(spa, bp);
	ddt_entry_t *dde;
	ddt_phys_t *ddp;

	ASSERT(BP_GET_DEDUP(bp));
	ASSERT(zio->io_child_type == ZIO_CHILD_LOGICAL);

	ddt_enter(ddt);
	freedde = dde = ddt_lookup(ddt, bp, B_TRUE);
	ddp = ddt_phys_select(dde, bp);
	ddt_phys_decref(ddp);
	ddt_exit(ddt);

	return (ZIO_PIPELINE_CONTINUE);
}

/*
 * ==========================================================================
 * Allocate and free blocks
 * ==========================================================================
 */
static int
zio_dva_allocate(zio_t *zio)
{
	spa_t *spa = zio->io_spa;
	metaslab_class_t *mc = spa_normal_class(spa);
	blkptr_t *bp = zio->io_bp;
	int error;
	int flags = 0;

	if (zio->io_gang_leader == NULL) {
		ASSERT(zio->io_child_type > ZIO_CHILD_GANG);
		zio->io_gang_leader = zio;
	}

	ASSERT(BP_IS_HOLE(bp));
	ASSERT0(BP_GET_NDVAS(bp));
	ASSERT3U(zio->io_prop.zp_copies, >, 0);
	ASSERT3U(zio->io_prop.zp_copies, <=, spa_max_replication(spa));
	ASSERT3U(zio->io_size, ==, BP_GET_PSIZE(bp));

	/*
	 * The dump device does not support gang blocks so allocation on
	 * behalf of the dump device (i.e. ZIO_FLAG_NODATA) must avoid
	 * the "fast" gang feature.
	 */
	flags |= (zio->io_flags & ZIO_FLAG_NODATA) ? METASLAB_GANG_AVOID : 0;
	flags |= (zio->io_flags & ZIO_FLAG_GANG_CHILD) ?
	    METASLAB_GANG_CHILD : 0;
	error = metaslab_alloc(spa, mc, zio->io_size, bp,
	    zio->io_prop.zp_copies, zio->io_txg, NULL, flags);

	if (error) {
		spa_dbgmsg(spa, "%s: metaslab allocation failure: zio %p, "
		    "size %llu, error %d", spa_name(spa), zio, zio->io_size,
		    error);
		if (error == ENOSPC && zio->io_size > SPA_MINBLOCKSIZE)
			return (zio_write_gang_block(zio));
		zio->io_error = error;
	}

	return (ZIO_PIPELINE_CONTINUE);
}

static int
zio_dva_free(zio_t *zio)
{
	metaslab_free(zio->io_spa, zio->io_bp, zio->io_txg, B_FALSE);

	return (ZIO_PIPELINE_CONTINUE);
}

static int
zio_dva_claim(zio_t *zio)
{
	int error;

	error = metaslab_claim(zio->io_spa, zio->io_bp, zio->io_txg);
	if (error)
		zio->io_error = error;

	return (ZIO_PIPELINE_CONTINUE);
}

/*
 * Undo an allocation.  This is used by zio_done() when an I/O fails
 * and we want to give back the block we just allocated.
 * This handles both normal blocks and gang blocks.
 */
static void
zio_dva_unallocate(zio_t *zio, zio_gang_node_t *gn, blkptr_t *bp)
{
	ASSERT(bp->blk_birth == zio->io_txg || BP_IS_HOLE(bp));
	ASSERT(zio->io_bp_override == NULL);

	if (!BP_IS_HOLE(bp))
		metaslab_free(zio->io_spa, bp, bp->blk_birth, B_TRUE);

	if (gn != NULL) {
		for (int g = 0; g < SPA_GBH_NBLKPTRS; g++) {
			zio_dva_unallocate(zio, gn->gn_child[g],
			    &gn->gn_gbh->zg_blkptr[g]);
		}
	}
}

/*
 * Try to allocate an intent log block.  Return 0 on success, errno on failure.
 */
int
zio_alloc_zil(spa_t *spa, uint64_t txg, blkptr_t *new_bp, blkptr_t *old_bp,
    uint64_t size, boolean_t use_slog)
{
	int error = 1;

	ASSERT(txg > spa_syncing_txg(spa));

	/*
	 * ZIL blocks are always contiguous (i.e. not gang blocks) so we
	 * set the METASLAB_GANG_AVOID flag so that they don't "fast gang"
	 * when allocating them.
	 */
	if (use_slog) {
		error = metaslab_alloc(spa, spa_log_class(spa), size,
		    new_bp, 1, txg, old_bp,
		    METASLAB_HINTBP_AVOID | METASLAB_GANG_AVOID);
	}

	if (error) {
		error = metaslab_alloc(spa, spa_normal_class(spa), size,
		    new_bp, 1, txg, old_bp,
		    METASLAB_HINTBP_AVOID);
	}

	if (error == 0) {
		BP_SET_LSIZE(new_bp, size);
		BP_SET_PSIZE(new_bp, size);
		BP_SET_COMPRESS(new_bp, ZIO_COMPRESS_OFF);
		BP_SET_CHECKSUM(new_bp,
		    spa_version(spa) >= SPA_VERSION_SLIM_ZIL
		    ? ZIO_CHECKSUM_ZILOG2 : ZIO_CHECKSUM_ZILOG);
		BP_SET_TYPE(new_bp, DMU_OT_INTENT_LOG);
		BP_SET_LEVEL(new_bp, 0);
		BP_SET_DEDUP(new_bp, 0);
		BP_SET_BYTEORDER(new_bp, ZFS_HOST_BYTEORDER);
	}

	return (error);
}

/*
 * Free an intent log block.
 */
void
zio_free_zil(spa_t *spa, uint64_t txg, blkptr_t *bp)
{
	ASSERT(BP_GET_TYPE(bp) == DMU_OT_INTENT_LOG);
	ASSERT(!BP_IS_GANG(bp));

	zio_free(spa, txg, bp);
}

/*
 * ==========================================================================
 * Read, write and delete to physical devices
 * ==========================================================================
 */
static int
zio_vdev_io_start(zio_t *zio)
{
	vdev_t *vd = zio->io_vd;
	uint64_t align;
	spa_t *spa = zio->io_spa;
	int ret;

	ASSERT(zio->io_error == 0);
	ASSERT(zio->io_child_error[ZIO_CHILD_VDEV] == 0);

	if (vd == NULL) {
		if (!(zio->io_flags & ZIO_FLAG_CONFIG_WRITER))
			spa_config_enter(spa, SCL_ZIO, zio, RW_READER);

		/*
		 * The mirror_ops handle multiple DVAs in a single BP.
		 */
		return (vdev_mirror_ops.vdev_op_io_start(zio));
	}

	if (vd->vdev_ops->vdev_op_leaf && zio->io_type == ZIO_TYPE_FREE &&
	    zio->io_priority == ZIO_PRIORITY_NOW) {
		trim_map_free(vd, zio->io_offset, zio->io_size, zio->io_txg);
		return (ZIO_PIPELINE_CONTINUE);
	}

	/*
	 * We keep track of time-sensitive I/Os so that the scan thread
	 * can quickly react to certain workloads.  In particular, we care
	 * about non-scrubbing, top-level reads and writes with the following
	 * characteristics:
	 * 	- synchronous writes of user data to non-slog devices
	 *	- any reads of user data
	 * When these conditions are met, adjust the timestamp of spa_last_io
	 * which allows the scan thread to adjust its workload accordingly.
	 */
	if (!(zio->io_flags & ZIO_FLAG_SCAN_THREAD) && zio->io_bp != NULL &&
	    vd == vd->vdev_top && !vd->vdev_islog &&
	    zio->io_bookmark.zb_objset != DMU_META_OBJSET &&
	    zio->io_txg != spa_syncing_txg(spa)) {
		uint64_t old = spa->spa_last_io;
		uint64_t new = ddi_get_lbolt64();
		if (old != new)
			(void) atomic_cas_64(&spa->spa_last_io, old, new);
	}

	align = 1ULL << vd->vdev_top->vdev_ashift;

	if ((!(zio->io_flags & ZIO_FLAG_PHYSICAL) ||
	    (vd->vdev_top->vdev_physical_ashift > SPA_MINBLOCKSHIFT)) &&
	    P2PHASE(zio->io_size, align) != 0) {
		/* Transform logical writes to be a full physical block size. */
		uint64_t asize = P2ROUNDUP(zio->io_size, align);
		char *abuf = NULL;
		if (zio->io_type == ZIO_TYPE_READ ||
		    zio->io_type == ZIO_TYPE_WRITE)
			abuf = zio_buf_alloc(asize);
		ASSERT(vd == vd->vdev_top);
		if (zio->io_type == ZIO_TYPE_WRITE) {
			bcopy(zio->io_data, abuf, zio->io_size);
			bzero(abuf + zio->io_size, asize - zio->io_size);
		}
		zio_push_transform(zio, abuf, asize, abuf ? asize : 0,
		    zio_subblock);
	}

	/*
	 * If this is not a physical io, make sure that it is properly aligned
	 * before proceeding.
	 */
	if (!(zio->io_flags & ZIO_FLAG_PHYSICAL)) {
		ASSERT0(P2PHASE(zio->io_offset, align));
		ASSERT0(P2PHASE(zio->io_size, align));
	} else {
		/*
		 * For physical writes, we allow 512b aligned writes and assume
		 * the device will perform a read-modify-write as necessary.
		 */
		ASSERT0(P2PHASE(zio->io_offset, SPA_MINBLOCKSIZE));
		ASSERT0(P2PHASE(zio->io_size, SPA_MINBLOCKSIZE));
	}

	VERIFY(zio->io_type == ZIO_TYPE_READ || spa_writeable(spa));

	/*
	 * If this is a repair I/O, and there's no self-healing involved --
	 * that is, we're just resilvering what we expect to resilver --
	 * then don't do the I/O unless zio's txg is actually in vd's DTL.
	 * This prevents spurious resilvering with nested replication.
	 * For example, given a mirror of mirrors, (A+B)+(C+D), if only
	 * A is out of date, we'll read from C+D, then use the data to
	 * resilver A+B -- but we don't actually want to resilver B, just A.
	 * The top-level mirror has no way to know this, so instead we just
	 * discard unnecessary repairs as we work our way down the vdev tree.
	 * The same logic applies to any form of nested replication:
	 * ditto + mirror, RAID-Z + replacing, etc.  This covers them all.
	 */
	if ((zio->io_flags & ZIO_FLAG_IO_REPAIR) &&
	    !(zio->io_flags & ZIO_FLAG_SELF_HEAL) &&
	    zio->io_txg != 0 &&	/* not a delegated i/o */
	    !vdev_dtl_contains(vd, DTL_PARTIAL, zio->io_txg, 1)) {
		ASSERT(zio->io_type == ZIO_TYPE_WRITE);
		zio_vdev_io_bypass(zio);
		return (ZIO_PIPELINE_CONTINUE);
	}

	if (vd->vdev_ops->vdev_op_leaf) {
		switch (zio->io_type) {
		case ZIO_TYPE_READ:
			if (vdev_cache_read(zio))
				return (ZIO_PIPELINE_CONTINUE);
			/* FALLTHROUGH */
		case ZIO_TYPE_WRITE:
		case ZIO_TYPE_FREE:
			if ((zio = vdev_queue_io(zio)) == NULL)
				return (ZIO_PIPELINE_STOP);

			if (!vdev_accessible(vd, zio)) {
				zio->io_error = SET_ERROR(ENXIO);
				zio_interrupt(zio);
				return (ZIO_PIPELINE_STOP);
			}
			break;
		}
		/*
		 * Note that we ignore repair writes for TRIM because they can
		 * conflict with normal writes. This isn't an issue because, by
		 * definition, we only repair blocks that aren't freed.
		 */
		if (zio->io_type == ZIO_TYPE_WRITE &&
		    !(zio->io_flags & ZIO_FLAG_IO_REPAIR) &&
		    !trim_map_write_start(zio))
			return (ZIO_PIPELINE_STOP);
	}

	ret = vd->vdev_ops->vdev_op_io_start(zio);
	ASSERT(ret == ZIO_PIPELINE_STOP);

	return (ret);
}

static int
zio_vdev_io_done(zio_t *zio)
{
	vdev_t *vd = zio->io_vd;
	vdev_ops_t *ops = vd ? vd->vdev_ops : &vdev_mirror_ops;
	boolean_t unexpected_error = B_FALSE;

	if (zio_wait_for_children(zio, ZIO_CHILD_VDEV, ZIO_WAIT_DONE))
		return (ZIO_PIPELINE_STOP);

	ASSERT(zio->io_type == ZIO_TYPE_READ ||
	    zio->io_type == ZIO_TYPE_WRITE || zio->io_type == ZIO_TYPE_FREE);

	if (vd != NULL && vd->vdev_ops->vdev_op_leaf &&
	    (zio->io_type == ZIO_TYPE_READ || zio->io_type == ZIO_TYPE_WRITE ||
	    zio->io_type == ZIO_TYPE_FREE)) {

		if (zio->io_type == ZIO_TYPE_WRITE &&
		    !(zio->io_flags & ZIO_FLAG_IO_REPAIR))
			trim_map_write_done(zio);

		vdev_queue_io_done(zio);

		if (zio->io_type == ZIO_TYPE_WRITE)
			vdev_cache_write(zio);

		if (zio_injection_enabled && zio->io_error == 0)
			zio->io_error = zio_handle_device_injection(vd,
			    zio, EIO);

		if (zio_injection_enabled && zio->io_error == 0)
			zio->io_error = zio_handle_label_injection(zio, EIO);

		if (zio->io_error) {
			if (zio->io_error == ENOTSUP &&
			    zio->io_type == ZIO_TYPE_FREE) {
				/* Not all devices support TRIM. */
			} else if (!vdev_accessible(vd, zio)) {
				zio->io_error = SET_ERROR(ENXIO);
			} else {
				unexpected_error = B_TRUE;
			}
		}
	}

	ops->vdev_op_io_done(zio);

	if (unexpected_error)
		VERIFY(vdev_probe(vd, zio) == NULL);

	return (ZIO_PIPELINE_CONTINUE);
}

/*
 * For non-raidz ZIOs, we can just copy aside the bad data read from the
 * disk, and use that to finish the checksum ereport later.
 */
static void
zio_vsd_default_cksum_finish(zio_cksum_report_t *zcr,
    const void *good_buf)
{
	/* no processing needed */
	zfs_ereport_finish_checksum(zcr, good_buf, zcr->zcr_cbdata, B_FALSE);
}

/*ARGSUSED*/
void
zio_vsd_default_cksum_report(zio_t *zio, zio_cksum_report_t *zcr, void *ignored)
{
	void *buf = zio_buf_alloc(zio->io_size);

	bcopy(zio->io_data, buf, zio->io_size);

	zcr->zcr_cbinfo = zio->io_size;
	zcr->zcr_cbdata = buf;
	zcr->zcr_finish = zio_vsd_default_cksum_finish;
	zcr->zcr_free = zio_buf_free;
}

static int
zio_vdev_io_assess(zio_t *zio)
{
	vdev_t *vd = zio->io_vd;

	if (zio_wait_for_children(zio, ZIO_CHILD_VDEV, ZIO_WAIT_DONE))
		return (ZIO_PIPELINE_STOP);

	if (vd == NULL && !(zio->io_flags & ZIO_FLAG_CONFIG_WRITER))
		spa_config_exit(zio->io_spa, SCL_ZIO, zio);

	if (zio->io_vsd != NULL) {
		zio->io_vsd_ops->vsd_free(zio);
		zio->io_vsd = NULL;
	}

	if (zio_injection_enabled && zio->io_error == 0)
		zio->io_error = zio_handle_fault_injection(zio, EIO);

	if (zio->io_type == ZIO_TYPE_FREE &&
	    zio->io_priority != ZIO_PRIORITY_NOW) {
		switch (zio->io_error) {
		case 0:
			ZIO_TRIM_STAT_INCR(bytes, zio->io_size);
			ZIO_TRIM_STAT_BUMP(success);
			break;
		case EOPNOTSUPP:
			ZIO_TRIM_STAT_BUMP(unsupported);
			break;
		default:
			ZIO_TRIM_STAT_BUMP(failed);
			break;
		}
	}

	/*
	 * If the I/O failed, determine whether we should attempt to retry it.
	 *
	 * On retry, we cut in line in the issue queue, since we don't want
	 * compression/checksumming/etc. work to prevent our (cheap) IO reissue.
	 */
	if (zio->io_error && vd == NULL &&
	    !(zio->io_flags & (ZIO_FLAG_DONT_RETRY | ZIO_FLAG_IO_RETRY))) {
		ASSERT(!(zio->io_flags & ZIO_FLAG_DONT_QUEUE));	/* not a leaf */
		ASSERT(!(zio->io_flags & ZIO_FLAG_IO_BYPASS));	/* not a leaf */
		zio->io_error = 0;
		zio->io_flags |= ZIO_FLAG_IO_RETRY |
		    ZIO_FLAG_DONT_CACHE | ZIO_FLAG_DONT_AGGREGATE;
		zio->io_stage = ZIO_STAGE_VDEV_IO_START >> 1;
		zio_taskq_dispatch(zio, ZIO_TASKQ_ISSUE,
		    zio_requeue_io_start_cut_in_line);
		return (ZIO_PIPELINE_STOP);
	}

	/*
	 * If we got an error on a leaf device, convert it to ENXIO
	 * if the device is not accessible at all.
	 */
	if (zio->io_error && vd != NULL && vd->vdev_ops->vdev_op_leaf &&
	    !vdev_accessible(vd, zio))
		zio->io_error = SET_ERROR(ENXIO);

	/*
	 * If we can't write to an interior vdev (mirror or RAID-Z),
	 * set vdev_cant_write so that we stop trying to allocate from it.
	 */
	if (zio->io_error == ENXIO && zio->io_type == ZIO_TYPE_WRITE &&
	    vd != NULL && !vd->vdev_ops->vdev_op_leaf) {
		vd->vdev_cant_write = B_TRUE;
	}

	if (zio->io_error)
		zio->io_pipeline = ZIO_INTERLOCK_PIPELINE;

	if (vd != NULL && vd->vdev_ops->vdev_op_leaf &&
	    zio->io_physdone != NULL) {
		ASSERT(!(zio->io_flags & ZIO_FLAG_DELEGATED));
		ASSERT(zio->io_child_type == ZIO_CHILD_VDEV);
		zio->io_physdone(zio->io_logical);
	}

	return (ZIO_PIPELINE_CONTINUE);
}

void
zio_vdev_io_reissue(zio_t *zio)
{
	ASSERT(zio->io_stage == ZIO_STAGE_VDEV_IO_START);
	ASSERT(zio->io_error == 0);

	zio->io_stage >>= 1;
}

void
zio_vdev_io_redone(zio_t *zio)
{
	ASSERT(zio->io_stage == ZIO_STAGE_VDEV_IO_DONE);

	zio->io_stage >>= 1;
}

void
zio_vdev_io_bypass(zio_t *zio)
{
	ASSERT(zio->io_stage == ZIO_STAGE_VDEV_IO_START);
	ASSERT(zio->io_error == 0);

	zio->io_flags |= ZIO_FLAG_IO_BYPASS;
	zio->io_stage = ZIO_STAGE_VDEV_IO_ASSESS >> 1;
}

/*
 * ==========================================================================
 * Generate and verify checksums
 * ==========================================================================
 */
static int
zio_checksum_generate(zio_t *zio)
{
	blkptr_t *bp = zio->io_bp;
	enum zio_checksum checksum;

	if (bp == NULL) {
		/*
		 * This is zio_write_phys().
		 * We're either generating a label checksum, or none at all.
		 */
		checksum = zio->io_prop.zp_checksum;

		if (checksum == ZIO_CHECKSUM_OFF)
			return (ZIO_PIPELINE_CONTINUE);

		ASSERT(checksum == ZIO_CHECKSUM_LABEL);
	} else {
		if (BP_IS_GANG(bp) && zio->io_child_type == ZIO_CHILD_GANG) {
			ASSERT(!IO_IS_ALLOCATING(zio));
			checksum = ZIO_CHECKSUM_GANG_HEADER;
		} else {
			checksum = BP_GET_CHECKSUM(bp);
		}
	}

	zio_checksum_compute(zio, checksum, zio->io_data, zio->io_size);

	return (ZIO_PIPELINE_CONTINUE);
}

static int
zio_checksum_verify(zio_t *zio)
{
	zio_bad_cksum_t info;
	blkptr_t *bp = zio->io_bp;
	int error;

	ASSERT(zio->io_vd != NULL);

	if (bp == NULL) {
		/*
		 * This is zio_read_phys().
		 * We're either verifying a label checksum, or nothing at all.
		 */
		if (zio->io_prop.zp_checksum == ZIO_CHECKSUM_OFF)
			return (ZIO_PIPELINE_CONTINUE);

		ASSERT(zio->io_prop.zp_checksum == ZIO_CHECKSUM_LABEL);
	}

	if ((error = zio_checksum_error(zio, &info)) != 0) {
		zio->io_error = error;
		if (!(zio->io_flags & ZIO_FLAG_SPECULATIVE)) {
			zfs_ereport_start_checksum(zio->io_spa,
			    zio->io_vd, zio, zio->io_offset,
			    zio->io_size, NULL, &info);
		}
	}

	return (ZIO_PIPELINE_CONTINUE);
}

/*
 * Called by RAID-Z to ensure we don't compute the checksum twice.
 */
void
zio_checksum_verified(zio_t *zio)
{
	zio->io_pipeline &= ~ZIO_STAGE_CHECKSUM_VERIFY;
}

/*
 * ==========================================================================
 * Error rank.  Error are ranked in the order 0, ENXIO, ECKSUM, EIO, other.
 * An error of 0 indicates success.  ENXIO indicates whole-device failure,
 * which may be transient (e.g. unplugged) or permament.  ECKSUM and EIO
 * indicate errors that are specific to one I/O, and most likely permanent.
 * Any other error is presumed to be worse because we weren't expecting it.
 * ==========================================================================
 */
int
zio_worst_error(int e1, int e2)
{
	static int zio_error_rank[] = { 0, ENXIO, ECKSUM, EIO };
	int r1, r2;

	for (r1 = 0; r1 < sizeof (zio_error_rank) / sizeof (int); r1++)
		if (e1 == zio_error_rank[r1])
			break;

	for (r2 = 0; r2 < sizeof (zio_error_rank) / sizeof (int); r2++)
		if (e2 == zio_error_rank[r2])
			break;

	return (r1 > r2 ? e1 : e2);
}

/*
 * ==========================================================================
 * I/O completion
 * ==========================================================================
 */
static int
zio_ready(zio_t *zio)
{
	blkptr_t *bp = zio->io_bp;
	zio_t *pio, *pio_next;

	if (zio_wait_for_children(zio, ZIO_CHILD_GANG, ZIO_WAIT_READY) ||
	    zio_wait_for_children(zio, ZIO_CHILD_DDT, ZIO_WAIT_READY))
		return (ZIO_PIPELINE_STOP);

	if (zio->io_ready) {
		ASSERT(IO_IS_ALLOCATING(zio));
		ASSERT(bp->blk_birth == zio->io_txg || BP_IS_HOLE(bp) ||
		    (zio->io_flags & ZIO_FLAG_NOPWRITE));
		ASSERT(zio->io_children[ZIO_CHILD_GANG][ZIO_WAIT_READY] == 0);

		zio->io_ready(zio);
	}

	if (bp != NULL && bp != &zio->io_bp_copy)
		zio->io_bp_copy = *bp;

	if (zio->io_error)
		zio->io_pipeline = ZIO_INTERLOCK_PIPELINE;

	mutex_enter(&zio->io_lock);
	zio->io_state[ZIO_WAIT_READY] = 1;
	pio = zio_walk_parents(zio);
	mutex_exit(&zio->io_lock);

	/*
	 * As we notify zio's parents, new parents could be added.
	 * New parents go to the head of zio's io_parent_list, however,
	 * so we will (correctly) not notify them.  The remainder of zio's
	 * io_parent_list, from 'pio_next' onward, cannot change because
	 * all parents must wait for us to be done before they can be done.
	 */
	for (; pio != NULL; pio = pio_next) {
		pio_next = zio_walk_parents(zio);
		zio_notify_parent(pio, zio, ZIO_WAIT_READY);
	}

	if (zio->io_flags & ZIO_FLAG_NODATA) {
		if (BP_IS_GANG(bp)) {
			zio->io_flags &= ~ZIO_FLAG_NODATA;
		} else {
			ASSERT((uintptr_t)zio->io_data < SPA_MAXBLOCKSIZE);
			zio->io_pipeline &= ~ZIO_VDEV_IO_STAGES;
		}
	}

	if (zio_injection_enabled &&
	    zio->io_spa->spa_syncing_txg == zio->io_txg)
		zio_handle_ignored_writes(zio);

	return (ZIO_PIPELINE_CONTINUE);
}

static int
zio_done(zio_t *zio)
{
	spa_t *spa = zio->io_spa;
	zio_t *lio = zio->io_logical;
	blkptr_t *bp = zio->io_bp;
	vdev_t *vd = zio->io_vd;
	uint64_t psize = zio->io_size;
	zio_t *pio, *pio_next;

	/*
	 * If our children haven't all completed,
	 * wait for them and then repeat this pipeline stage.
	 */
	if (zio_wait_for_children(zio, ZIO_CHILD_VDEV, ZIO_WAIT_DONE) ||
	    zio_wait_for_children(zio, ZIO_CHILD_GANG, ZIO_WAIT_DONE) ||
	    zio_wait_for_children(zio, ZIO_CHILD_DDT, ZIO_WAIT_DONE) ||
	    zio_wait_for_children(zio, ZIO_CHILD_LOGICAL, ZIO_WAIT_DONE))
		return (ZIO_PIPELINE_STOP);

	for (int c = 0; c < ZIO_CHILD_TYPES; c++)
		for (int w = 0; w < ZIO_WAIT_TYPES; w++)
			ASSERT(zio->io_children[c][w] == 0);

	if (bp != NULL && !BP_IS_EMBEDDED(bp)) {
		ASSERT(bp->blk_pad[0] == 0);
		ASSERT(bp->blk_pad[1] == 0);
		ASSERT(bcmp(bp, &zio->io_bp_copy, sizeof (blkptr_t)) == 0 ||
		    (bp == zio_unique_parent(zio)->io_bp));
		if (zio->io_type == ZIO_TYPE_WRITE && !BP_IS_HOLE(bp) &&
		    zio->io_bp_override == NULL &&
		    !(zio->io_flags & ZIO_FLAG_IO_REPAIR)) {
			ASSERT(!BP_SHOULD_BYTESWAP(bp));
			ASSERT3U(zio->io_prop.zp_copies, <=, BP_GET_NDVAS(bp));
			ASSERT(BP_COUNT_GANG(bp) == 0 ||
			    (BP_COUNT_GANG(bp) == BP_GET_NDVAS(bp)));
		}
		if (zio->io_flags & ZIO_FLAG_NOPWRITE)
			VERIFY(BP_EQUAL(bp, &zio->io_bp_orig));
	}

	/*
	 * If there were child vdev/gang/ddt errors, they apply to us now.
	 */
	zio_inherit_child_errors(zio, ZIO_CHILD_VDEV);
	zio_inherit_child_errors(zio, ZIO_CHILD_GANG);
	zio_inherit_child_errors(zio, ZIO_CHILD_DDT);

	/*
	 * If the I/O on the transformed data was successful, generate any
	 * checksum reports now while we still have the transformed data.
	 */
	if (zio->io_error == 0) {
		while (zio->io_cksum_report != NULL) {
			zio_cksum_report_t *zcr = zio->io_cksum_report;
			uint64_t align = zcr->zcr_align;
			uint64_t asize = P2ROUNDUP(psize, align);
			char *abuf = zio->io_data;

			if (asize != psize) {
				abuf = zio_buf_alloc(asize);
				bcopy(zio->io_data, abuf, psize);
				bzero(abuf + psize, asize - psize);
			}

			zio->io_cksum_report = zcr->zcr_next;
			zcr->zcr_next = NULL;
			zcr->zcr_finish(zcr, abuf);
			zfs_ereport_free_checksum(zcr);

			if (asize != psize)
				zio_buf_free(abuf, asize);
		}
	}

	zio_pop_transforms(zio);	/* note: may set zio->io_error */

	vdev_stat_update(zio, psize);

	if (zio->io_error) {
		/*
		 * If this I/O is attached to a particular vdev,
		 * generate an error message describing the I/O failure
		 * at the block level.  We ignore these errors if the
		 * device is currently unavailable.
		 */
		if (zio->io_error != ECKSUM && vd != NULL && !vdev_is_dead(vd))
			zfs_ereport_post(FM_EREPORT_ZFS_IO, spa, vd, zio, 0, 0);

		if ((zio->io_error == EIO || !(zio->io_flags &
		    (ZIO_FLAG_SPECULATIVE | ZIO_FLAG_DONT_PROPAGATE))) &&
		    zio == lio) {
			/*
			 * For logical I/O requests, tell the SPA to log the
			 * error and generate a logical data ereport.
			 */
			spa_log_error(spa, zio);
			zfs_ereport_post(FM_EREPORT_ZFS_DATA, spa, NULL, zio,
			    0, 0);
		}
	}

	if (zio->io_error && zio == lio) {
		/*
		 * Determine whether zio should be reexecuted.  This will
		 * propagate all the way to the root via zio_notify_parent().
		 */
		ASSERT(vd == NULL && bp != NULL);
		ASSERT(zio->io_child_type == ZIO_CHILD_LOGICAL);

		if (IO_IS_ALLOCATING(zio) &&
		    !(zio->io_flags & ZIO_FLAG_CANFAIL)) {
			if (zio->io_error != ENOSPC)
				zio->io_reexecute |= ZIO_REEXECUTE_NOW;
			else
				zio->io_reexecute |= ZIO_REEXECUTE_SUSPEND;
		}

		if ((zio->io_type == ZIO_TYPE_READ ||
		    zio->io_type == ZIO_TYPE_FREE) &&
		    !(zio->io_flags & ZIO_FLAG_SCAN_THREAD) &&
		    zio->io_error == ENXIO &&
		    spa_load_state(spa) == SPA_LOAD_NONE &&
		    spa_get_failmode(spa) != ZIO_FAILURE_MODE_CONTINUE)
			zio->io_reexecute |= ZIO_REEXECUTE_SUSPEND;

		if (!(zio->io_flags & ZIO_FLAG_CANFAIL) && !zio->io_reexecute)
			zio->io_reexecute |= ZIO_REEXECUTE_SUSPEND;

		/*
		 * Here is a possibly good place to attempt to do
		 * either combinatorial reconstruction or error correction
		 * based on checksums.  It also might be a good place
		 * to send out preliminary ereports before we suspend
		 * processing.
		 */
	}

	/*
	 * If there were logical child errors, they apply to us now.
	 * We defer this until now to avoid conflating logical child
	 * errors with errors that happened to the zio itself when
	 * updating vdev stats and reporting FMA events above.
	 */
	zio_inherit_child_errors(zio, ZIO_CHILD_LOGICAL);

	if ((zio->io_error || zio->io_reexecute) &&
	    IO_IS_ALLOCATING(zio) && zio->io_gang_leader == zio &&
	    !(zio->io_flags & (ZIO_FLAG_IO_REWRITE | ZIO_FLAG_NOPWRITE)))
		zio_dva_unallocate(zio, zio->io_gang_tree, bp);

	zio_gang_tree_free(&zio->io_gang_tree);

	/*
	 * Godfather I/Os should never suspend.
	 */
	if ((zio->io_flags & ZIO_FLAG_GODFATHER) &&
	    (zio->io_reexecute & ZIO_REEXECUTE_SUSPEND))
		zio->io_reexecute = 0;

	if (zio->io_reexecute) {
		/*
		 * This is a logical I/O that wants to reexecute.
		 *
		 * Reexecute is top-down.  When an i/o fails, if it's not
		 * the root, it simply notifies its parent and sticks around.
		 * The parent, seeing that it still has children in zio_done(),
		 * does the same.  This percolates all the way up to the root.
		 * The root i/o will reexecute or suspend the entire tree.
		 *
		 * This approach ensures that zio_reexecute() honors
		 * all the original i/o dependency relationships, e.g.
		 * parents not executing until children are ready.
		 */
		ASSERT(zio->io_child_type == ZIO_CHILD_LOGICAL);

		zio->io_gang_leader = NULL;

		mutex_enter(&zio->io_lock);
		zio->io_state[ZIO_WAIT_DONE] = 1;
		mutex_exit(&zio->io_lock);

		/*
		 * "The Godfather" I/O monitors its children but is
		 * not a true parent to them. It will track them through
		 * the pipeline but severs its ties whenever they get into
		 * trouble (e.g. suspended). This allows "The Godfather"
		 * I/O to return status without blocking.
		 */
		for (pio = zio_walk_parents(zio); pio != NULL; pio = pio_next) {
			zio_link_t *zl = zio->io_walk_link;
			pio_next = zio_walk_parents(zio);

			if ((pio->io_flags & ZIO_FLAG_GODFATHER) &&
			    (zio->io_reexecute & ZIO_REEXECUTE_SUSPEND)) {
				zio_remove_child(pio, zio, zl);
				zio_notify_parent(pio, zio, ZIO_WAIT_DONE);
			}
		}

		if ((pio = zio_unique_parent(zio)) != NULL) {
			/*
			 * We're not a root i/o, so there's nothing to do
			 * but notify our parent.  Don't propagate errors
			 * upward since we haven't permanently failed yet.
			 */
			ASSERT(!(zio->io_flags & ZIO_FLAG_GODFATHER));
			zio->io_flags |= ZIO_FLAG_DONT_PROPAGATE;
			zio_notify_parent(pio, zio, ZIO_WAIT_DONE);
		} else if (zio->io_reexecute & ZIO_REEXECUTE_SUSPEND) {
			/*
			 * We'd fail again if we reexecuted now, so suspend
			 * until conditions improve (e.g. device comes online).
			 */
			zio_suspend(spa, zio);
		} else {
			/*
			 * Reexecution is potentially a huge amount of work.
			 * Hand it off to the otherwise-unused claim taskq.
			 */
#if defined(illumos) || !defined(_KERNEL)
			ASSERT(zio->io_tqent.tqent_next == NULL);
#else
			ASSERT(zio->io_tqent.tqent_task.ta_pending == 0);
#endif
			spa_taskq_dispatch_ent(spa, ZIO_TYPE_CLAIM,
			    ZIO_TASKQ_ISSUE, (task_func_t *)zio_reexecute, zio,
			    0, &zio->io_tqent);
		}
		return (ZIO_PIPELINE_STOP);
	}

	ASSERT(zio->io_child_count == 0);
	ASSERT(zio->io_reexecute == 0);
	ASSERT(zio->io_error == 0 || (zio->io_flags & ZIO_FLAG_CANFAIL));

	/*
	 * Report any checksum errors, since the I/O is complete.
	 */
	while (zio->io_cksum_report != NULL) {
		zio_cksum_report_t *zcr = zio->io_cksum_report;
		zio->io_cksum_report = zcr->zcr_next;
		zcr->zcr_next = NULL;
		zcr->zcr_finish(zcr, NULL);
		zfs_ereport_free_checksum(zcr);
	}

	/*
	 * It is the responsibility of the done callback to ensure that this
	 * particular zio is no longer discoverable for adoption, and as
	 * such, cannot acquire any new parents.
	 */
	if (zio->io_done)
		zio->io_done(zio);

	mutex_enter(&zio->io_lock);
	zio->io_state[ZIO_WAIT_DONE] = 1;
	mutex_exit(&zio->io_lock);

	for (pio = zio_walk_parents(zio); pio != NULL; pio = pio_next) {
		zio_link_t *zl = zio->io_walk_link;
		pio_next = zio_walk_parents(zio);
		zio_remove_child(pio, zio, zl);
		zio_notify_parent(pio, zio, ZIO_WAIT_DONE);
	}

	if (zio->io_waiter != NULL) {
		mutex_enter(&zio->io_lock);
		zio->io_executor = NULL;
		cv_broadcast(&zio->io_cv);
		mutex_exit(&zio->io_lock);
	} else {
		zio_destroy(zio);
	}

	return (ZIO_PIPELINE_STOP);
}

/*
 * ==========================================================================
 * I/O pipeline definition
 * ==========================================================================
 */
static zio_pipe_stage_t *zio_pipeline[] = {
	NULL,
	zio_read_bp_init,
	zio_free_bp_init,
	zio_issue_async,
	zio_write_bp_init,
	zio_checksum_generate,
	zio_nop_write,
	zio_ddt_read_start,
	zio_ddt_read_done,
	zio_ddt_write,
	zio_ddt_free,
	zio_gang_assemble,
	zio_gang_issue,
	zio_dva_allocate,
	zio_dva_free,
	zio_dva_claim,
	zio_ready,
	zio_vdev_io_start,
	zio_vdev_io_done,
	zio_vdev_io_assess,
	zio_checksum_verify,
	zio_done
};

/* dnp is the dnode for zb1->zb_object */
boolean_t
zbookmark_is_before(const dnode_phys_t *dnp, const zbookmark_phys_t *zb1,
    const zbookmark_phys_t *zb2)
{
	uint64_t zb1nextL0, zb2thisobj;

	ASSERT(zb1->zb_objset == zb2->zb_objset);
	ASSERT(zb2->zb_level == 0);

	/* The objset_phys_t isn't before anything. */
	if (dnp == NULL)
		return (B_FALSE);

	zb1nextL0 = (zb1->zb_blkid + 1) <<
	    ((zb1->zb_level) * (dnp->dn_indblkshift - SPA_BLKPTRSHIFT));

	zb2thisobj = zb2->zb_object ? zb2->zb_object :
	    zb2->zb_blkid << (DNODE_BLOCK_SHIFT - DNODE_SHIFT);

	if (zb1->zb_object == DMU_META_DNODE_OBJECT) {
		uint64_t nextobj = zb1nextL0 *
		    (dnp->dn_datablkszsec << SPA_MINBLOCKSHIFT) >> DNODE_SHIFT;
		return (nextobj <= zb2thisobj);
	}

	if (zb1->zb_object < zb2thisobj)
		return (B_TRUE);
	if (zb1->zb_object > zb2thisobj)
		return (B_FALSE);
	if (zb2->zb_object == DMU_META_DNODE_OBJECT)
		return (B_FALSE);
	return (zb1nextL0 <= zb2->zb_blkid);
}<|MERGE_RESOLUTION|>--- conflicted
+++ resolved
@@ -170,17 +170,8 @@
 #endif /* illumos */
 		if (size <= 4 * SPA_MINBLOCKSIZE) {
 			align = SPA_MINBLOCKSIZE;
-<<<<<<< HEAD
-		} else if (IS_P2ALIGNED(size, PAGESIZE)) {
-			align = PAGESIZE;
-#if 0
-		} else if (IS_P2ALIGNED(size, p2 >> 2)) {
-			align = p2 >> 2;
-#endif
-=======
 		} else if (IS_P2ALIGNED(size, p2 >> 2)) {
 			align = MIN(p2 >> 2, PAGESIZE);
->>>>>>> 624238bb
 		}
 
 		if (align != 0) {
