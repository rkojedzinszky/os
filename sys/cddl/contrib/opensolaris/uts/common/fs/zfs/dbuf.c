--- conflicted
+++ resolved
@@ -964,10 +964,6 @@
 	ASSERT(refcount_count(&db->db_holds) > 0);
 	ASSERT(db->db_buf == NULL);
 	ASSERT(db->db.db_data == NULL);
-<<<<<<< HEAD
-	if (db->db_level == 0 && db->db_freed_in_flight) {
-		/* we were freed in flight; disregard any error */
-=======
 	if (buf == NULL) {
 		/* i/o error */
 		ASSERT(zio == NULL || zio->io_error != 0);
@@ -977,7 +973,6 @@
 	} else if (db->db_level == 0 && db->db_freed_in_flight) {
 		/* freed in flight */
 		ASSERT(zio == NULL || zio->io_error == 0);
->>>>>>> 57b58b73
 		if (buf == NULL) {
 			buf = arc_alloc_buf(db->db_objset->os_spa,
 			     db, DBUF_GET_BUFC_TYPE(db), db->db.db_size);
@@ -988,21 +983,11 @@
 		db->db_freed_in_flight = FALSE;
 		dbuf_set_data(db, buf);
 		db->db_state = DB_CACHED;
-<<<<<<< HEAD
-	} else if (buf != NULL) {
-		dbuf_set_data(db, buf);
-		db->db_state = DB_CACHED;
-	} else {
-		ASSERT(db->db_blkid != DMU_BONUS_BLKID);
-		ASSERT3P(db->db_buf, ==, NULL);
-		db->db_state = DB_UNCACHED;
-=======
 	} else {
 		/* success */
 		ASSERT(zio == NULL || zio->io_error == 0);
 		dbuf_set_data(db, buf);
 		db->db_state = DB_CACHED;
->>>>>>> 57b58b73
 	}
 	cv_broadcast(&db->db_changed);
 	dbuf_rele_and_unlock(db, NULL, B_FALSE);
