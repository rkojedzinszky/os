/*
 * CDDL HEADER START
 *
 * The contents of this file are subject to the terms of the
 * Common Development and Distribution License (the "License").
 * You may not use this file except in compliance with the License.
 *
 * You can obtain a copy of the license at usr/src/OPENSOLARIS.LICENSE
 * or http://www.opensolaris.org/os/licensing.
 * See the License for the specific language governing permissions
 * and limitations under the License.
 *
 * When distributing Covered Code, include this CDDL HEADER in each
 * file and include the License file at usr/src/OPENSOLARIS.LICENSE.
 * If applicable, add the following below this CDDL HEADER, with the
 * fields enclosed by brackets "[]" replaced with your own identifying
 * information: Portions Copyright [yyyy] [name of copyright owner]
 *
 * CDDL HEADER END
 */

/*
 * Copyright (c) 2005, 2010, Oracle and/or its affiliates. All rights reserved.
 * Copyright (c) 2013, 2016 by Delphix. All rights reserved.
 * Copyright 2017 Nexenta Systems, Inc.
 */

#include <sys/types.h>
#include <sys/param.h>
#include <sys/time.h>
#include <sys/systm.h>
#include <sys/sysmacros.h>
#include <sys/resource.h>
#include <sys/vfs.h>
#include <sys/vnode.h>
#include <sys/file.h>
#include <sys/kmem.h>
#include <sys/uio.h>
#include <sys/cmn_err.h>
#include <sys/errno.h>
#include <sys/stat.h>
#include <sys/unistd.h>
#include <sys/sunddi.h>
#include <sys/random.h>
#include <sys/policy.h>
#include <sys/kcondvar.h>
#include <sys/callb.h>
#include <sys/smp.h>
#include <sys/zfs_dir.h>
#include <sys/zfs_acl.h>
#include <sys/fs/zfs.h>
#include <sys/zap.h>
#include <sys/dmu.h>
#include <sys/atomic.h>
#include <sys/zfs_ctldir.h>
#include <sys/zfs_fuid.h>
#include <sys/sa.h>
#include <sys/zfs_sa.h>
#include <sys/dnlc.h>
#include <sys/extdirent.h>

/*
 * zfs_match_find() is used by zfs_dirent_lookup() to peform zap lookups
 * of names after deciding which is the appropriate lookup interface.
 */
static int
zfs_match_find(zfsvfs_t *zfsvfs, znode_t *dzp, const char *name,
    matchtype_t mt, uint64_t *zoid)
{
	int error;

	if (zfsvfs->z_norm) {

		/*
		 * In the non-mixed case we only expect there would ever
		 * be one match, but we need to use the normalizing lookup.
		 */
		error = zap_lookup_norm(zfsvfs->z_os, dzp->z_id, name, 8, 1,
		    zoid, mt, NULL, 0, NULL);
	} else {
		error = zap_lookup(zfsvfs->z_os, dzp->z_id, name, 8, 1, zoid);
	}
	*zoid = ZFS_DIRENT_OBJ(*zoid);

	return (error);
}

/*
 * Look up a directory entry under a locked vnode.
 * dvp being locked gives us a guarantee that there are no concurrent
 * modification of the directory and, thus, if a node can be found in
 * the directory, then it must not be unlinked.
 *
 * Input arguments:
 *	dzp	- znode for directory
 *	name	- name of entry to lock
 *	flag	- ZNEW: if the entry already exists, fail with EEXIST.
 *		  ZEXISTS: if the entry does not exist, fail with ENOENT.
 *		  ZXATTR: we want dzp's xattr directory
 *
 * Output arguments:
 *	zpp	- pointer to the znode for the entry (NULL if there isn't one)
 *
 * Return value: 0 on success or errno on failure.
 *
 * NOTE: Always checks for, and rejects, '.' and '..'.
 */
int
zfs_dirent_lookup(znode_t *dzp, const char *name, znode_t **zpp, int flag)
{
	zfsvfs_t	*zfsvfs = dzp->z_zfsvfs;
	matchtype_t	mt = 0;
	uint64_t	zoid;
	vnode_t		*vp = NULL;
	int		error = 0;

	ASSERT_VOP_LOCKED(ZTOV(dzp), __func__);

	*zpp = NULL;

	/*
	 * Verify that we are not trying to lock '.', '..', or '.zfs'
	 */
	if (name[0] == '.' &&
	    (name[1] == '\0' || (name[1] == '.' && name[2] == '\0')) ||
	    zfs_has_ctldir(dzp) && strcmp(name, ZFS_CTLDIR_NAME) == 0)
		return (SET_ERROR(EEXIST));

	/*
	 * Case sensitivity and normalization preferences are set when
	 * the file system is created.  These are stored in the
	 * zfsvfs->z_case and zfsvfs->z_norm fields.  These choices
	 * affect how we perform zap lookups.
	 *
	 * When matching we may need to normalize & change case according to
	 * FS settings.
	 *
	 * Note that a normalized match is necessary for a case insensitive
	 * filesystem when the lookup request is not exact because normalization
	 * can fold case independent of normalizing code point sequences.
	 *
	 * See the table above zfs_dropname().
	 */
	if (zfsvfs->z_norm != 0) {
		mt = MT_NORMALIZE;

		/*
		 * Determine if the match needs to honor the case specified in
		 * lookup, and if so keep track of that so that during
		 * normalization we don't fold case.
		 */
		if (zfsvfs->z_case == ZFS_CASE_MIXED) {
			mt |= MT_MATCH_CASE;
		}
	}

	/*
	 * Only look in or update the DNLC if we are looking for the
	 * name on a file system that does not require normalization
	 * or case folding.  We can also look there if we happen to be
	 * on a non-normalizing, mixed sensitivity file system IF we
	 * are looking for the exact name.
	 *
	 * NB: we do not need to worry about this flag for ZFS_CASE_SENSITIVE
	 * because in that case MT_EXACT and MT_FIRST should produce exactly
	 * the same result.
	 */

	if (dzp->z_unlinked && !(flag & ZXATTR))
		return (ENOENT);
	if (flag & ZXATTR) {
		error = sa_lookup(dzp->z_sa_hdl, SA_ZPL_XATTR(zfsvfs), &zoid,
		    sizeof (zoid));
		if (error == 0)
			error = (zoid == 0 ? ENOENT : 0);
	} else {
		error = zfs_match_find(zfsvfs, dzp, name, mt, &zoid);
	}
	if (error) {
		if (error != ENOENT || (flag & ZEXISTS)) {
			return (error);
		}
	} else {
		if (flag & ZNEW) {
			return (SET_ERROR(EEXIST));
		}
		error = zfs_zget(zfsvfs, zoid, zpp);
		if (error)
			return (error);
		ASSERT(!(*zpp)->z_unlinked);
	}

	return (0);
}

static int
zfs_dd_lookup(znode_t *dzp, znode_t **zpp)
{
	zfsvfs_t *zfsvfs = dzp->z_zfsvfs;
	znode_t *zp;
	uint64_t parent;
	int error;

	ASSERT_VOP_LOCKED(ZTOV(dzp), __func__);
	ASSERT(RRM_READ_HELD(&zfsvfs->z_teardown_lock));

	if (dzp->z_unlinked)
		return (ENOENT);

	if ((error = sa_lookup(dzp->z_sa_hdl,
	    SA_ZPL_PARENT(zfsvfs), &parent, sizeof (parent))) != 0)
		return (error);

	error = zfs_zget(zfsvfs, parent, &zp);
	if (error == 0)
		*zpp = zp;
	return (error);
}

int
zfs_dirlook(znode_t *dzp, const char *name, znode_t **zpp)
{
	zfsvfs_t *zfsvfs = dzp->z_zfsvfs;
	znode_t *zp;
	int error = 0;

	ASSERT_VOP_LOCKED(ZTOV(dzp), __func__);
	ASSERT(RRM_READ_HELD(&zfsvfs->z_teardown_lock));

	if (dzp->z_unlinked)
		return (SET_ERROR(ENOENT));

	if (name[0] == 0 || (name[0] == '.' && name[1] == 0)) {
		*zpp = dzp;
	} else if (name[0] == '.' && name[1] == '.' && name[2] == 0) {
		error = zfs_dd_lookup(dzp, zpp);
	} else {
		error = zfs_dirent_lookup(dzp, name, &zp, ZEXISTS);
		if (error == 0) {
			dzp->z_zn_prefetch = B_TRUE; /* enable prefetching */
			*zpp = zp;
		}
	}
	return (error);
}

/*
 * unlinked Set (formerly known as the "delete queue") Error Handling
 *
 * When dealing with the unlinked set, we dmu_tx_hold_zap(), but we
 * don't specify the name of the entry that we will be manipulating.  We
 * also fib and say that we won't be adding any new entries to the
 * unlinked set, even though we might (this is to lower the minimum file
 * size that can be deleted in a full filesystem).  So on the small
 * chance that the nlink list is using a fat zap (ie. has more than
 * 2000 entries), we *may* not pre-read a block that's needed.
 * Therefore it is remotely possible for some of the assertions
 * regarding the unlinked set below to fail due to i/o error.  On a
 * nondebug system, this will result in the space being leaked.
 */
void
zfs_unlinked_add(znode_t *zp, dmu_tx_t *tx)
{
	zfsvfs_t *zfsvfs = zp->z_zfsvfs;

	ASSERT(zp->z_unlinked);
	ASSERT(zp->z_links == 0);

	VERIFY3U(0, ==,
	    zap_add_int(zfsvfs->z_os, zfsvfs->z_unlinkedobj, zp->z_id, tx));
}

/*
 * Clean up any znodes that had no links when we either crashed or
 * (force) umounted the file system.
 */
void
zfs_unlinked_drain(zfsvfs_t *zfsvfs)
{
	zap_cursor_t	zc;
	zap_attribute_t zap;
	dmu_object_info_t doi;
	znode_t		*zp;
	dmu_tx_t	*tx;
	int		error;

	/*
	 * Interate over the contents of the unlinked set.
	 */
	for (zap_cursor_init(&zc, zfsvfs->z_os, zfsvfs->z_unlinkedobj);
	    zap_cursor_retrieve(&zc, &zap) == 0;
	    zap_cursor_advance(&zc)) {

		/*
		 * See what kind of object we have in list
		 */

		error = dmu_object_info(zfsvfs->z_os,
		    zap.za_first_integer, &doi);
		if (error != 0)
			continue;

		ASSERT((doi.doi_type == DMU_OT_PLAIN_FILE_CONTENTS) ||
		    (doi.doi_type == DMU_OT_DIRECTORY_CONTENTS));
		/*
		 * We need to re-mark these list entries for deletion,
		 * so we pull them back into core and set zp->z_unlinked.
		 */
		error = zfs_zget(zfsvfs, zap.za_first_integer, &zp);

		/*
		 * We may pick up znodes that are already marked for deletion.
		 * This could happen during the purge of an extended attribute
		 * directory.  All we need to do is skip over them, since they
		 * are already in the system marked z_unlinked.
		 */
		if (error != 0)
			continue;

		vn_lock(ZTOV(zp), LK_EXCLUSIVE | LK_RETRY);
#if defined(__FreeBSD__)
		/*
		 * Due to changes in zfs_rmnode we need to make sure the
		 * link count is set to zero here.
		 */
		if (zp->z_links != 0) {
			tx = dmu_tx_create(zfsvfs->z_os);
			dmu_tx_hold_sa(tx, zp->z_sa_hdl, B_FALSE);
			error = dmu_tx_assign(tx, TXG_WAIT);
			if (error != 0) {
				dmu_tx_abort(tx);
				vput(ZTOV(zp));
				continue;
			}
			zp->z_links = 0;
			VERIFY0(sa_update(zp->z_sa_hdl, SA_ZPL_LINKS(zfsvfs),
			    &zp->z_links, sizeof (zp->z_links), tx));
			dmu_tx_commit(tx);
		}
#endif
		zp->z_unlinked = B_TRUE;
		vput(ZTOV(zp));
	}
	zap_cursor_fini(&zc);
}

/*
 * Delete the entire contents of a directory.  Return a count
 * of the number of entries that could not be deleted. If we encounter
 * an error, return a count of at least one so that the directory stays
 * in the unlinked set.
 *
 * NOTE: this function assumes that the directory is inactive,
 *	so there is no need to lock its entries before deletion.
 *	Also, it assumes the directory contents is *only* regular
 *	files.
 */
static int
zfs_purgedir(znode_t *dzp)
{
	zap_cursor_t	zc;
	zap_attribute_t	zap;
	znode_t		*xzp;
	dmu_tx_t	*tx;
	zfsvfs_t	*zfsvfs = dzp->z_zfsvfs;
	int skipped = 0;
	int error;

	for (zap_cursor_init(&zc, zfsvfs->z_os, dzp->z_id);
	    (error = zap_cursor_retrieve(&zc, &zap)) == 0;
	    zap_cursor_advance(&zc)) {
		error = zfs_zget(zfsvfs,
		    ZFS_DIRENT_OBJ(zap.za_first_integer), &xzp);
		if (error) {
			skipped += 1;
			continue;
		}

		vn_lock(ZTOV(xzp), LK_EXCLUSIVE | LK_RETRY);
		ASSERT((ZTOV(xzp)->v_type == VREG) ||
		    (ZTOV(xzp)->v_type == VLNK));

		tx = dmu_tx_create(zfsvfs->z_os);
		dmu_tx_hold_sa(tx, dzp->z_sa_hdl, B_FALSE);
		dmu_tx_hold_zap(tx, dzp->z_id, FALSE, zap.za_name);
		dmu_tx_hold_sa(tx, xzp->z_sa_hdl, B_FALSE);
		dmu_tx_hold_zap(tx, zfsvfs->z_unlinkedobj, FALSE, NULL);
		/* Is this really needed ? */
		zfs_sa_upgrade_txholds(tx, xzp);
		dmu_tx_mark_netfree(tx);
		error = dmu_tx_assign(tx, TXG_WAIT);
		if (error) {
			dmu_tx_abort(tx);
			vput(ZTOV(xzp));
			skipped += 1;
			continue;
		}

		error = zfs_link_destroy(dzp, zap.za_name, xzp, tx, 0, NULL);
		if (error)
			skipped += 1;
		dmu_tx_commit(tx);

		vput(ZTOV(xzp));
	}
	zap_cursor_fini(&zc);
	if (error != ENOENT)
		skipped += 1;
	return (skipped);
}

#if defined(__FreeBSD__)
extern taskq_t *zfsvfs_taskq;
#endif

void
zfs_rmnode(znode_t *zp)
{
	zfsvfs_t	*zfsvfs = zp->z_zfsvfs;
	objset_t	*os = zfsvfs->z_os;
	dmu_tx_t	*tx;
	uint64_t	acl_obj;
	uint64_t	xattr_obj;
	int		error;

	ASSERT(zp->z_links == 0);
	ASSERT_VOP_ELOCKED(ZTOV(zp), __func__);

	/*
	 * If this is an attribute directory, purge its contents.
	 */
	if (ZTOV(zp) != NULL && ZTOV(zp)->v_type == VDIR &&
	    (zp->z_pflags & ZFS_XATTR)) {
		if (zfs_purgedir(zp) != 0) {
			/*
			 * Not enough space to delete some xattrs.
			 * Leave it in the unlinked set.
			 */
			zfs_znode_dmu_fini(zp);
			zfs_znode_free(zp);
			return;
		}
	} else {
		/*
		 * Free up all the data in the file.  We don't do this for
		 * XATTR directories because we need truncate and remove to be
		 * in the same tx, like in zfs_znode_delete(). Otherwise, if
		 * we crash here we'll end up with an inconsistent truncated
		 * zap object in the delete queue.  Note a truncated file is
		 * harmless since it only contains user data.
		 */
		error = dmu_free_long_range(os, zp->z_id, 0, DMU_OBJECT_END);
		if (error) {
			/*
			 * Not enough space or we were interrupted by unmount.
			 * Leave the file in the unlinked set.
			 */
			zfs_znode_dmu_fini(zp);
			zfs_znode_free(zp);
			return;
		}
	}

	/*
	 * If the file has extended attributes, we're going to unlink
	 * the xattr dir.
	 */
	error = sa_lookup(zp->z_sa_hdl, SA_ZPL_XATTR(zfsvfs),
	    &xattr_obj, sizeof (xattr_obj));
	if (error)
		xattr_obj = 0;

	acl_obj = zfs_external_acl(zp);

	/*
	 * Set up the final transaction.
	 */
	tx = dmu_tx_create(os);
	dmu_tx_hold_free(tx, zp->z_id, 0, DMU_OBJECT_END);
	dmu_tx_hold_zap(tx, zfsvfs->z_unlinkedobj, FALSE, NULL);
	if (xattr_obj)
		dmu_tx_hold_zap(tx, zfsvfs->z_unlinkedobj, TRUE, NULL);
	if (acl_obj)
		dmu_tx_hold_free(tx, acl_obj, 0, DMU_OBJECT_END);

	zfs_sa_upgrade_txholds(tx, zp);
	error = dmu_tx_assign(tx, TXG_WAIT);
	if (error) {
		/*
		 * Not enough space to delete the file.  Leave it in the
		 * unlinked set, leaking it until the fs is remounted (at
		 * which point we'll call zfs_unlinked_drain() to process it).
		 */
		dmu_tx_abort(tx);
		zfs_znode_dmu_fini(zp);
		zfs_znode_free(zp);
		return;
	}

<<<<<<< HEAD
=======
#if defined(__FreeBSD__)
	/*
	 * FreeBSD's implemention of zfs_zget requires a vnode to back it.
	 * This means that we could end up calling into getnewvnode while
	 * calling zfs_rmnode as a result of a prior call to getnewvnode
	 * trying to clear vnodes out of the cache. If this repeats we can
	 * recurse enough that we overflow our stack. To avoid this, we
	 * avoid calling zfs_zget on the xattr znode and instead simply add
	 * it to the unlinked set and schedule a call to zfs_unlinked_drain.
	 */
>>>>>>> 57b58b73
	if (xattr_obj) {
		/* Add extended attribute directory to the unlinked set. */
		VERIFY3U(0, ==,
		    zap_add_int(os, zfsvfs->z_unlinkedobj, xattr_obj, tx));
<<<<<<< HEAD
=======
	}
#else
	if (xzp) {
		ASSERT(error == 0);
		xzp->z_unlinked = B_TRUE;	/* mark xzp for deletion */
		xzp->z_links = 0;	/* no more links to it */
		VERIFY(0 == sa_update(xzp->z_sa_hdl, SA_ZPL_LINKS(zfsvfs),
		    &xzp->z_links, sizeof (xzp->z_links), tx));
		zfs_unlinked_add(xzp, tx);
>>>>>>> 57b58b73
	}
#endif

	/* Remove this znode from the unlinked set */
	VERIFY3U(0, ==,
	    zap_remove_int(zfsvfs->z_os, zfsvfs->z_unlinkedobj, zp->z_id, tx));

	zfs_znode_delete(zp, tx);

	dmu_tx_commit(tx);

#if defined(__FreeBSD__)
	if (xattr_obj) {
		/*
		 * We're using the FreeBSD taskqueue API here instead of
		 * the Solaris taskq API since the FreeBSD API allows for a
		 * task to be enqueued multiple times but executed once.
		 */
		taskqueue_enqueue(zfsvfs_taskq->tq_queue,
		    &zfsvfs->z_unlinked_drain_task);
	}
#endif
}

static uint64_t
zfs_dirent(znode_t *zp, uint64_t mode)
{
	uint64_t de = zp->z_id;

	if (zp->z_zfsvfs->z_version >= ZPL_VERSION_DIRENT_TYPE)
		de |= IFTODT(mode) << 60;
	return (de);
}

/*
 * Link zp into dzp.  Can only fail if zp has been unlinked.
 */
int
zfs_link_create(znode_t *dzp, const char *name, znode_t *zp, dmu_tx_t *tx,
    int flag)
{
	zfsvfs_t *zfsvfs = zp->z_zfsvfs;
	vnode_t *vp = ZTOV(zp);
	uint64_t value;
	int zp_is_dir = (vp->v_type == VDIR);
	sa_bulk_attr_t bulk[5];
	uint64_t mtime[2], ctime[2];
	int count = 0;
	int error;

	ASSERT_VOP_ELOCKED(ZTOV(dzp), __func__);
	ASSERT_VOP_ELOCKED(ZTOV(zp), __func__);
#if 0
	if (zp_is_dir) {
		error = 0;
		if (dzp->z_links >= LINK_MAX)
			error = SET_ERROR(EMLINK);
		return (error);
	}
#endif
	if (!(flag & ZRENAMING)) {
		if (zp->z_unlinked) {	/* no new links to unlinked zp */
			ASSERT(!(flag & (ZNEW | ZEXISTS)));
			return (SET_ERROR(ENOENT));
		}
#if 0
		if (zp->z_links >= LINK_MAX) {
			return (SET_ERROR(EMLINK));
		}
#endif
		zp->z_links++;
		SA_ADD_BULK_ATTR(bulk, count, SA_ZPL_LINKS(zfsvfs), NULL,
		    &zp->z_links, sizeof (zp->z_links));

	} else {
		ASSERT(zp->z_unlinked == 0);
	}
	SA_ADD_BULK_ATTR(bulk, count, SA_ZPL_PARENT(zfsvfs), NULL,
	    &dzp->z_id, sizeof (dzp->z_id));
	SA_ADD_BULK_ATTR(bulk, count, SA_ZPL_FLAGS(zfsvfs), NULL,
	    &zp->z_pflags, sizeof (zp->z_pflags));

	if (!(flag & ZNEW)) {
		SA_ADD_BULK_ATTR(bulk, count, SA_ZPL_CTIME(zfsvfs), NULL,
		    ctime, sizeof (ctime));
		zfs_tstamp_update_setup(zp, STATE_CHANGED, mtime,
		    ctime, B_TRUE);
	}
	error = sa_bulk_update(zp->z_sa_hdl, bulk, count, tx);
	ASSERT0(error);

	dzp->z_size++;
	dzp->z_links += zp_is_dir;
	count = 0;
	SA_ADD_BULK_ATTR(bulk, count, SA_ZPL_SIZE(zfsvfs), NULL,
	    &dzp->z_size, sizeof (dzp->z_size));
	SA_ADD_BULK_ATTR(bulk, count, SA_ZPL_LINKS(zfsvfs), NULL,
	    &dzp->z_links, sizeof (dzp->z_links));
	SA_ADD_BULK_ATTR(bulk, count, SA_ZPL_MTIME(zfsvfs), NULL,
	    mtime, sizeof (mtime));
	SA_ADD_BULK_ATTR(bulk, count, SA_ZPL_CTIME(zfsvfs), NULL,
	    ctime, sizeof (ctime));
	SA_ADD_BULK_ATTR(bulk, count, SA_ZPL_FLAGS(zfsvfs), NULL,
	    &dzp->z_pflags, sizeof (dzp->z_pflags));
	zfs_tstamp_update_setup(dzp, CONTENT_MODIFIED, mtime, ctime, B_TRUE);
	error = sa_bulk_update(dzp->z_sa_hdl, bulk, count, tx);
	ASSERT0(error);

	value = zfs_dirent(zp, zp->z_mode);
	error = zap_add(zp->z_zfsvfs->z_os, dzp->z_id, name,
	    8, 1, &value, tx);
	VERIFY0(error);

	return (0);
}

/*
 * The match type in the code for this function should conform to:
 *
 * ------------------------------------------------------------------------
 * fs type  | z_norm      | lookup type | match type
 * ---------|-------------|-------------|----------------------------------
 * CS !norm | 0           |           0 | 0 (exact)
 * CS  norm | formX       |           0 | MT_NORMALIZE
 * CI !norm | upper       |   !ZCIEXACT | MT_NORMALIZE
 * CI !norm | upper       |    ZCIEXACT | MT_NORMALIZE | MT_MATCH_CASE
 * CI  norm | upper|formX |   !ZCIEXACT | MT_NORMALIZE
 * CI  norm | upper|formX |    ZCIEXACT | MT_NORMALIZE | MT_MATCH_CASE
 * CM !norm | upper       |    !ZCILOOK | MT_NORMALIZE | MT_MATCH_CASE
 * CM !norm | upper       |     ZCILOOK | MT_NORMALIZE
 * CM  norm | upper|formX |    !ZCILOOK | MT_NORMALIZE | MT_MATCH_CASE
 * CM  norm | upper|formX |     ZCILOOK | MT_NORMALIZE
 *
 * Abbreviations:
 *    CS = Case Sensitive, CI = Case Insensitive, CM = Case Mixed
 *    upper = case folding set by fs type on creation (U8_TEXTPREP_TOUPPER)
 *    formX = unicode normalization form set on fs creation
 */
static int
zfs_dropname(znode_t *dzp, const char *name, znode_t *zp, dmu_tx_t *tx,
    int flag)
{
	int error;

	if (zp->z_zfsvfs->z_norm) {
		matchtype_t mt = MT_NORMALIZE;

		if (zp->z_zfsvfs->z_case == ZFS_CASE_MIXED) {
			mt |= MT_MATCH_CASE;
		}

		error = zap_remove_norm(zp->z_zfsvfs->z_os, dzp->z_id,
		    name, mt, tx);
	} else {
		error = zap_remove(zp->z_zfsvfs->z_os, dzp->z_id, name, tx);
	}

	return (error);
}

/*
 * Unlink zp from dzp, and mark zp for deletion if this was the last link.
 * Can fail if zp is a mount point (EBUSY) or a non-empty directory (EEXIST).
 * If 'unlinkedp' is NULL, we put unlinked znodes on the unlinked list.
 * If it's non-NULL, we use it to indicate whether the znode needs deletion,
 * and it's the caller's job to do it.
 */
int
zfs_link_destroy(znode_t *dzp, const char *name, znode_t *zp, dmu_tx_t *tx,
    int flag, boolean_t *unlinkedp)
{
	zfsvfs_t *zfsvfs = dzp->z_zfsvfs;
	vnode_t *vp = ZTOV(zp);
	int zp_is_dir = (vp->v_type == VDIR);
	boolean_t unlinked = B_FALSE;
	sa_bulk_attr_t bulk[5];
	uint64_t mtime[2], ctime[2];
	int count = 0;
	int error;

	ASSERT_VOP_ELOCKED(ZTOV(dzp), __func__);
	ASSERT_VOP_ELOCKED(ZTOV(zp), __func__);

	if (!(flag & ZRENAMING)) {

		if (zp_is_dir && !zfs_dirempty(zp)) {
#ifdef illumos
			return (SET_ERROR(EEXIST));
#else
			return (SET_ERROR(ENOTEMPTY));
#endif
		}

		/*
		 * If we get here, we are going to try to remove the object.
		 * First try removing the name from the directory; if that
		 * fails, return the error.
		 */
		error = zfs_dropname(dzp, name, zp, tx, flag);
		if (error != 0) {
			return (error);
		}

		if (zp->z_links <= zp_is_dir) {
			zfs_panic_recover("zfs: link count on vnode %p is %u, "
			    "should be at least %u", zp->z_vnode,
			    (int)zp->z_links,
			    zp_is_dir + 1);
			zp->z_links = zp_is_dir + 1;
		}
		if (--zp->z_links == zp_is_dir) {
			zp->z_unlinked = B_TRUE;
			zp->z_links = 0;
			unlinked = B_TRUE;
		} else {
			SA_ADD_BULK_ATTR(bulk, count, SA_ZPL_CTIME(zfsvfs),
			    NULL, &ctime, sizeof (ctime));
			SA_ADD_BULK_ATTR(bulk, count, SA_ZPL_FLAGS(zfsvfs),
			    NULL, &zp->z_pflags, sizeof (zp->z_pflags));
			zfs_tstamp_update_setup(zp, STATE_CHANGED, mtime, ctime,
			    B_TRUE);
		}
		SA_ADD_BULK_ATTR(bulk, count, SA_ZPL_LINKS(zfsvfs),
		    NULL, &zp->z_links, sizeof (zp->z_links));
		error = sa_bulk_update(zp->z_sa_hdl, bulk, count, tx);
		count = 0;
		ASSERT0(error);
	} else {
		ASSERT(zp->z_unlinked == 0);
		error = zfs_dropname(dzp, name, zp, tx, flag);
		if (error != 0)
			return (error);
	}

	dzp->z_size--;		/* one dirent removed */
	dzp->z_links -= zp_is_dir;	/* ".." link from zp */
	SA_ADD_BULK_ATTR(bulk, count, SA_ZPL_LINKS(zfsvfs),
	    NULL, &dzp->z_links, sizeof (dzp->z_links));
	SA_ADD_BULK_ATTR(bulk, count, SA_ZPL_SIZE(zfsvfs),
	    NULL, &dzp->z_size, sizeof (dzp->z_size));
	SA_ADD_BULK_ATTR(bulk, count, SA_ZPL_CTIME(zfsvfs),
	    NULL, ctime, sizeof (ctime));
	SA_ADD_BULK_ATTR(bulk, count, SA_ZPL_MTIME(zfsvfs),
	    NULL, mtime, sizeof (mtime));
	SA_ADD_BULK_ATTR(bulk, count, SA_ZPL_FLAGS(zfsvfs),
	    NULL, &dzp->z_pflags, sizeof (dzp->z_pflags));
	zfs_tstamp_update_setup(dzp, CONTENT_MODIFIED, mtime, ctime, B_TRUE);
	error = sa_bulk_update(dzp->z_sa_hdl, bulk, count, tx);
	ASSERT0(error);

	if (unlinkedp != NULL)
		*unlinkedp = unlinked;
	else if (unlinked)
		zfs_unlinked_add(zp, tx);

	return (0);
}

/*
 * Indicate whether the directory is empty.
 */
boolean_t
zfs_dirempty(znode_t *dzp)
{
	return (dzp->z_size == 2);
}

int
zfs_make_xattrdir(znode_t *zp, vattr_t *vap, vnode_t **xvpp, cred_t *cr)
{
	zfsvfs_t *zfsvfs = zp->z_zfsvfs;
	znode_t *xzp;
	dmu_tx_t *tx;
	int error;
	zfs_acl_ids_t acl_ids;
	boolean_t fuid_dirtied;
	uint64_t parent;

	*xvpp = NULL;

	/*
	 * In FreeBSD, access checking for creating an EA is being done
	 * in zfs_setextattr(),
	 */
#ifndef __FreeBSD_kernel__
	if (error = zfs_zaccess(zp, ACE_WRITE_NAMED_ATTRS, 0, B_FALSE, cr))
		return (error);
#endif

	if ((error = zfs_acl_ids_create(zp, IS_XATTR, vap, cr, NULL,
	    &acl_ids)) != 0)
		return (error);
	if (zfs_acl_ids_overquota(zfsvfs, &acl_ids)) {
		zfs_acl_ids_free(&acl_ids);
		return (SET_ERROR(EDQUOT));
	}

	getnewvnode_reserve(1);

	tx = dmu_tx_create(zfsvfs->z_os);
	dmu_tx_hold_sa_create(tx, acl_ids.z_aclp->z_acl_bytes +
	    ZFS_SA_BASE_ATTR_SIZE);
	dmu_tx_hold_sa(tx, zp->z_sa_hdl, B_TRUE);
	dmu_tx_hold_zap(tx, DMU_NEW_OBJECT, FALSE, NULL);
	fuid_dirtied = zfsvfs->z_fuid_dirty;
	if (fuid_dirtied)
		zfs_fuid_txhold(zfsvfs, tx);
	error = dmu_tx_assign(tx, TXG_WAIT);
	if (error) {
		zfs_acl_ids_free(&acl_ids);
		dmu_tx_abort(tx);
		return (error);
	}
	zfs_mknode(zp, vap, tx, cr, IS_XATTR, &xzp, &acl_ids);

	if (fuid_dirtied)
		zfs_fuid_sync(zfsvfs, tx);

#ifdef DEBUG
	error = sa_lookup(xzp->z_sa_hdl, SA_ZPL_PARENT(zfsvfs),
	    &parent, sizeof (parent));
	ASSERT(error == 0 && parent == zp->z_id);
#endif

	VERIFY(0 == sa_update(zp->z_sa_hdl, SA_ZPL_XATTR(zfsvfs), &xzp->z_id,
	    sizeof (xzp->z_id), tx));

	(void) zfs_log_create(zfsvfs->z_log, tx, TX_MKXATTR, zp,
	    xzp, "", NULL, acl_ids.z_fuidp, vap);

	zfs_acl_ids_free(&acl_ids);
	dmu_tx_commit(tx);

	getnewvnode_drop_reserve();

	*xvpp = ZTOV(xzp);

	return (0);
}

/*
 * Return a znode for the extended attribute directory for zp.
 * ** If the directory does not already exist, it is created **
 *
 *	IN:	zp	- znode to obtain attribute directory from
 *		cr	- credentials of caller
 *		flags	- flags from the VOP_LOOKUP call
 *
 *	OUT:	xzpp	- pointer to extended attribute znode
 *
 *	RETURN:	0 on success
 *		error number on failure
 */
int
zfs_get_xattrdir(znode_t *zp, vnode_t **xvpp, cred_t *cr, int flags)
{
	zfsvfs_t	*zfsvfs = zp->z_zfsvfs;
	znode_t		*xzp;
	vattr_t		va;
	int		error;
top:
	error = zfs_dirent_lookup(zp, "", &xzp, ZXATTR);
	if (error)
		return (error);

	if (xzp != NULL) {
		*xvpp = ZTOV(xzp);
		return (0);
	}


	if (!(flags & CREATE_XATTR_DIR)) {
#ifdef illumos
		return (SET_ERROR(ENOENT));
#else
		return (SET_ERROR(ENOATTR));
#endif
	}

	if (zfsvfs->z_vfs->vfs_flag & VFS_RDONLY) {
		return (SET_ERROR(EROFS));
	}

	/*
	 * The ability to 'create' files in an attribute
	 * directory comes from the write_xattr permission on the base file.
	 *
	 * The ability to 'search' an attribute directory requires
	 * read_xattr permission on the base file.
	 *
	 * Once in a directory the ability to read/write attributes
	 * is controlled by the permissions on the attribute file.
	 */
	va.va_mask = AT_TYPE | AT_MODE | AT_UID | AT_GID;
	va.va_type = VDIR;
	va.va_mode = S_IFDIR | S_ISVTX | 0777;
	zfs_fuid_map_ids(zp, cr, &va.va_uid, &va.va_gid);

	error = zfs_make_xattrdir(zp, &va, xvpp, cr);

	if (error == ERESTART) {
		/* NB: we already did dmu_tx_wait() if necessary */
		goto top;
	}
	if (error == 0)
		VOP_UNLOCK(*xvpp, 0);

	return (error);
}

/*
 * Decide whether it is okay to remove within a sticky directory.
 *
 * In sticky directories, write access is not sufficient;
 * you can remove entries from a directory only if:
 *
 *	you own the directory,
 *	you own the entry,
 *	the entry is a plain file and you have write access,
 *	or you are privileged (checked in secpolicy...).
 *
 * The function returns 0 if remove access is granted.
 */
int
zfs_sticky_remove_access(znode_t *zdp, znode_t *zp, cred_t *cr)
{
	uid_t  		uid;
	uid_t		downer;
	uid_t		fowner;
	zfsvfs_t	*zfsvfs = zdp->z_zfsvfs;

	if (zdp->z_zfsvfs->z_replay)
		return (0);

	if ((zdp->z_mode & S_ISVTX) == 0)
		return (0);

	downer = zfs_fuid_map_id(zfsvfs, zdp->z_uid, cr, ZFS_OWNER);
	fowner = zfs_fuid_map_id(zfsvfs, zp->z_uid, cr, ZFS_OWNER);

	if ((uid = crgetuid(cr)) == downer || uid == fowner ||
	    (ZTOV(zp)->v_type == VREG &&
	    zfs_zaccess(zp, ACE_WRITE_DATA, 0, B_FALSE, cr) == 0))
		return (0);
	else
		return (secpolicy_vnode_remove(ZTOV(zp), cr));
}<|MERGE_RESOLUTION|>--- conflicted
+++ resolved
@@ -497,8 +497,6 @@
 		return;
 	}
 
-<<<<<<< HEAD
-=======
 #if defined(__FreeBSD__)
 	/*
 	 * FreeBSD's implemention of zfs_zget requires a vnode to back it.
@@ -509,13 +507,10 @@
 	 * avoid calling zfs_zget on the xattr znode and instead simply add
 	 * it to the unlinked set and schedule a call to zfs_unlinked_drain.
 	 */
->>>>>>> 57b58b73
 	if (xattr_obj) {
 		/* Add extended attribute directory to the unlinked set. */
 		VERIFY3U(0, ==,
 		    zap_add_int(os, zfsvfs->z_unlinkedobj, xattr_obj, tx));
-<<<<<<< HEAD
-=======
 	}
 #else
 	if (xzp) {
@@ -525,7 +520,6 @@
 		VERIFY(0 == sa_update(xzp->z_sa_hdl, SA_ZPL_LINKS(zfsvfs),
 		    &xzp->z_links, sizeof (xzp->z_links), tx));
 		zfs_unlinked_add(xzp, tx);
->>>>>>> 57b58b73
 	}
 #endif
 
