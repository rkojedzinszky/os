/*
 * CDDL HEADER START
 *
 * The contents of this file are subject to the terms of the
 * Common Development and Distribution License (the "License").
 * You may not use this file except in compliance with the License.
 *
 * You can obtain a copy of the license at usr/src/OPENSOLARIS.LICENSE
 * or http://www.opensolaris.org/os/licensing.
 * See the License for the specific language governing permissions
 * and limitations under the License.
 *
 * When distributing Covered Code, include this CDDL HEADER in each
 * file and include the License file at usr/src/OPENSOLARIS.LICENSE.
 * If applicable, add the following below this CDDL HEADER, with the
 * fields enclosed by brackets "[]" replaced with your own identifying
 * information: Portions Copyright [yyyy] [name of copyright owner]
 *
 * CDDL HEADER END
 */
/*
 * Copyright (c) 2005, 2010, Oracle and/or its affiliates. All rights reserved.
 * Copyright (c) 2011, 2014 by Delphix. All rights reserved.
 * Copyright (c) 2014 by Saso Kiselkov. All rights reserved.
 * Copyright 2014 Nexenta Systems, Inc.  All rights reserved.
 */

/*
 * DVA-based Adjustable Replacement Cache
 *
 * While much of the theory of operation used here is
 * based on the self-tuning, low overhead replacement cache
 * presented by Megiddo and Modha at FAST 2003, there are some
 * significant differences:
 *
 * 1. The Megiddo and Modha model assumes any page is evictable.
 * Pages in its cache cannot be "locked" into memory.  This makes
 * the eviction algorithm simple: evict the last page in the list.
 * This also make the performance characteristics easy to reason
 * about.  Our cache is not so simple.  At any given moment, some
 * subset of the blocks in the cache are un-evictable because we
 * have handed out a reference to them.  Blocks are only evictable
 * when there are no external references active.  This makes
 * eviction far more problematic:  we choose to evict the evictable
 * blocks that are the "lowest" in the list.
 *
 * There are times when it is not possible to evict the requested
 * space.  In these circumstances we are unable to adjust the cache
 * size.  To prevent the cache growing unbounded at these times we
 * implement a "cache throttle" that slows the flow of new data
 * into the cache until we can make space available.
 *
 * 2. The Megiddo and Modha model assumes a fixed cache size.
 * Pages are evicted when the cache is full and there is a cache
 * miss.  Our model has a variable sized cache.  It grows with
 * high use, but also tries to react to memory pressure from the
 * operating system: decreasing its size when system memory is
 * tight.
 *
 * 3. The Megiddo and Modha model assumes a fixed page size. All
 * elements of the cache are therefore exactly the same size.  So
 * when adjusting the cache size following a cache miss, its simply
 * a matter of choosing a single page to evict.  In our model, we
 * have variable sized cache blocks (rangeing from 512 bytes to
 * 128K bytes).  We therefore choose a set of blocks to evict to make
 * space for a cache miss that approximates as closely as possible
 * the space used by the new block.
 *
 * See also:  "ARC: A Self-Tuning, Low Overhead Replacement Cache"
 * by N. Megiddo & D. Modha, FAST 2003
 */

/*
 * The locking model:
 *
 * A new reference to a cache buffer can be obtained in two
 * ways: 1) via a hash table lookup using the DVA as a key,
 * or 2) via one of the ARC lists.  The arc_read() interface
 * uses method 1, while the internal arc algorithms for
 * adjusting the cache use method 2.  We therefore provide two
 * types of locks: 1) the hash table lock array, and 2) the
 * arc list locks.
 *
 * Buffers do not have their own mutexs, rather they rely on the
 * hash table mutexs for the bulk of their protection (i.e. most
 * fields in the arc_buf_hdr_t are protected by these mutexs).
 *
 * buf_hash_find() returns the appropriate mutex (held) when it
 * locates the requested buffer in the hash table.  It returns
 * NULL for the mutex if the buffer was not in the table.
 *
 * buf_hash_remove() expects the appropriate hash mutex to be
 * already held before it is invoked.
 *
 * Each arc state also has a mutex which is used to protect the
 * buffer list associated with the state.  When attempting to
 * obtain a hash table lock while holding an arc list lock you
 * must use: mutex_tryenter() to avoid deadlock.  Also note that
 * the active state mutex must be held before the ghost state mutex.
 *
 * Arc buffers may have an associated eviction callback function.
 * This function will be invoked prior to removing the buffer (e.g.
 * in arc_do_user_evicts()).  Note however that the data associated
 * with the buffer may be evicted prior to the callback.  The callback
 * must be made with *no locks held* (to prevent deadlock).  Additionally,
 * the users of callbacks must ensure that their private data is
 * protected from simultaneous callbacks from arc_clear_callback()
 * and arc_do_user_evicts().
 *
 * Note that the majority of the performance stats are manipulated
 * with atomic operations.
 *
 * The L2ARC uses the l2arc_buflist_mtx global mutex for the following:
 *
 *	- L2ARC buflist creation
 *	- L2ARC buflist eviction
 *	- L2ARC write completion, which walks L2ARC buflists
 *	- ARC header destruction, as it removes from L2ARC buflists
 *	- ARC header release, as it removes from L2ARC buflists
 */

#include <sys/spa.h>
#include <sys/zio.h>
#include <sys/zio_compress.h>
#include <sys/zfs_context.h>
#include <sys/arc.h>
#include <sys/refcount.h>
#include <sys/vdev.h>
#include <sys/vdev_impl.h>
#include <sys/dsl_pool.h>
#ifdef _KERNEL
#include <sys/dnlc.h>
#endif
#include <sys/callb.h>
#include <sys/kstat.h>
#include <sys/trim_map.h>
#include <zfs_fletcher.h>
#include <sys/sdt.h>

#include <vm/vm_pageout.h>
#include <machine/vmparam.h>

#ifdef illumos
#ifndef _KERNEL
/* set with ZFS_DEBUG=watch, to enable watchpoints on frozen buffers */
boolean_t arc_watch = B_FALSE;
int arc_procfd;
#endif
#endif /* illumos */

static kmutex_t		arc_reclaim_thr_lock;
static kcondvar_t	arc_reclaim_thr_cv;	/* used to signal reclaim thr */
static uint8_t		arc_thread_exit;

#define	ARC_REDUCE_DNLC_PERCENT	3
uint_t arc_reduce_dnlc_percent = ARC_REDUCE_DNLC_PERCENT;

typedef enum arc_reclaim_strategy {
	ARC_RECLAIM_AGGR,		/* Aggressive reclaim strategy */
	ARC_RECLAIM_CONS		/* Conservative reclaim strategy */
} arc_reclaim_strategy_t;

/*
 * The number of iterations through arc_evict_*() before we
 * drop & reacquire the lock.
 */
int arc_evict_iterations = 100;

/* number of seconds before growing cache again */
static int		arc_grow_retry = 60;

/* shift of arc_c for calculating both min and max arc_p */
static int		arc_p_min_shift = 4;

/* log2(fraction of arc to reclaim) */
static int		arc_shrink_shift = 5;

/*
 * minimum lifespan of a prefetch block in clock ticks
 * (initialized in arc_init())
 */
static int		arc_min_prefetch_lifespan;

/*
 * If this percent of memory is free, don't throttle.
 */
int arc_lotsfree_percent = 10;

static int arc_dead;
extern int zfs_prefetch_disable;

/*
 * The arc has filled available memory and has now warmed up.
 */
static boolean_t arc_warm;

uint64_t zfs_arc_max;
uint64_t zfs_arc_min;
uint64_t zfs_arc_meta_limit = 0;
int zfs_arc_grow_retry = 0;
int zfs_arc_shrink_shift = 0;
int zfs_arc_p_min_shift = 0;
int zfs_disable_dup_eviction = 0;
uint64_t zfs_arc_average_blocksize = 8 * 1024; /* 8KB */
u_int zfs_arc_free_target = 0;

static int sysctl_vfs_zfs_arc_free_target(SYSCTL_HANDLER_ARGS);

#ifdef _KERNEL
static void
arc_free_target_init(void *unused __unused)
{

	zfs_arc_free_target = vm_pageout_wakeup_thresh;
}
SYSINIT(arc_free_target_init, SI_SUB_KTHREAD_PAGE, SI_ORDER_ANY,
    arc_free_target_init, NULL);

TUNABLE_QUAD("vfs.zfs.arc_max", &zfs_arc_max);
TUNABLE_QUAD("vfs.zfs.arc_min", &zfs_arc_min);
TUNABLE_QUAD("vfs.zfs.arc_meta_limit", &zfs_arc_meta_limit);
TUNABLE_QUAD("vfs.zfs.arc_average_blocksize", &zfs_arc_average_blocksize);
SYSCTL_DECL(_vfs_zfs);
SYSCTL_UQUAD(_vfs_zfs, OID_AUTO, arc_max, CTLFLAG_RDTUN, &zfs_arc_max, 0,
    "Maximum ARC size");
SYSCTL_UQUAD(_vfs_zfs, OID_AUTO, arc_min, CTLFLAG_RDTUN, &zfs_arc_min, 0,
    "Minimum ARC size");
SYSCTL_UQUAD(_vfs_zfs, OID_AUTO, arc_average_blocksize, CTLFLAG_RDTUN,
    &zfs_arc_average_blocksize, 0,
    "ARC average blocksize");
/*
 * We don't have a tunable for arc_free_target due to the dependency on
 * pagedaemon initialisation.
 */
SYSCTL_PROC(_vfs_zfs, OID_AUTO, arc_free_target,
    CTLTYPE_UINT | CTLFLAG_MPSAFE | CTLFLAG_RW, 0, sizeof(u_int),
    sysctl_vfs_zfs_arc_free_target, "IU",
    "Desired number of free pages below which ARC triggers reclaim");

static int
sysctl_vfs_zfs_arc_free_target(SYSCTL_HANDLER_ARGS)
{
	u_int val;
	int err;

	val = zfs_arc_free_target;
	err = sysctl_handle_int(oidp, &val, 0, req);
	if (err != 0 || req->newptr == NULL)
		return (err);

	if (val < minfree)
		return (EINVAL);
	if (val > cnt.v_page_count)
		return (EINVAL);

	zfs_arc_free_target = val;

	return (0);
}
#endif

/*
 * Note that buffers can be in one of 6 states:
 *	ARC_anon	- anonymous (discussed below)
 *	ARC_mru		- recently used, currently cached
 *	ARC_mru_ghost	- recentely used, no longer in cache
 *	ARC_mfu		- frequently used, currently cached
 *	ARC_mfu_ghost	- frequently used, no longer in cache
 *	ARC_l2c_only	- exists in L2ARC but not other states
 * When there are no active references to the buffer, they are
 * are linked onto a list in one of these arc states.  These are
 * the only buffers that can be evicted or deleted.  Within each
 * state there are multiple lists, one for meta-data and one for
 * non-meta-data.  Meta-data (indirect blocks, blocks of dnodes,
 * etc.) is tracked separately so that it can be managed more
 * explicitly: favored over data, limited explicitly.
 *
 * Anonymous buffers are buffers that are not associated with
 * a DVA.  These are buffers that hold dirty block copies
 * before they are written to stable storage.  By definition,
 * they are "ref'd" and are considered part of arc_mru
 * that cannot be freed.  Generally, they will aquire a DVA
 * as they are written and migrate onto the arc_mru list.
 *
 * The ARC_l2c_only state is for buffers that are in the second
 * level ARC but no longer in any of the ARC_m* lists.  The second
 * level ARC itself may also contain buffers that are in any of
 * the ARC_m* states - meaning that a buffer can exist in two
 * places.  The reason for the ARC_l2c_only state is to keep the
 * buffer header in the hash table, so that reads that hit the
 * second level ARC benefit from these fast lookups.
 */

#define	ARCS_LOCK_PAD		CACHE_LINE_SIZE
struct arcs_lock {
	kmutex_t	arcs_lock;
#ifdef _KERNEL
	unsigned char	pad[(ARCS_LOCK_PAD - sizeof (kmutex_t))];
#endif
};

/*
 * must be power of two for mask use to work
 *
 */
#define ARC_BUFC_NUMDATALISTS		16
#define ARC_BUFC_NUMMETADATALISTS	16
#define ARC_BUFC_NUMLISTS	(ARC_BUFC_NUMMETADATALISTS + ARC_BUFC_NUMDATALISTS)

typedef struct arc_state {
	uint64_t arcs_lsize[ARC_BUFC_NUMTYPES];	/* amount of evictable data */
	uint64_t arcs_size;	/* total amount of data in this state */
	list_t	arcs_lists[ARC_BUFC_NUMLISTS]; /* list of evictable buffers */
	struct arcs_lock arcs_locks[ARC_BUFC_NUMLISTS] __aligned(CACHE_LINE_SIZE);
} arc_state_t;

#define ARCS_LOCK(s, i)	(&((s)->arcs_locks[(i)].arcs_lock))

/* The 6 states: */
static arc_state_t ARC_anon;
static arc_state_t ARC_mru;
static arc_state_t ARC_mru_ghost;
static arc_state_t ARC_mfu;
static arc_state_t ARC_mfu_ghost;
static arc_state_t ARC_l2c_only;

typedef struct arc_stats {
	kstat_named_t arcstat_hits;
	kstat_named_t arcstat_misses;
	kstat_named_t arcstat_demand_data_hits;
	kstat_named_t arcstat_demand_data_misses;
	kstat_named_t arcstat_demand_metadata_hits;
	kstat_named_t arcstat_demand_metadata_misses;
	kstat_named_t arcstat_prefetch_data_hits;
	kstat_named_t arcstat_prefetch_data_misses;
	kstat_named_t arcstat_prefetch_metadata_hits;
	kstat_named_t arcstat_prefetch_metadata_misses;
	kstat_named_t arcstat_mru_hits;
	kstat_named_t arcstat_mru_ghost_hits;
	kstat_named_t arcstat_mfu_hits;
	kstat_named_t arcstat_mfu_ghost_hits;
	kstat_named_t arcstat_allocated;
	kstat_named_t arcstat_deleted;
	kstat_named_t arcstat_stolen;
	kstat_named_t arcstat_recycle_miss;
	/*
	 * Number of buffers that could not be evicted because the hash lock
	 * was held by another thread.  The lock may not necessarily be held
	 * by something using the same buffer, since hash locks are shared
	 * by multiple buffers.
	 */
	kstat_named_t arcstat_mutex_miss;
	/*
	 * Number of buffers skipped because they have I/O in progress, are
	 * indrect prefetch buffers that have not lived long enough, or are
	 * not from the spa we're trying to evict from.
	 */
	kstat_named_t arcstat_evict_skip;
	kstat_named_t arcstat_evict_l2_cached;
	kstat_named_t arcstat_evict_l2_eligible;
	kstat_named_t arcstat_evict_l2_ineligible;
	kstat_named_t arcstat_hash_elements;
	kstat_named_t arcstat_hash_elements_max;
	kstat_named_t arcstat_hash_collisions;
	kstat_named_t arcstat_hash_chains;
	kstat_named_t arcstat_hash_chain_max;
	kstat_named_t arcstat_p;
	kstat_named_t arcstat_c;
	kstat_named_t arcstat_c_min;
	kstat_named_t arcstat_c_max;
	kstat_named_t arcstat_size;
	kstat_named_t arcstat_hdr_size;
	kstat_named_t arcstat_data_size;
	kstat_named_t arcstat_other_size;
	kstat_named_t arcstat_l2_hits;
	kstat_named_t arcstat_l2_misses;
	kstat_named_t arcstat_l2_feeds;
	kstat_named_t arcstat_l2_rw_clash;
	kstat_named_t arcstat_l2_read_bytes;
	kstat_named_t arcstat_l2_write_bytes;
	kstat_named_t arcstat_l2_writes_sent;
	kstat_named_t arcstat_l2_writes_done;
	kstat_named_t arcstat_l2_writes_error;
	kstat_named_t arcstat_l2_writes_hdr_miss;
	kstat_named_t arcstat_l2_evict_lock_retry;
	kstat_named_t arcstat_l2_evict_reading;
	kstat_named_t arcstat_l2_free_on_write;
	kstat_named_t arcstat_l2_abort_lowmem;
	kstat_named_t arcstat_l2_cksum_bad;
	kstat_named_t arcstat_l2_io_error;
	kstat_named_t arcstat_l2_size;
	kstat_named_t arcstat_l2_asize;
	kstat_named_t arcstat_l2_hdr_size;
	kstat_named_t arcstat_l2_compress_successes;
	kstat_named_t arcstat_l2_compress_zeros;
	kstat_named_t arcstat_l2_compress_failures;
	kstat_named_t arcstat_l2_write_trylock_fail;
	kstat_named_t arcstat_l2_write_passed_headroom;
	kstat_named_t arcstat_l2_write_spa_mismatch;
	kstat_named_t arcstat_l2_write_in_l2;
	kstat_named_t arcstat_l2_write_hdr_io_in_progress;
	kstat_named_t arcstat_l2_write_not_cacheable;
	kstat_named_t arcstat_l2_write_full;
	kstat_named_t arcstat_l2_write_buffer_iter;
	kstat_named_t arcstat_l2_write_pios;
	kstat_named_t arcstat_l2_write_buffer_bytes_scanned;
	kstat_named_t arcstat_l2_write_buffer_list_iter;
	kstat_named_t arcstat_l2_write_buffer_list_null_iter;
	kstat_named_t arcstat_memory_throttle_count;
	kstat_named_t arcstat_duplicate_buffers;
	kstat_named_t arcstat_duplicate_buffers_size;
	kstat_named_t arcstat_duplicate_reads;
} arc_stats_t;

static arc_stats_t arc_stats = {
	{ "hits",			KSTAT_DATA_UINT64 },
	{ "misses",			KSTAT_DATA_UINT64 },
	{ "demand_data_hits",		KSTAT_DATA_UINT64 },
	{ "demand_data_misses",		KSTAT_DATA_UINT64 },
	{ "demand_metadata_hits",	KSTAT_DATA_UINT64 },
	{ "demand_metadata_misses",	KSTAT_DATA_UINT64 },
	{ "prefetch_data_hits",		KSTAT_DATA_UINT64 },
	{ "prefetch_data_misses",	KSTAT_DATA_UINT64 },
	{ "prefetch_metadata_hits",	KSTAT_DATA_UINT64 },
	{ "prefetch_metadata_misses",	KSTAT_DATA_UINT64 },
	{ "mru_hits",			KSTAT_DATA_UINT64 },
	{ "mru_ghost_hits",		KSTAT_DATA_UINT64 },
	{ "mfu_hits",			KSTAT_DATA_UINT64 },
	{ "mfu_ghost_hits",		KSTAT_DATA_UINT64 },
	{ "allocated",			KSTAT_DATA_UINT64 },
	{ "deleted",			KSTAT_DATA_UINT64 },
	{ "stolen",			KSTAT_DATA_UINT64 },
	{ "recycle_miss",		KSTAT_DATA_UINT64 },
	{ "mutex_miss",			KSTAT_DATA_UINT64 },
	{ "evict_skip",			KSTAT_DATA_UINT64 },
	{ "evict_l2_cached",		KSTAT_DATA_UINT64 },
	{ "evict_l2_eligible",		KSTAT_DATA_UINT64 },
	{ "evict_l2_ineligible",	KSTAT_DATA_UINT64 },
	{ "hash_elements",		KSTAT_DATA_UINT64 },
	{ "hash_elements_max",		KSTAT_DATA_UINT64 },
	{ "hash_collisions",		KSTAT_DATA_UINT64 },
	{ "hash_chains",		KSTAT_DATA_UINT64 },
	{ "hash_chain_max",		KSTAT_DATA_UINT64 },
	{ "p",				KSTAT_DATA_UINT64 },
	{ "c",				KSTAT_DATA_UINT64 },
	{ "c_min",			KSTAT_DATA_UINT64 },
	{ "c_max",			KSTAT_DATA_UINT64 },
	{ "size",			KSTAT_DATA_UINT64 },
	{ "hdr_size",			KSTAT_DATA_UINT64 },
	{ "data_size",			KSTAT_DATA_UINT64 },
	{ "other_size",			KSTAT_DATA_UINT64 },
	{ "l2_hits",			KSTAT_DATA_UINT64 },
	{ "l2_misses",			KSTAT_DATA_UINT64 },
	{ "l2_feeds",			KSTAT_DATA_UINT64 },
	{ "l2_rw_clash",		KSTAT_DATA_UINT64 },
	{ "l2_read_bytes",		KSTAT_DATA_UINT64 },
	{ "l2_write_bytes",		KSTAT_DATA_UINT64 },
	{ "l2_writes_sent",		KSTAT_DATA_UINT64 },
	{ "l2_writes_done",		KSTAT_DATA_UINT64 },
	{ "l2_writes_error",		KSTAT_DATA_UINT64 },
	{ "l2_writes_hdr_miss",		KSTAT_DATA_UINT64 },
	{ "l2_evict_lock_retry",	KSTAT_DATA_UINT64 },
	{ "l2_evict_reading",		KSTAT_DATA_UINT64 },
	{ "l2_free_on_write",		KSTAT_DATA_UINT64 },
	{ "l2_abort_lowmem",		KSTAT_DATA_UINT64 },
	{ "l2_cksum_bad",		KSTAT_DATA_UINT64 },
	{ "l2_io_error",		KSTAT_DATA_UINT64 },
	{ "l2_size",			KSTAT_DATA_UINT64 },
	{ "l2_asize",			KSTAT_DATA_UINT64 },
	{ "l2_hdr_size",		KSTAT_DATA_UINT64 },
	{ "l2_compress_successes",	KSTAT_DATA_UINT64 },
	{ "l2_compress_zeros",		KSTAT_DATA_UINT64 },
	{ "l2_compress_failures",	KSTAT_DATA_UINT64 },
	{ "l2_write_trylock_fail",	KSTAT_DATA_UINT64 },
	{ "l2_write_passed_headroom",	KSTAT_DATA_UINT64 },
	{ "l2_write_spa_mismatch",	KSTAT_DATA_UINT64 },
	{ "l2_write_in_l2",		KSTAT_DATA_UINT64 },
	{ "l2_write_io_in_progress",	KSTAT_DATA_UINT64 },
	{ "l2_write_not_cacheable",	KSTAT_DATA_UINT64 },
	{ "l2_write_full",		KSTAT_DATA_UINT64 },
	{ "l2_write_buffer_iter",	KSTAT_DATA_UINT64 },
	{ "l2_write_pios",		KSTAT_DATA_UINT64 },
	{ "l2_write_buffer_bytes_scanned", KSTAT_DATA_UINT64 },
	{ "l2_write_buffer_list_iter",	KSTAT_DATA_UINT64 },
	{ "l2_write_buffer_list_null_iter", KSTAT_DATA_UINT64 },
	{ "memory_throttle_count",	KSTAT_DATA_UINT64 },
	{ "duplicate_buffers",		KSTAT_DATA_UINT64 },
	{ "duplicate_buffers_size",	KSTAT_DATA_UINT64 },
	{ "duplicate_reads",		KSTAT_DATA_UINT64 }
};

#define	ARCSTAT(stat)	(arc_stats.stat.value.ui64)

#define	ARCSTAT_INCR(stat, val) \
	atomic_add_64(&arc_stats.stat.value.ui64, (val))

#define	ARCSTAT_BUMP(stat)	ARCSTAT_INCR(stat, 1)
#define	ARCSTAT_BUMPDOWN(stat)	ARCSTAT_INCR(stat, -1)

#define	ARCSTAT_MAX(stat, val) {					\
	uint64_t m;							\
	while ((val) > (m = arc_stats.stat.value.ui64) &&		\
	    (m != atomic_cas_64(&arc_stats.stat.value.ui64, m, (val))))	\
		continue;						\
}

#define	ARCSTAT_MAXSTAT(stat) \
	ARCSTAT_MAX(stat##_max, arc_stats.stat.value.ui64)

/*
 * We define a macro to allow ARC hits/misses to be easily broken down by
 * two separate conditions, giving a total of four different subtypes for
 * each of hits and misses (so eight statistics total).
 */
#define	ARCSTAT_CONDSTAT(cond1, stat1, notstat1, cond2, stat2, notstat2, stat) \
	if (cond1) {							\
		if (cond2) {						\
			ARCSTAT_BUMP(arcstat_##stat1##_##stat2##_##stat); \
		} else {						\
			ARCSTAT_BUMP(arcstat_##stat1##_##notstat2##_##stat); \
		}							\
	} else {							\
		if (cond2) {						\
			ARCSTAT_BUMP(arcstat_##notstat1##_##stat2##_##stat); \
		} else {						\
			ARCSTAT_BUMP(arcstat_##notstat1##_##notstat2##_##stat);\
		}							\
	}

kstat_t			*arc_ksp;
static arc_state_t	*arc_anon;
static arc_state_t	*arc_mru;
static arc_state_t	*arc_mru_ghost;
static arc_state_t	*arc_mfu;
static arc_state_t	*arc_mfu_ghost;
static arc_state_t	*arc_l2c_only;

/*
 * There are several ARC variables that are critical to export as kstats --
 * but we don't want to have to grovel around in the kstat whenever we wish to
 * manipulate them.  For these variables, we therefore define them to be in
 * terms of the statistic variable.  This assures that we are not introducing
 * the possibility of inconsistency by having shadow copies of the variables,
 * while still allowing the code to be readable.
 */
#define	arc_size	ARCSTAT(arcstat_size)	/* actual total arc size */
#define	arc_p		ARCSTAT(arcstat_p)	/* target size of MRU */
#define	arc_c		ARCSTAT(arcstat_c)	/* target size of cache */
#define	arc_c_min	ARCSTAT(arcstat_c_min)	/* min target cache size */
#define	arc_c_max	ARCSTAT(arcstat_c_max)	/* max target cache size */

#define	L2ARC_IS_VALID_COMPRESS(_c_) \
	((_c_) == ZIO_COMPRESS_LZ4 || (_c_) == ZIO_COMPRESS_EMPTY)

static int		arc_no_grow;	/* Don't try to grow cache size */
static uint64_t		arc_tempreserve;
static uint64_t		arc_loaned_bytes;
static uint64_t		arc_meta_used;
static uint64_t		arc_meta_limit;
static uint64_t		arc_meta_max = 0;
SYSCTL_UQUAD(_vfs_zfs, OID_AUTO, arc_meta_used, CTLFLAG_RD, &arc_meta_used, 0,
    "ARC metadata used");
SYSCTL_UQUAD(_vfs_zfs, OID_AUTO, arc_meta_limit, CTLFLAG_RW, &arc_meta_limit, 0,
    "ARC metadata limit");

typedef struct l2arc_buf_hdr l2arc_buf_hdr_t;

typedef struct arc_callback arc_callback_t;

struct arc_callback {
	void			*acb_private;
	arc_done_func_t		*acb_done;
	arc_buf_t		*acb_buf;
	zio_t			*acb_zio_dummy;
	arc_callback_t		*acb_next;
};

typedef struct arc_write_callback arc_write_callback_t;

struct arc_write_callback {
	void		*awcb_private;
	arc_done_func_t	*awcb_ready;
	arc_done_func_t	*awcb_physdone;
	arc_done_func_t	*awcb_done;
	arc_buf_t	*awcb_buf;
};

struct arc_buf_hdr {
	/* protected by hash lock */
	dva_t			b_dva;
	uint64_t		b_birth;
	uint64_t		b_cksum0;

	kmutex_t		b_freeze_lock;
	zio_cksum_t		*b_freeze_cksum;
	void			*b_thawed;

	arc_buf_hdr_t		*b_hash_next;
	arc_buf_t		*b_buf;
	uint32_t		b_flags;
	uint32_t		b_datacnt;

	arc_callback_t		*b_acb;
	kcondvar_t		b_cv;

	/* immutable */
	arc_buf_contents_t	b_type;
	uint64_t		b_size;
	uint64_t		b_spa;

	/* protected by arc state mutex */
	arc_state_t		*b_state;
	list_node_t		b_arc_node;

	/* updated atomically */
	clock_t			b_arc_access;

	/* self protecting */
	refcount_t		b_refcnt;

	l2arc_buf_hdr_t		*b_l2hdr;
	list_node_t		b_l2node;
};

static arc_buf_t *arc_eviction_list;
static kmutex_t arc_eviction_mtx;
static arc_buf_hdr_t arc_eviction_hdr;
static void arc_get_data_buf(arc_buf_t *buf);
static void arc_access(arc_buf_hdr_t *buf, kmutex_t *hash_lock);
static int arc_evict_needed(arc_buf_contents_t type);
static void arc_evict_ghost(arc_state_t *state, uint64_t spa, int64_t bytes);
#ifdef illumos
static void arc_buf_watch(arc_buf_t *buf);
#endif /* illumos */

static boolean_t l2arc_write_eligible(uint64_t spa_guid, arc_buf_hdr_t *ab);

#define	GHOST_STATE(state)	\
	((state) == arc_mru_ghost || (state) == arc_mfu_ghost ||	\
	(state) == arc_l2c_only)

/*
 * Private ARC flags.  These flags are private ARC only flags that will show up
 * in b_flags in the arc_hdr_buf_t.  Some flags are publicly declared, and can
 * be passed in as arc_flags in things like arc_read.  However, these flags
 * should never be passed and should only be set by ARC code.  When adding new
 * public flags, make sure not to smash the private ones.
 */

#define	ARC_IN_HASH_TABLE	(1 << 9)	/* this buffer is hashed */
#define	ARC_IO_IN_PROGRESS	(1 << 10)	/* I/O in progress for buf */
#define	ARC_IO_ERROR		(1 << 11)	/* I/O failed for buf */
#define	ARC_FREED_IN_READ	(1 << 12)	/* buf freed while in read */
#define	ARC_BUF_AVAILABLE	(1 << 13)	/* block not in active use */
#define	ARC_INDIRECT		(1 << 14)	/* this is an indirect block */
#define	ARC_FREE_IN_PROGRESS	(1 << 15)	/* hdr about to be freed */
#define	ARC_L2_WRITING		(1 << 16)	/* L2ARC write in progress */
#define	ARC_L2_EVICTED		(1 << 17)	/* evicted during I/O */
#define	ARC_L2_WRITE_HEAD	(1 << 18)	/* head of write list */

#define	HDR_IN_HASH_TABLE(hdr)	((hdr)->b_flags & ARC_IN_HASH_TABLE)
#define	HDR_IO_IN_PROGRESS(hdr)	((hdr)->b_flags & ARC_IO_IN_PROGRESS)
#define	HDR_IO_ERROR(hdr)	((hdr)->b_flags & ARC_IO_ERROR)
#define	HDR_PREFETCH(hdr)	((hdr)->b_flags & ARC_PREFETCH)
#define	HDR_FREED_IN_READ(hdr)	((hdr)->b_flags & ARC_FREED_IN_READ)
#define	HDR_BUF_AVAILABLE(hdr)	((hdr)->b_flags & ARC_BUF_AVAILABLE)
#define	HDR_FREE_IN_PROGRESS(hdr)	((hdr)->b_flags & ARC_FREE_IN_PROGRESS)
#define	HDR_L2CACHE(hdr)	((hdr)->b_flags & ARC_L2CACHE)
#define	HDR_L2_READING(hdr)	((hdr)->b_flags & ARC_IO_IN_PROGRESS &&	\
				    (hdr)->b_l2hdr != NULL)
#define	HDR_L2_WRITING(hdr)	((hdr)->b_flags & ARC_L2_WRITING)
#define	HDR_L2_EVICTED(hdr)	((hdr)->b_flags & ARC_L2_EVICTED)
#define	HDR_L2_WRITE_HEAD(hdr)	((hdr)->b_flags & ARC_L2_WRITE_HEAD)

/*
 * Other sizes
 */

#define	HDR_SIZE ((int64_t)sizeof (arc_buf_hdr_t))
#define	L2HDR_SIZE ((int64_t)sizeof (l2arc_buf_hdr_t))

/*
 * Hash table routines
 */

#define	HT_LOCK_PAD	CACHE_LINE_SIZE

struct ht_lock {
	kmutex_t	ht_lock;
#ifdef _KERNEL
	unsigned char	pad[(HT_LOCK_PAD - sizeof (kmutex_t))];
#endif
};

#define	BUF_LOCKS 256
typedef struct buf_hash_table {
	uint64_t ht_mask;
	arc_buf_hdr_t **ht_table;
	struct ht_lock ht_locks[BUF_LOCKS] __aligned(CACHE_LINE_SIZE);
} buf_hash_table_t;

static buf_hash_table_t buf_hash_table;

#define	BUF_HASH_INDEX(spa, dva, birth) \
	(buf_hash(spa, dva, birth) & buf_hash_table.ht_mask)
#define	BUF_HASH_LOCK_NTRY(idx) (buf_hash_table.ht_locks[idx & (BUF_LOCKS-1)])
#define	BUF_HASH_LOCK(idx)	(&(BUF_HASH_LOCK_NTRY(idx).ht_lock))
#define	HDR_LOCK(hdr) \
	(BUF_HASH_LOCK(BUF_HASH_INDEX(hdr->b_spa, &hdr->b_dva, hdr->b_birth)))

uint64_t zfs_crc64_table[256];

/*
 * Level 2 ARC
 */

#define	L2ARC_WRITE_SIZE	(8 * 1024 * 1024)	/* initial write max */
#define	L2ARC_HEADROOM		2			/* num of writes */
/*
 * If we discover during ARC scan any buffers to be compressed, we boost
 * our headroom for the next scanning cycle by this percentage multiple.
 */
#define	L2ARC_HEADROOM_BOOST	200
#define	L2ARC_FEED_SECS		1		/* caching interval secs */
#define	L2ARC_FEED_MIN_MS	200		/* min caching interval ms */

#define	l2arc_writes_sent	ARCSTAT(arcstat_l2_writes_sent)
#define	l2arc_writes_done	ARCSTAT(arcstat_l2_writes_done)

/* L2ARC Performance Tunables */
uint64_t l2arc_write_max = L2ARC_WRITE_SIZE;	/* default max write size */
uint64_t l2arc_write_boost = L2ARC_WRITE_SIZE;	/* extra write during warmup */
uint64_t l2arc_headroom = L2ARC_HEADROOM;	/* number of dev writes */
uint64_t l2arc_headroom_boost = L2ARC_HEADROOM_BOOST;
uint64_t l2arc_feed_secs = L2ARC_FEED_SECS;	/* interval seconds */
uint64_t l2arc_feed_min_ms = L2ARC_FEED_MIN_MS;	/* min interval milliseconds */
boolean_t l2arc_noprefetch = B_TRUE;		/* don't cache prefetch bufs */
boolean_t l2arc_feed_again = B_TRUE;		/* turbo warmup */
boolean_t l2arc_norw = B_TRUE;			/* no reads during writes */

SYSCTL_UQUAD(_vfs_zfs, OID_AUTO, l2arc_write_max, CTLFLAG_RW,
    &l2arc_write_max, 0, "max write size");
SYSCTL_UQUAD(_vfs_zfs, OID_AUTO, l2arc_write_boost, CTLFLAG_RW,
    &l2arc_write_boost, 0, "extra write during warmup");
SYSCTL_UQUAD(_vfs_zfs, OID_AUTO, l2arc_headroom, CTLFLAG_RW,
    &l2arc_headroom, 0, "number of dev writes");
SYSCTL_UQUAD(_vfs_zfs, OID_AUTO, l2arc_feed_secs, CTLFLAG_RW,
    &l2arc_feed_secs, 0, "interval seconds");
SYSCTL_UQUAD(_vfs_zfs, OID_AUTO, l2arc_feed_min_ms, CTLFLAG_RW,
    &l2arc_feed_min_ms, 0, "min interval milliseconds");

SYSCTL_INT(_vfs_zfs, OID_AUTO, l2arc_noprefetch, CTLFLAG_RW,
    &l2arc_noprefetch, 0, "don't cache prefetch bufs");
SYSCTL_INT(_vfs_zfs, OID_AUTO, l2arc_feed_again, CTLFLAG_RW,
    &l2arc_feed_again, 0, "turbo warmup");
SYSCTL_INT(_vfs_zfs, OID_AUTO, l2arc_norw, CTLFLAG_RW,
    &l2arc_norw, 0, "no reads during writes");

SYSCTL_UQUAD(_vfs_zfs, OID_AUTO, anon_size, CTLFLAG_RD,
    &ARC_anon.arcs_size, 0, "size of anonymous state");
SYSCTL_UQUAD(_vfs_zfs, OID_AUTO, anon_metadata_lsize, CTLFLAG_RD,
    &ARC_anon.arcs_lsize[ARC_BUFC_METADATA], 0, "size of anonymous state");
SYSCTL_UQUAD(_vfs_zfs, OID_AUTO, anon_data_lsize, CTLFLAG_RD,
    &ARC_anon.arcs_lsize[ARC_BUFC_DATA], 0, "size of anonymous state");

SYSCTL_UQUAD(_vfs_zfs, OID_AUTO, mru_size, CTLFLAG_RD,
    &ARC_mru.arcs_size, 0, "size of mru state");
SYSCTL_UQUAD(_vfs_zfs, OID_AUTO, mru_metadata_lsize, CTLFLAG_RD,
    &ARC_mru.arcs_lsize[ARC_BUFC_METADATA], 0, "size of metadata in mru state");
SYSCTL_UQUAD(_vfs_zfs, OID_AUTO, mru_data_lsize, CTLFLAG_RD,
    &ARC_mru.arcs_lsize[ARC_BUFC_DATA], 0, "size of data in mru state");

SYSCTL_UQUAD(_vfs_zfs, OID_AUTO, mru_ghost_size, CTLFLAG_RD,
    &ARC_mru_ghost.arcs_size, 0, "size of mru ghost state");
SYSCTL_UQUAD(_vfs_zfs, OID_AUTO, mru_ghost_metadata_lsize, CTLFLAG_RD,
    &ARC_mru_ghost.arcs_lsize[ARC_BUFC_METADATA], 0,
    "size of metadata in mru ghost state");
SYSCTL_UQUAD(_vfs_zfs, OID_AUTO, mru_ghost_data_lsize, CTLFLAG_RD,
    &ARC_mru_ghost.arcs_lsize[ARC_BUFC_DATA], 0,
    "size of data in mru ghost state");

SYSCTL_UQUAD(_vfs_zfs, OID_AUTO, mfu_size, CTLFLAG_RD,
    &ARC_mfu.arcs_size, 0, "size of mfu state");
SYSCTL_UQUAD(_vfs_zfs, OID_AUTO, mfu_metadata_lsize, CTLFLAG_RD,
    &ARC_mfu.arcs_lsize[ARC_BUFC_METADATA], 0, "size of metadata in mfu state");
SYSCTL_UQUAD(_vfs_zfs, OID_AUTO, mfu_data_lsize, CTLFLAG_RD,
    &ARC_mfu.arcs_lsize[ARC_BUFC_DATA], 0, "size of data in mfu state");

SYSCTL_UQUAD(_vfs_zfs, OID_AUTO, mfu_ghost_size, CTLFLAG_RD,
    &ARC_mfu_ghost.arcs_size, 0, "size of mfu ghost state");
SYSCTL_UQUAD(_vfs_zfs, OID_AUTO, mfu_ghost_metadata_lsize, CTLFLAG_RD,
    &ARC_mfu_ghost.arcs_lsize[ARC_BUFC_METADATA], 0,
    "size of metadata in mfu ghost state");
SYSCTL_UQUAD(_vfs_zfs, OID_AUTO, mfu_ghost_data_lsize, CTLFLAG_RD,
    &ARC_mfu_ghost.arcs_lsize[ARC_BUFC_DATA], 0,
    "size of data in mfu ghost state");

SYSCTL_UQUAD(_vfs_zfs, OID_AUTO, l2c_only_size, CTLFLAG_RD,
    &ARC_l2c_only.arcs_size, 0, "size of mru state");

/*
 * L2ARC Internals
 */
typedef struct l2arc_dev {
	vdev_t			*l2ad_vdev;	/* vdev */
	spa_t			*l2ad_spa;	/* spa */
	uint64_t		l2ad_hand;	/* next write location */
	uint64_t		l2ad_start;	/* first addr on device */
	uint64_t		l2ad_end;	/* last addr on device */
	uint64_t		l2ad_evict;	/* last addr eviction reached */
	boolean_t		l2ad_first;	/* first sweep through */
	boolean_t		l2ad_writing;	/* currently writing */
	list_t			*l2ad_buflist;	/* buffer list */
	list_node_t		l2ad_node;	/* device list node */
} l2arc_dev_t;

static list_t L2ARC_dev_list;			/* device list */
static list_t *l2arc_dev_list;			/* device list pointer */
static kmutex_t l2arc_dev_mtx;			/* device list mutex */
static l2arc_dev_t *l2arc_dev_last;		/* last device used */
static kmutex_t l2arc_buflist_mtx;		/* mutex for all buflists */
static list_t L2ARC_free_on_write;		/* free after write buf list */
static list_t *l2arc_free_on_write;		/* free after write list ptr */
static kmutex_t l2arc_free_on_write_mtx;	/* mutex for list */
static uint64_t l2arc_ndev;			/* number of devices */

typedef struct l2arc_read_callback {
	arc_buf_t		*l2rcb_buf;		/* read buffer */
	spa_t			*l2rcb_spa;		/* spa */
	blkptr_t		l2rcb_bp;		/* original blkptr */
	zbookmark_phys_t	l2rcb_zb;		/* original bookmark */
	int			l2rcb_flags;		/* original flags */
	enum zio_compress	l2rcb_compress;		/* applied compress */
} l2arc_read_callback_t;

typedef struct l2arc_write_callback {
	l2arc_dev_t	*l2wcb_dev;		/* device info */
	arc_buf_hdr_t	*l2wcb_head;		/* head of write buflist */
} l2arc_write_callback_t;

struct l2arc_buf_hdr {
	/* protected by arc_buf_hdr  mutex */
	l2arc_dev_t		*b_dev;		/* L2ARC device */
	uint64_t		b_daddr;	/* disk address, offset byte */
	/* compression applied to buffer data */
	enum zio_compress	b_compress;
	/* real alloc'd buffer size depending on b_compress applied */
	int			b_asize;
	/* temporary buffer holder for in-flight compressed data */
	void			*b_tmp_cdata;
};

typedef struct l2arc_data_free {
	/* protected by l2arc_free_on_write_mtx */
	void		*l2df_data;
	size_t		l2df_size;
	void		(*l2df_func)(void *, size_t);
	list_node_t	l2df_list_node;
} l2arc_data_free_t;

static kmutex_t l2arc_feed_thr_lock;
static kcondvar_t l2arc_feed_thr_cv;
static uint8_t l2arc_thread_exit;

static void l2arc_read_done(zio_t *zio);
static void l2arc_hdr_stat_add(void);
static void l2arc_hdr_stat_remove(void);

static boolean_t l2arc_compress_buf(l2arc_buf_hdr_t *l2hdr);
static void l2arc_decompress_zio(zio_t *zio, arc_buf_hdr_t *hdr,
    enum zio_compress c);
static void l2arc_release_cdata_buf(arc_buf_hdr_t *ab);

static uint64_t
buf_hash(uint64_t spa, const dva_t *dva, uint64_t birth)
{
	uint8_t *vdva = (uint8_t *)dva;
	uint64_t crc = -1ULL;
	int i;

	ASSERT(zfs_crc64_table[128] == ZFS_CRC64_POLY);

	for (i = 0; i < sizeof (dva_t); i++)
		crc = (crc >> 8) ^ zfs_crc64_table[(crc ^ vdva[i]) & 0xFF];

	crc ^= (spa>>8) ^ birth;

	return (crc);
}

#define	BUF_EMPTY(buf)						\
	((buf)->b_dva.dva_word[0] == 0 &&			\
	(buf)->b_dva.dva_word[1] == 0 &&			\
	(buf)->b_cksum0 == 0)

#define	BUF_EQUAL(spa, dva, birth, buf)				\
	((buf)->b_dva.dva_word[0] == (dva)->dva_word[0]) &&	\
	((buf)->b_dva.dva_word[1] == (dva)->dva_word[1]) &&	\
	((buf)->b_birth == birth) && ((buf)->b_spa == spa)

static void
buf_discard_identity(arc_buf_hdr_t *hdr)
{
	hdr->b_dva.dva_word[0] = 0;
	hdr->b_dva.dva_word[1] = 0;
	hdr->b_birth = 0;
	hdr->b_cksum0 = 0;
}

static arc_buf_hdr_t *
buf_hash_find(uint64_t spa, const blkptr_t *bp, kmutex_t **lockp)
{
	const dva_t *dva = BP_IDENTITY(bp);
	uint64_t birth = BP_PHYSICAL_BIRTH(bp);
	uint64_t idx = BUF_HASH_INDEX(spa, dva, birth);
	kmutex_t *hash_lock = BUF_HASH_LOCK(idx);
	arc_buf_hdr_t *buf;

	mutex_enter(hash_lock);
	for (buf = buf_hash_table.ht_table[idx]; buf != NULL;
	    buf = buf->b_hash_next) {
		if (BUF_EQUAL(spa, dva, birth, buf)) {
			*lockp = hash_lock;
			return (buf);
		}
	}
	mutex_exit(hash_lock);
	*lockp = NULL;
	return (NULL);
}

/*
 * Insert an entry into the hash table.  If there is already an element
 * equal to elem in the hash table, then the already existing element
 * will be returned and the new element will not be inserted.
 * Otherwise returns NULL.
 */
static arc_buf_hdr_t *
buf_hash_insert(arc_buf_hdr_t *buf, kmutex_t **lockp)
{
	uint64_t idx = BUF_HASH_INDEX(buf->b_spa, &buf->b_dva, buf->b_birth);
	kmutex_t *hash_lock = BUF_HASH_LOCK(idx);
	arc_buf_hdr_t *fbuf;
	uint32_t i;

	ASSERT(!DVA_IS_EMPTY(&buf->b_dva));
	ASSERT(buf->b_birth != 0);
	ASSERT(!HDR_IN_HASH_TABLE(buf));
	*lockp = hash_lock;
	mutex_enter(hash_lock);
	for (fbuf = buf_hash_table.ht_table[idx], i = 0; fbuf != NULL;
	    fbuf = fbuf->b_hash_next, i++) {
		if (BUF_EQUAL(buf->b_spa, &buf->b_dva, buf->b_birth, fbuf))
			return (fbuf);
	}

	buf->b_hash_next = buf_hash_table.ht_table[idx];
	buf_hash_table.ht_table[idx] = buf;
	buf->b_flags |= ARC_IN_HASH_TABLE;

	/* collect some hash table performance data */
	if (i > 0) {
		ARCSTAT_BUMP(arcstat_hash_collisions);
		if (i == 1)
			ARCSTAT_BUMP(arcstat_hash_chains);

		ARCSTAT_MAX(arcstat_hash_chain_max, i);
	}

	ARCSTAT_BUMP(arcstat_hash_elements);
	ARCSTAT_MAXSTAT(arcstat_hash_elements);

	return (NULL);
}

static void
buf_hash_remove(arc_buf_hdr_t *buf)
{
	arc_buf_hdr_t *fbuf, **bufp;
	uint64_t idx = BUF_HASH_INDEX(buf->b_spa, &buf->b_dva, buf->b_birth);

	ASSERT(MUTEX_HELD(BUF_HASH_LOCK(idx)));
	ASSERT(HDR_IN_HASH_TABLE(buf));

	bufp = &buf_hash_table.ht_table[idx];
	while ((fbuf = *bufp) != buf) {
		ASSERT(fbuf != NULL);
		bufp = &fbuf->b_hash_next;
	}
	*bufp = buf->b_hash_next;
	buf->b_hash_next = NULL;
	buf->b_flags &= ~ARC_IN_HASH_TABLE;

	/* collect some hash table performance data */
	ARCSTAT_BUMPDOWN(arcstat_hash_elements);

	if (buf_hash_table.ht_table[idx] &&
	    buf_hash_table.ht_table[idx]->b_hash_next == NULL)
		ARCSTAT_BUMPDOWN(arcstat_hash_chains);
}

/*
 * Global data structures and functions for the buf kmem cache.
 */
static kmem_cache_t *hdr_cache;
static kmem_cache_t *buf_cache;

static void
buf_fini(void)
{
	int i;

	kmem_free(buf_hash_table.ht_table,
	    (buf_hash_table.ht_mask + 1) * sizeof (void *));
	for (i = 0; i < BUF_LOCKS; i++)
		mutex_destroy(&buf_hash_table.ht_locks[i].ht_lock);
	kmem_cache_destroy(hdr_cache);
	kmem_cache_destroy(buf_cache);
}

/*
 * Constructor callback - called when the cache is empty
 * and a new buf is requested.
 */
/* ARGSUSED */
static int
hdr_cons(void *vbuf, void *unused, int kmflag)
{
	arc_buf_hdr_t *buf = vbuf;

	bzero(buf, sizeof (arc_buf_hdr_t));
	refcount_create(&buf->b_refcnt);
	cv_init(&buf->b_cv, NULL, CV_DEFAULT, NULL);
	mutex_init(&buf->b_freeze_lock, NULL, MUTEX_DEFAULT, NULL);
	arc_space_consume(sizeof (arc_buf_hdr_t), ARC_SPACE_HDRS);

	return (0);
}

/* ARGSUSED */
static int
buf_cons(void *vbuf, void *unused, int kmflag)
{
	arc_buf_t *buf = vbuf;

	bzero(buf, sizeof (arc_buf_t));
	mutex_init(&buf->b_evict_lock, NULL, MUTEX_DEFAULT, NULL);
	arc_space_consume(sizeof (arc_buf_t), ARC_SPACE_HDRS);

	return (0);
}

/*
 * Destructor callback - called when a cached buf is
 * no longer required.
 */
/* ARGSUSED */
static void
hdr_dest(void *vbuf, void *unused)
{
	arc_buf_hdr_t *buf = vbuf;

	ASSERT(BUF_EMPTY(buf));
	refcount_destroy(&buf->b_refcnt);
	cv_destroy(&buf->b_cv);
	mutex_destroy(&buf->b_freeze_lock);
	arc_space_return(sizeof (arc_buf_hdr_t), ARC_SPACE_HDRS);
}

/* ARGSUSED */
static void
buf_dest(void *vbuf, void *unused)
{
	arc_buf_t *buf = vbuf;

	mutex_destroy(&buf->b_evict_lock);
	arc_space_return(sizeof (arc_buf_t), ARC_SPACE_HDRS);
}

/*
 * Reclaim callback -- invoked when memory is low.
 */
/* ARGSUSED */
static void
hdr_recl(void *unused)
{
	dprintf("hdr_recl called\n");
	/*
	 * umem calls the reclaim func when we destroy the buf cache,
	 * which is after we do arc_fini().
	 */
	if (!arc_dead)
		cv_signal(&arc_reclaim_thr_cv);
}

static void
buf_init(void)
{
	uint64_t *ct;
	uint64_t hsize = 1ULL << 12;
	int i, j;

	/*
	 * The hash table is big enough to fill all of physical memory
	 * with an average block size of zfs_arc_average_blocksize (default 8K).
	 * By default, the table will take up
	 * totalmem * sizeof(void*) / 8K (1MB per GB with 8-byte pointers).
	 */
	while (hsize * zfs_arc_average_blocksize < (uint64_t)physmem * PAGESIZE)
		hsize <<= 1;
retry:
	buf_hash_table.ht_mask = hsize - 1;
	buf_hash_table.ht_table =
	    kmem_zalloc(hsize * sizeof (void*), KM_NOSLEEP);
	if (buf_hash_table.ht_table == NULL) {
		ASSERT(hsize > (1ULL << 8));
		hsize >>= 1;
		goto retry;
	}

	hdr_cache = kmem_cache_create("arc_buf_hdr_t", sizeof (arc_buf_hdr_t),
	    0, hdr_cons, hdr_dest, hdr_recl, NULL, NULL, 0);
	buf_cache = kmem_cache_create("arc_buf_t", sizeof (arc_buf_t),
	    0, buf_cons, buf_dest, NULL, NULL, NULL, 0);

	for (i = 0; i < 256; i++)
		for (ct = zfs_crc64_table + i, *ct = i, j = 8; j > 0; j--)
			*ct = (*ct >> 1) ^ (-(*ct & 1) & ZFS_CRC64_POLY);

	for (i = 0; i < BUF_LOCKS; i++) {
		mutex_init(&buf_hash_table.ht_locks[i].ht_lock,
		    NULL, MUTEX_DEFAULT, NULL);
	}
}

#define	ARC_MINTIME	(hz>>4) /* 62 ms */

static void
arc_cksum_verify(arc_buf_t *buf)
{
	zio_cksum_t zc;

	if (!(zfs_flags & ZFS_DEBUG_MODIFY))
		return;

	mutex_enter(&buf->b_hdr->b_freeze_lock);
	if (buf->b_hdr->b_freeze_cksum == NULL ||
	    (buf->b_hdr->b_flags & ARC_IO_ERROR)) {
		mutex_exit(&buf->b_hdr->b_freeze_lock);
		return;
	}
	fletcher_2_native(buf->b_data, buf->b_hdr->b_size, &zc);
	if (!ZIO_CHECKSUM_EQUAL(*buf->b_hdr->b_freeze_cksum, zc))
		panic("buffer modified while frozen!");
	mutex_exit(&buf->b_hdr->b_freeze_lock);
}

static int
arc_cksum_equal(arc_buf_t *buf)
{
	zio_cksum_t zc;
	int equal;

	mutex_enter(&buf->b_hdr->b_freeze_lock);
	fletcher_2_native(buf->b_data, buf->b_hdr->b_size, &zc);
	equal = ZIO_CHECKSUM_EQUAL(*buf->b_hdr->b_freeze_cksum, zc);
	mutex_exit(&buf->b_hdr->b_freeze_lock);

	return (equal);
}

static void
arc_cksum_compute(arc_buf_t *buf, boolean_t force)
{
	if (!force && !(zfs_flags & ZFS_DEBUG_MODIFY))
		return;

	mutex_enter(&buf->b_hdr->b_freeze_lock);
	if (buf->b_hdr->b_freeze_cksum != NULL) {
		mutex_exit(&buf->b_hdr->b_freeze_lock);
		return;
	}
	buf->b_hdr->b_freeze_cksum = kmem_alloc(sizeof (zio_cksum_t), KM_SLEEP);
	fletcher_2_native(buf->b_data, buf->b_hdr->b_size,
	    buf->b_hdr->b_freeze_cksum);
	mutex_exit(&buf->b_hdr->b_freeze_lock);
#ifdef illumos
	arc_buf_watch(buf);
#endif /* illumos */
}

#ifdef illumos
#ifndef _KERNEL
typedef struct procctl {
	long cmd;
	prwatch_t prwatch;
} procctl_t;
#endif

/* ARGSUSED */
static void
arc_buf_unwatch(arc_buf_t *buf)
{
#ifndef _KERNEL
	if (arc_watch) {
		int result;
		procctl_t ctl;
		ctl.cmd = PCWATCH;
		ctl.prwatch.pr_vaddr = (uintptr_t)buf->b_data;
		ctl.prwatch.pr_size = 0;
		ctl.prwatch.pr_wflags = 0;
		result = write(arc_procfd, &ctl, sizeof (ctl));
		ASSERT3U(result, ==, sizeof (ctl));
	}
#endif
}

/* ARGSUSED */
static void
arc_buf_watch(arc_buf_t *buf)
{
#ifndef _KERNEL
	if (arc_watch) {
		int result;
		procctl_t ctl;
		ctl.cmd = PCWATCH;
		ctl.prwatch.pr_vaddr = (uintptr_t)buf->b_data;
		ctl.prwatch.pr_size = buf->b_hdr->b_size;
		ctl.prwatch.pr_wflags = WA_WRITE;
		result = write(arc_procfd, &ctl, sizeof (ctl));
		ASSERT3U(result, ==, sizeof (ctl));
	}
#endif
}
#endif /* illumos */

void
arc_buf_thaw(arc_buf_t *buf)
{
	if (zfs_flags & ZFS_DEBUG_MODIFY) {
		if (buf->b_hdr->b_state != arc_anon)
			panic("modifying non-anon buffer!");
		if (buf->b_hdr->b_flags & ARC_IO_IN_PROGRESS)
			panic("modifying buffer while i/o in progress!");
		arc_cksum_verify(buf);
	}

	mutex_enter(&buf->b_hdr->b_freeze_lock);
	if (buf->b_hdr->b_freeze_cksum != NULL) {
		kmem_free(buf->b_hdr->b_freeze_cksum, sizeof (zio_cksum_t));
		buf->b_hdr->b_freeze_cksum = NULL;
	}

	if (zfs_flags & ZFS_DEBUG_MODIFY) {
		if (buf->b_hdr->b_thawed)
			kmem_free(buf->b_hdr->b_thawed, 1);
		buf->b_hdr->b_thawed = kmem_alloc(1, KM_SLEEP);
	}

	mutex_exit(&buf->b_hdr->b_freeze_lock);

#ifdef illumos
	arc_buf_unwatch(buf);
#endif /* illumos */
}

void
arc_buf_freeze(arc_buf_t *buf)
{
	kmutex_t *hash_lock;

	if (!(zfs_flags & ZFS_DEBUG_MODIFY))
		return;

	hash_lock = HDR_LOCK(buf->b_hdr);
	mutex_enter(hash_lock);

	ASSERT(buf->b_hdr->b_freeze_cksum != NULL ||
	    buf->b_hdr->b_state == arc_anon);
	arc_cksum_compute(buf, B_FALSE);
	mutex_exit(hash_lock);

}

static void
get_buf_info(arc_buf_hdr_t *ab, arc_state_t *state, list_t **list, kmutex_t **lock)
{
	uint64_t buf_hashid = buf_hash(ab->b_spa, &ab->b_dva, ab->b_birth);

	if (ab->b_type == ARC_BUFC_METADATA)
		buf_hashid &= (ARC_BUFC_NUMMETADATALISTS - 1);
	else {
		buf_hashid &= (ARC_BUFC_NUMDATALISTS - 1);
		buf_hashid += ARC_BUFC_NUMMETADATALISTS;
	}

	*list = &state->arcs_lists[buf_hashid];
	*lock = ARCS_LOCK(state, buf_hashid);
}


static void
add_reference(arc_buf_hdr_t *ab, kmutex_t *hash_lock, void *tag)
{
	ASSERT(MUTEX_HELD(hash_lock));

	if ((refcount_add(&ab->b_refcnt, tag) == 1) &&
	    (ab->b_state != arc_anon)) {
		uint64_t delta = ab->b_size * ab->b_datacnt;
		uint64_t *size = &ab->b_state->arcs_lsize[ab->b_type];
		list_t *list;
		kmutex_t *lock;

		get_buf_info(ab, ab->b_state, &list, &lock);
		ASSERT(!MUTEX_HELD(lock));
		mutex_enter(lock);
		ASSERT(list_link_active(&ab->b_arc_node));
		list_remove(list, ab);
		if (GHOST_STATE(ab->b_state)) {
			ASSERT0(ab->b_datacnt);
			ASSERT3P(ab->b_buf, ==, NULL);
			delta = ab->b_size;
		}
		ASSERT(delta > 0);
		ASSERT3U(*size, >=, delta);
		atomic_add_64(size, -delta);
		mutex_exit(lock);
		/* remove the prefetch flag if we get a reference */
		if (ab->b_flags & ARC_PREFETCH)
			ab->b_flags &= ~ARC_PREFETCH;
	}
}

static int
remove_reference(arc_buf_hdr_t *ab, kmutex_t *hash_lock, void *tag)
{
	int cnt;
	arc_state_t *state = ab->b_state;

	ASSERT(state == arc_anon || MUTEX_HELD(hash_lock));
	ASSERT(!GHOST_STATE(state));

	if (((cnt = refcount_remove(&ab->b_refcnt, tag)) == 0) &&
	    (state != arc_anon)) {
		uint64_t *size = &state->arcs_lsize[ab->b_type];
		list_t *list;
		kmutex_t *lock;

		get_buf_info(ab, state, &list, &lock);
		ASSERT(!MUTEX_HELD(lock));
		mutex_enter(lock);
		ASSERT(!list_link_active(&ab->b_arc_node));
		list_insert_head(list, ab);
		ASSERT(ab->b_datacnt > 0);
		atomic_add_64(size, ab->b_size * ab->b_datacnt);
		mutex_exit(lock);
	}
	return (cnt);
}

/*
 * Move the supplied buffer to the indicated state.  The mutex
 * for the buffer must be held by the caller.
 */
static void
arc_change_state(arc_state_t *new_state, arc_buf_hdr_t *ab, kmutex_t *hash_lock)
{
	arc_state_t *old_state = ab->b_state;
	int64_t refcnt = refcount_count(&ab->b_refcnt);
	uint64_t from_delta, to_delta;
	list_t *list;
	kmutex_t *lock;

	ASSERT(MUTEX_HELD(hash_lock));
	ASSERT3P(new_state, !=, old_state);
	ASSERT(refcnt == 0 || ab->b_datacnt > 0);
	ASSERT(ab->b_datacnt == 0 || !GHOST_STATE(new_state));
	ASSERT(ab->b_datacnt <= 1 || old_state != arc_anon);

	from_delta = to_delta = ab->b_datacnt * ab->b_size;

	/*
	 * If this buffer is evictable, transfer it from the
	 * old state list to the new state list.
	 */
	if (refcnt == 0) {
		if (old_state != arc_anon) {
			int use_mutex;
			uint64_t *size = &old_state->arcs_lsize[ab->b_type];

			get_buf_info(ab, old_state, &list, &lock);
			use_mutex = !MUTEX_HELD(lock);
			if (use_mutex)
				mutex_enter(lock);

			ASSERT(list_link_active(&ab->b_arc_node));
			list_remove(list, ab);

			/*
			 * If prefetching out of the ghost cache,
			 * we will have a non-zero datacnt.
			 */
			if (GHOST_STATE(old_state) && ab->b_datacnt == 0) {
				/* ghost elements have a ghost size */
				ASSERT(ab->b_buf == NULL);
				from_delta = ab->b_size;
			}
			ASSERT3U(*size, >=, from_delta);
			atomic_add_64(size, -from_delta);

			if (use_mutex)
				mutex_exit(lock);
		}
		if (new_state != arc_anon) {
			int use_mutex;
			uint64_t *size = &new_state->arcs_lsize[ab->b_type];

			get_buf_info(ab, new_state, &list, &lock);
			use_mutex = !MUTEX_HELD(lock);
			if (use_mutex)
				mutex_enter(lock);

			list_insert_head(list, ab);

			/* ghost elements have a ghost size */
			if (GHOST_STATE(new_state)) {
				ASSERT(ab->b_datacnt == 0);
				ASSERT(ab->b_buf == NULL);
				to_delta = ab->b_size;
			}
			atomic_add_64(size, to_delta);

			if (use_mutex)
				mutex_exit(lock);
		}
	}

	ASSERT(!BUF_EMPTY(ab));
	if (new_state == arc_anon && HDR_IN_HASH_TABLE(ab))
		buf_hash_remove(ab);

	/* adjust state sizes */
	if (to_delta)
		atomic_add_64(&new_state->arcs_size, to_delta);
	if (from_delta) {
		ASSERT3U(old_state->arcs_size, >=, from_delta);
		atomic_add_64(&old_state->arcs_size, -from_delta);
	}
	ab->b_state = new_state;

	/* adjust l2arc hdr stats */
	if (new_state == arc_l2c_only)
		l2arc_hdr_stat_add();
	else if (old_state == arc_l2c_only)
		l2arc_hdr_stat_remove();
}

void
arc_space_consume(uint64_t space, arc_space_type_t type)
{
	ASSERT(type >= 0 && type < ARC_SPACE_NUMTYPES);

	switch (type) {
	case ARC_SPACE_DATA:
		ARCSTAT_INCR(arcstat_data_size, space);
		break;
	case ARC_SPACE_OTHER:
		ARCSTAT_INCR(arcstat_other_size, space);
		break;
	case ARC_SPACE_HDRS:
		ARCSTAT_INCR(arcstat_hdr_size, space);
		break;
	case ARC_SPACE_L2HDRS:
		ARCSTAT_INCR(arcstat_l2_hdr_size, space);
		break;
	}

	atomic_add_64(&arc_meta_used, space);
	atomic_add_64(&arc_size, space);
}

void
arc_space_return(uint64_t space, arc_space_type_t type)
{
	ASSERT(type >= 0 && type < ARC_SPACE_NUMTYPES);

	switch (type) {
	case ARC_SPACE_DATA:
		ARCSTAT_INCR(arcstat_data_size, -space);
		break;
	case ARC_SPACE_OTHER:
		ARCSTAT_INCR(arcstat_other_size, -space);
		break;
	case ARC_SPACE_HDRS:
		ARCSTAT_INCR(arcstat_hdr_size, -space);
		break;
	case ARC_SPACE_L2HDRS:
		ARCSTAT_INCR(arcstat_l2_hdr_size, -space);
		break;
	}

	ASSERT(arc_meta_used >= space);
	if (arc_meta_max < arc_meta_used)
		arc_meta_max = arc_meta_used;
	atomic_add_64(&arc_meta_used, -space);
	ASSERT(arc_size >= space);
	atomic_add_64(&arc_size, -space);
}

arc_buf_t *
arc_buf_alloc(spa_t *spa, int size, void *tag, arc_buf_contents_t type)
{
	arc_buf_hdr_t *hdr;
	arc_buf_t *buf;

	ASSERT3U(size, >, 0);
	hdr = kmem_cache_alloc(hdr_cache, KM_PUSHPAGE);
	ASSERT(BUF_EMPTY(hdr));
	hdr->b_size = size;
	hdr->b_type = type;
	hdr->b_spa = spa_load_guid(spa);
	hdr->b_state = arc_anon;
	hdr->b_arc_access = 0;
	buf = kmem_cache_alloc(buf_cache, KM_PUSHPAGE);
	buf->b_hdr = hdr;
	buf->b_data = NULL;
	buf->b_efunc = NULL;
	buf->b_private = NULL;
	buf->b_next = NULL;
	hdr->b_buf = buf;
	arc_get_data_buf(buf);
	hdr->b_datacnt = 1;
	hdr->b_flags = 0;
	ASSERT(refcount_is_zero(&hdr->b_refcnt));
	(void) refcount_add(&hdr->b_refcnt, tag);

	return (buf);
}

static char *arc_onloan_tag = "onloan";

/*
 * Loan out an anonymous arc buffer. Loaned buffers are not counted as in
 * flight data by arc_tempreserve_space() until they are "returned". Loaned
 * buffers must be returned to the arc before they can be used by the DMU or
 * freed.
 */
arc_buf_t *
arc_loan_buf(spa_t *spa, int size)
{
	arc_buf_t *buf;

	buf = arc_buf_alloc(spa, size, arc_onloan_tag, ARC_BUFC_DATA);

	atomic_add_64(&arc_loaned_bytes, size);
	return (buf);
}

/*
 * Return a loaned arc buffer to the arc.
 */
void
arc_return_buf(arc_buf_t *buf, void *tag)
{
	arc_buf_hdr_t *hdr = buf->b_hdr;

	ASSERT(buf->b_data != NULL);
	(void) refcount_add(&hdr->b_refcnt, tag);
	(void) refcount_remove(&hdr->b_refcnt, arc_onloan_tag);

	atomic_add_64(&arc_loaned_bytes, -hdr->b_size);
}

/* Detach an arc_buf from a dbuf (tag) */
void
arc_loan_inuse_buf(arc_buf_t *buf, void *tag)
{
	arc_buf_hdr_t *hdr;

	ASSERT(buf->b_data != NULL);
	hdr = buf->b_hdr;
	(void) refcount_add(&hdr->b_refcnt, arc_onloan_tag);
	(void) refcount_remove(&hdr->b_refcnt, tag);
	buf->b_efunc = NULL;
	buf->b_private = NULL;

	atomic_add_64(&arc_loaned_bytes, hdr->b_size);
}

static arc_buf_t *
arc_buf_clone(arc_buf_t *from)
{
	arc_buf_t *buf;
	arc_buf_hdr_t *hdr = from->b_hdr;
	uint64_t size = hdr->b_size;

	ASSERT(hdr->b_state != arc_anon);

	buf = kmem_cache_alloc(buf_cache, KM_PUSHPAGE);
	buf->b_hdr = hdr;
	buf->b_data = NULL;
	buf->b_efunc = NULL;
	buf->b_private = NULL;
	buf->b_next = hdr->b_buf;
	hdr->b_buf = buf;
	arc_get_data_buf(buf);
	bcopy(from->b_data, buf->b_data, size);

	/*
	 * This buffer already exists in the arc so create a duplicate
	 * copy for the caller.  If the buffer is associated with user data
	 * then track the size and number of duplicates.  These stats will be
	 * updated as duplicate buffers are created and destroyed.
	 */
	if (hdr->b_type == ARC_BUFC_DATA) {
		ARCSTAT_BUMP(arcstat_duplicate_buffers);
		ARCSTAT_INCR(arcstat_duplicate_buffers_size, size);
	}
	hdr->b_datacnt += 1;
	return (buf);
}

void
arc_buf_add_ref(arc_buf_t *buf, void* tag)
{
	arc_buf_hdr_t *hdr;
	kmutex_t *hash_lock;

	/*
	 * Check to see if this buffer is evicted.  Callers
	 * must verify b_data != NULL to know if the add_ref
	 * was successful.
	 */
	mutex_enter(&buf->b_evict_lock);
	if (buf->b_data == NULL) {
		mutex_exit(&buf->b_evict_lock);
		return;
	}
	hash_lock = HDR_LOCK(buf->b_hdr);
	mutex_enter(hash_lock);
	hdr = buf->b_hdr;
	ASSERT3P(hash_lock, ==, HDR_LOCK(hdr));
	mutex_exit(&buf->b_evict_lock);

	ASSERT(hdr->b_state == arc_mru || hdr->b_state == arc_mfu);
	add_reference(hdr, hash_lock, tag);
	DTRACE_PROBE1(arc__hit, arc_buf_hdr_t *, hdr);
	arc_access(hdr, hash_lock);
	mutex_exit(hash_lock);
	ARCSTAT_BUMP(arcstat_hits);
	ARCSTAT_CONDSTAT(!(hdr->b_flags & ARC_PREFETCH),
	    demand, prefetch, hdr->b_type != ARC_BUFC_METADATA,
	    data, metadata, hits);
}

/*
 * Free the arc data buffer.  If it is an l2arc write in progress,
 * the buffer is placed on l2arc_free_on_write to be freed later.
 */
static void
arc_buf_data_free(arc_buf_t *buf, void (*free_func)(void *, size_t))
{
	arc_buf_hdr_t *hdr = buf->b_hdr;

	if (HDR_L2_WRITING(hdr)) {
		l2arc_data_free_t *df;
		df = kmem_alloc(sizeof (l2arc_data_free_t), KM_SLEEP);
		df->l2df_data = buf->b_data;
		df->l2df_size = hdr->b_size;
		df->l2df_func = free_func;
		mutex_enter(&l2arc_free_on_write_mtx);
		list_insert_head(l2arc_free_on_write, df);
		mutex_exit(&l2arc_free_on_write_mtx);
		ARCSTAT_BUMP(arcstat_l2_free_on_write);
	} else {
		free_func(buf->b_data, hdr->b_size);
	}
}

/*
 * Free up buf->b_data and if 'remove' is set, then pull the
 * arc_buf_t off of the the arc_buf_hdr_t's list and free it.
 */
static void
arc_buf_destroy(arc_buf_t *buf, boolean_t recycle, boolean_t remove)
{
	arc_buf_t **bufp;

	/* free up data associated with the buf */
	if (buf->b_data) {
		arc_state_t *state = buf->b_hdr->b_state;
		uint64_t size = buf->b_hdr->b_size;
		arc_buf_contents_t type = buf->b_hdr->b_type;

		arc_cksum_verify(buf);
#ifdef illumos
		arc_buf_unwatch(buf);
#endif /* illumos */

		if (!recycle) {
			if (type == ARC_BUFC_METADATA) {
				arc_buf_data_free(buf, zio_buf_free);
				arc_space_return(size, ARC_SPACE_DATA);
			} else {
				ASSERT(type == ARC_BUFC_DATA);
				arc_buf_data_free(buf, zio_data_buf_free);
				ARCSTAT_INCR(arcstat_data_size, -size);
				atomic_add_64(&arc_size, -size);
			}
		}
		if (list_link_active(&buf->b_hdr->b_arc_node)) {
			uint64_t *cnt = &state->arcs_lsize[type];

			ASSERT(refcount_is_zero(&buf->b_hdr->b_refcnt));
			ASSERT(state != arc_anon);

			ASSERT3U(*cnt, >=, size);
			atomic_add_64(cnt, -size);
		}
		ASSERT3U(state->arcs_size, >=, size);
		atomic_add_64(&state->arcs_size, -size);
		buf->b_data = NULL;

		/*
		 * If we're destroying a duplicate buffer make sure
		 * that the appropriate statistics are updated.
		 */
		if (buf->b_hdr->b_datacnt > 1 &&
		    buf->b_hdr->b_type == ARC_BUFC_DATA) {
			ARCSTAT_BUMPDOWN(arcstat_duplicate_buffers);
			ARCSTAT_INCR(arcstat_duplicate_buffers_size, -size);
		}
		ASSERT(buf->b_hdr->b_datacnt > 0);
		buf->b_hdr->b_datacnt -= 1;
	}

	/* only remove the buf if requested */
	if (!remove)
		return;

	/* remove the buf from the hdr list */
	for (bufp = &buf->b_hdr->b_buf; *bufp != buf; bufp = &(*bufp)->b_next)
		continue;
	*bufp = buf->b_next;
	buf->b_next = NULL;

	ASSERT(buf->b_efunc == NULL);

	/* clean up the buf */
	buf->b_hdr = NULL;
	kmem_cache_free(buf_cache, buf);
}

static void
arc_hdr_destroy(arc_buf_hdr_t *hdr)
{
	ASSERT(refcount_is_zero(&hdr->b_refcnt));
	ASSERT3P(hdr->b_state, ==, arc_anon);
	ASSERT(!HDR_IO_IN_PROGRESS(hdr));
	l2arc_buf_hdr_t *l2hdr = hdr->b_l2hdr;

	if (l2hdr != NULL) {
		boolean_t buflist_held = MUTEX_HELD(&l2arc_buflist_mtx);
		/*
		 * To prevent arc_free() and l2arc_evict() from
		 * attempting to free the same buffer at the same time,
		 * a FREE_IN_PROGRESS flag is given to arc_free() to
		 * give it priority.  l2arc_evict() can't destroy this
		 * header while we are waiting on l2arc_buflist_mtx.
		 *
		 * The hdr may be removed from l2ad_buflist before we
		 * grab l2arc_buflist_mtx, so b_l2hdr is rechecked.
		 */
		if (!buflist_held) {
			mutex_enter(&l2arc_buflist_mtx);
			l2hdr = hdr->b_l2hdr;
		}

		if (l2hdr != NULL) {
			trim_map_free(l2hdr->b_dev->l2ad_vdev, l2hdr->b_daddr,
			    hdr->b_size, 0);
			list_remove(l2hdr->b_dev->l2ad_buflist, hdr);
			ARCSTAT_INCR(arcstat_l2_size, -hdr->b_size);
			ARCSTAT_INCR(arcstat_l2_asize, -l2hdr->b_asize);
			vdev_space_update(l2hdr->b_dev->l2ad_vdev,
			    -l2hdr->b_asize, 0, 0);
			kmem_free(l2hdr, sizeof (l2arc_buf_hdr_t));
			if (hdr->b_state == arc_l2c_only)
				l2arc_hdr_stat_remove();
			hdr->b_l2hdr = NULL;
		}

		if (!buflist_held)
			mutex_exit(&l2arc_buflist_mtx);
	}

	if (!BUF_EMPTY(hdr)) {
		ASSERT(!HDR_IN_HASH_TABLE(hdr));
		buf_discard_identity(hdr);
	}
	while (hdr->b_buf) {
		arc_buf_t *buf = hdr->b_buf;

		if (buf->b_efunc) {
			mutex_enter(&arc_eviction_mtx);
			mutex_enter(&buf->b_evict_lock);
			ASSERT(buf->b_hdr != NULL);
			arc_buf_destroy(hdr->b_buf, FALSE, FALSE);
			hdr->b_buf = buf->b_next;
			buf->b_hdr = &arc_eviction_hdr;
			buf->b_next = arc_eviction_list;
			arc_eviction_list = buf;
			mutex_exit(&buf->b_evict_lock);
			mutex_exit(&arc_eviction_mtx);
		} else {
			arc_buf_destroy(hdr->b_buf, FALSE, TRUE);
		}
	}
	if (hdr->b_freeze_cksum != NULL) {
		kmem_free(hdr->b_freeze_cksum, sizeof (zio_cksum_t));
		hdr->b_freeze_cksum = NULL;
	}
	if (hdr->b_thawed) {
		kmem_free(hdr->b_thawed, 1);
		hdr->b_thawed = NULL;
	}

	ASSERT(!list_link_active(&hdr->b_arc_node));
	ASSERT3P(hdr->b_hash_next, ==, NULL);
	ASSERT3P(hdr->b_acb, ==, NULL);
	kmem_cache_free(hdr_cache, hdr);
}

void
arc_buf_free(arc_buf_t *buf, void *tag)
{
	arc_buf_hdr_t *hdr = buf->b_hdr;
	int hashed = hdr->b_state != arc_anon;

	ASSERT(buf->b_efunc == NULL);
	ASSERT(buf->b_data != NULL);

	if (hashed) {
		kmutex_t *hash_lock = HDR_LOCK(hdr);

		mutex_enter(hash_lock);
		hdr = buf->b_hdr;
		ASSERT3P(hash_lock, ==, HDR_LOCK(hdr));

		(void) remove_reference(hdr, hash_lock, tag);
		if (hdr->b_datacnt > 1) {
			arc_buf_destroy(buf, FALSE, TRUE);
		} else {
			ASSERT(buf == hdr->b_buf);
			ASSERT(buf->b_efunc == NULL);
			hdr->b_flags |= ARC_BUF_AVAILABLE;
		}
		mutex_exit(hash_lock);
	} else if (HDR_IO_IN_PROGRESS(hdr)) {
		int destroy_hdr;
		/*
		 * We are in the middle of an async write.  Don't destroy
		 * this buffer unless the write completes before we finish
		 * decrementing the reference count.
		 */
		mutex_enter(&arc_eviction_mtx);
		(void) remove_reference(hdr, NULL, tag);
		ASSERT(refcount_is_zero(&hdr->b_refcnt));
		destroy_hdr = !HDR_IO_IN_PROGRESS(hdr);
		mutex_exit(&arc_eviction_mtx);
		if (destroy_hdr)
			arc_hdr_destroy(hdr);
	} else {
		if (remove_reference(hdr, NULL, tag) > 0)
			arc_buf_destroy(buf, FALSE, TRUE);
		else
			arc_hdr_destroy(hdr);
	}
}

boolean_t
arc_buf_remove_ref(arc_buf_t *buf, void* tag)
{
	arc_buf_hdr_t *hdr = buf->b_hdr;
	kmutex_t *hash_lock = HDR_LOCK(hdr);
	boolean_t no_callback = (buf->b_efunc == NULL);

	if (hdr->b_state == arc_anon) {
		ASSERT(hdr->b_datacnt == 1);
		arc_buf_free(buf, tag);
		return (no_callback);
	}

	mutex_enter(hash_lock);
	hdr = buf->b_hdr;
	ASSERT3P(hash_lock, ==, HDR_LOCK(hdr));
	ASSERT(hdr->b_state != arc_anon);
	ASSERT(buf->b_data != NULL);

	(void) remove_reference(hdr, hash_lock, tag);
	if (hdr->b_datacnt > 1) {
		if (no_callback)
			arc_buf_destroy(buf, FALSE, TRUE);
	} else if (no_callback) {
		ASSERT(hdr->b_buf == buf && buf->b_next == NULL);
		ASSERT(buf->b_efunc == NULL);
		hdr->b_flags |= ARC_BUF_AVAILABLE;
	}
	ASSERT(no_callback || hdr->b_datacnt > 1 ||
	    refcount_is_zero(&hdr->b_refcnt));
	mutex_exit(hash_lock);
	return (no_callback);
}

int
arc_buf_size(arc_buf_t *buf)
{
	return (buf->b_hdr->b_size);
}

/*
 * Called from the DMU to determine if the current buffer should be
 * evicted. In order to ensure proper locking, the eviction must be initiated
 * from the DMU. Return true if the buffer is associated with user data and
 * duplicate buffers still exist.
 */
boolean_t
arc_buf_eviction_needed(arc_buf_t *buf)
{
	arc_buf_hdr_t *hdr;
	boolean_t evict_needed = B_FALSE;

	if (zfs_disable_dup_eviction)
		return (B_FALSE);

	mutex_enter(&buf->b_evict_lock);
	hdr = buf->b_hdr;
	if (hdr == NULL) {
		/*
		 * We are in arc_do_user_evicts(); let that function
		 * perform the eviction.
		 */
		ASSERT(buf->b_data == NULL);
		mutex_exit(&buf->b_evict_lock);
		return (B_FALSE);
	} else if (buf->b_data == NULL) {
		/*
		 * We have already been added to the arc eviction list;
		 * recommend eviction.
		 */
		ASSERT3P(hdr, ==, &arc_eviction_hdr);
		mutex_exit(&buf->b_evict_lock);
		return (B_TRUE);
	}

	if (hdr->b_datacnt > 1 && hdr->b_type == ARC_BUFC_DATA)
		evict_needed = B_TRUE;

	mutex_exit(&buf->b_evict_lock);
	return (evict_needed);
}

/*
 * Evict buffers from list until we've removed the specified number of
 * bytes.  Move the removed buffers to the appropriate evict state.
 * If the recycle flag is set, then attempt to "recycle" a buffer:
 * - look for a buffer to evict that is `bytes' long.
 * - return the data block from this buffer rather than freeing it.
 * This flag is used by callers that are trying to make space for a
 * new buffer in a full arc cache.
 *
 * This function makes a "best effort".  It skips over any buffers
 * it can't get a hash_lock on, and so may not catch all candidates.
 * It may also return without evicting as much space as requested.
 */
static void *
arc_evict(arc_state_t *state, uint64_t spa, int64_t bytes, boolean_t recycle,
    arc_buf_contents_t type)
{
	arc_state_t *evicted_state;
	uint64_t bytes_evicted = 0, skipped = 0, missed = 0;
	int64_t bytes_remaining;
	arc_buf_hdr_t *ab, *ab_prev = NULL;
	list_t *evicted_list, *list, *evicted_list_start, *list_start;
	kmutex_t *lock, *evicted_lock;
	kmutex_t *hash_lock;
	boolean_t have_lock;
	void *stolen = NULL;
	arc_buf_hdr_t marker = { 0 };
	int count = 0;
	static int evict_metadata_offset, evict_data_offset;
	int i, idx, offset, list_count, lists;

	ASSERT(state == arc_mru || state == arc_mfu);

	evicted_state = (state == arc_mru) ? arc_mru_ghost : arc_mfu_ghost;

	if (type == ARC_BUFC_METADATA) {
		offset = 0;
		list_count = ARC_BUFC_NUMMETADATALISTS;
		list_start = &state->arcs_lists[0];
		evicted_list_start = &evicted_state->arcs_lists[0];
		idx = evict_metadata_offset;
	} else {
		offset = ARC_BUFC_NUMMETADATALISTS;
		list_start = &state->arcs_lists[offset];
		evicted_list_start = &evicted_state->arcs_lists[offset];
		list_count = ARC_BUFC_NUMDATALISTS;
		idx = evict_data_offset;
	}
	bytes_remaining = evicted_state->arcs_lsize[type];
	lists = 0;

evict_start:
	list = &list_start[idx];
	evicted_list = &evicted_list_start[idx];
	lock = ARCS_LOCK(state, (offset + idx));
	evicted_lock = ARCS_LOCK(evicted_state, (offset + idx));

	mutex_enter(lock);
	mutex_enter(evicted_lock);

	for (ab = list_tail(list); ab; ab = ab_prev) {
		ab_prev = list_prev(list, ab);
		bytes_remaining -= (ab->b_size * ab->b_datacnt);
		/* prefetch buffers have a minimum lifespan */
		if (HDR_IO_IN_PROGRESS(ab) ||
		    (spa && ab->b_spa != spa) ||
		    (ab->b_flags & (ARC_PREFETCH|ARC_INDIRECT) &&
		    ddi_get_lbolt() - ab->b_arc_access <
		    arc_min_prefetch_lifespan)) {
			skipped++;
			continue;
		}
		/* "lookahead" for better eviction candidate */
		if (recycle && ab->b_size != bytes &&
		    ab_prev && ab_prev->b_size == bytes)
			continue;

		/* ignore markers */
		if (ab->b_spa == 0)
			continue;

		/*
		 * It may take a long time to evict all the bufs requested.
		 * To avoid blocking all arc activity, periodically drop
		 * the arcs_mtx and give other threads a chance to run
		 * before reacquiring the lock.
		 *
		 * If we are looking for a buffer to recycle, we are in
		 * the hot code path, so don't sleep.
		 */
		if (!recycle && count++ > arc_evict_iterations) {
			list_insert_after(list, ab, &marker);
			mutex_exit(evicted_lock);
			mutex_exit(lock);
			kpreempt(KPREEMPT_SYNC);
			mutex_enter(lock);
			mutex_enter(evicted_lock);
			ab_prev = list_prev(list, &marker);
			list_remove(list, &marker);
			count = 0;
			continue;
		}

		hash_lock = HDR_LOCK(ab);
		have_lock = MUTEX_HELD(hash_lock);
		if (have_lock || mutex_tryenter(hash_lock)) {
			ASSERT0(refcount_count(&ab->b_refcnt));
			ASSERT(ab->b_datacnt > 0);
			while (ab->b_buf) {
				arc_buf_t *buf = ab->b_buf;
				if (!mutex_tryenter(&buf->b_evict_lock)) {
					missed += 1;
					break;
				}
				if (buf->b_data) {
					bytes_evicted += ab->b_size;
					if (recycle && ab->b_type == type &&
					    ab->b_size == bytes &&
					    !HDR_L2_WRITING(ab)) {
						stolen = buf->b_data;
						recycle = FALSE;
					}
				}
				if (buf->b_efunc) {
					mutex_enter(&arc_eviction_mtx);
					arc_buf_destroy(buf,
					    buf->b_data == stolen, FALSE);
					ab->b_buf = buf->b_next;
					buf->b_hdr = &arc_eviction_hdr;
					buf->b_next = arc_eviction_list;
					arc_eviction_list = buf;
					mutex_exit(&arc_eviction_mtx);
					mutex_exit(&buf->b_evict_lock);
				} else {
					mutex_exit(&buf->b_evict_lock);
					arc_buf_destroy(buf,
					    buf->b_data == stolen, TRUE);
				}
			}

			if (ab->b_l2hdr) {
				ARCSTAT_INCR(arcstat_evict_l2_cached,
				    ab->b_size);
			} else {
				if (l2arc_write_eligible(ab->b_spa, ab)) {
					ARCSTAT_INCR(arcstat_evict_l2_eligible,
					    ab->b_size);
				} else {
					ARCSTAT_INCR(
					    arcstat_evict_l2_ineligible,
					    ab->b_size);
				}
			}

			if (ab->b_datacnt == 0) {
				arc_change_state(evicted_state, ab, hash_lock);
				ASSERT(HDR_IN_HASH_TABLE(ab));
				ab->b_flags |= ARC_IN_HASH_TABLE;
				ab->b_flags &= ~ARC_BUF_AVAILABLE;
				DTRACE_PROBE1(arc__evict, arc_buf_hdr_t *, ab);
			}
			if (!have_lock)
				mutex_exit(hash_lock);
			if (bytes >= 0 && bytes_evicted >= bytes)
				break;
			if (bytes_remaining > 0) {
				mutex_exit(evicted_lock);
				mutex_exit(lock);
				idx  = ((idx + 1) & (list_count - 1));
				lists++;
				goto evict_start;
			}
		} else {
			missed += 1;
		}
	}

	mutex_exit(evicted_lock);
	mutex_exit(lock);

	idx  = ((idx + 1) & (list_count - 1));
	lists++;

	if (bytes_evicted < bytes) {
		if (lists < list_count)
			goto evict_start;
		else
			dprintf("only evicted %lld bytes from %x",
			    (longlong_t)bytes_evicted, state);
	}
	if (type == ARC_BUFC_METADATA)
		evict_metadata_offset = idx;
	else
		evict_data_offset = idx;

	if (skipped)
		ARCSTAT_INCR(arcstat_evict_skip, skipped);

	if (missed)
		ARCSTAT_INCR(arcstat_mutex_miss, missed);

	/*
	 * Note: we have just evicted some data into the ghost state,
	 * potentially putting the ghost size over the desired size.  Rather
	 * that evicting from the ghost list in this hot code path, leave
	 * this chore to the arc_reclaim_thread().
	 */

	if (stolen)
		ARCSTAT_BUMP(arcstat_stolen);
	return (stolen);
}

/*
 * Remove buffers from list until we've removed the specified number of
 * bytes.  Destroy the buffers that are removed.
 */
static void
arc_evict_ghost(arc_state_t *state, uint64_t spa, int64_t bytes)
{
	arc_buf_hdr_t *ab, *ab_prev;
	arc_buf_hdr_t marker = { 0 };
	list_t *list, *list_start;
	kmutex_t *hash_lock, *lock;
	uint64_t bytes_deleted = 0;
	uint64_t bufs_skipped = 0;
	int count = 0;
	static int evict_offset;
	int list_count, idx = evict_offset;
	int offset, lists = 0;

	ASSERT(GHOST_STATE(state));

	/*
	 * data lists come after metadata lists
	 */
	list_start = &state->arcs_lists[ARC_BUFC_NUMMETADATALISTS];
	list_count = ARC_BUFC_NUMDATALISTS;
	offset = ARC_BUFC_NUMMETADATALISTS;

evict_start:
	list = &list_start[idx];
	lock = ARCS_LOCK(state, idx + offset);

	mutex_enter(lock);
	for (ab = list_tail(list); ab; ab = ab_prev) {
		ab_prev = list_prev(list, ab);
		if (ab->b_type > ARC_BUFC_NUMTYPES)
			panic("invalid ab=%p", (void *)ab);
		if (spa && ab->b_spa != spa)
			continue;

		/* ignore markers */
		if (ab->b_spa == 0)
			continue;

		hash_lock = HDR_LOCK(ab);
		/* caller may be trying to modify this buffer, skip it */
		if (MUTEX_HELD(hash_lock))
			continue;

		/*
		 * It may take a long time to evict all the bufs requested.
		 * To avoid blocking all arc activity, periodically drop
		 * the arcs_mtx and give other threads a chance to run
		 * before reacquiring the lock.
		 */
		if (count++ > arc_evict_iterations) {
			list_insert_after(list, ab, &marker);
			mutex_exit(lock);
			kpreempt(KPREEMPT_SYNC);
			mutex_enter(lock);
			ab_prev = list_prev(list, &marker);
			list_remove(list, &marker);
			count = 0;
			continue;
		}
		if (mutex_tryenter(hash_lock)) {
			ASSERT(!HDR_IO_IN_PROGRESS(ab));
			ASSERT(ab->b_buf == NULL);
			ARCSTAT_BUMP(arcstat_deleted);
			bytes_deleted += ab->b_size;

			if (ab->b_l2hdr != NULL) {
				/*
				 * This buffer is cached on the 2nd Level ARC;
				 * don't destroy the header.
				 */
				arc_change_state(arc_l2c_only, ab, hash_lock);
				mutex_exit(hash_lock);
			} else {
				arc_change_state(arc_anon, ab, hash_lock);
				mutex_exit(hash_lock);
				arc_hdr_destroy(ab);
			}

			DTRACE_PROBE1(arc__delete, arc_buf_hdr_t *, ab);
			if (bytes >= 0 && bytes_deleted >= bytes)
				break;
		} else if (bytes < 0) {
			/*
			 * Insert a list marker and then wait for the
			 * hash lock to become available. Once its
			 * available, restart from where we left off.
			 */
			list_insert_after(list, ab, &marker);
			mutex_exit(lock);
			mutex_enter(hash_lock);
			mutex_exit(hash_lock);
			mutex_enter(lock);
			ab_prev = list_prev(list, &marker);
			list_remove(list, &marker);
		} else {
			bufs_skipped += 1;
		}

	}
	mutex_exit(lock);
	idx  = ((idx + 1) & (ARC_BUFC_NUMDATALISTS - 1));
	lists++;

	if (lists < list_count)
		goto evict_start;

	evict_offset = idx;
	if ((uintptr_t)list > (uintptr_t)&state->arcs_lists[ARC_BUFC_NUMMETADATALISTS] &&
	    (bytes < 0 || bytes_deleted < bytes)) {
		list_start = &state->arcs_lists[0];
		list_count = ARC_BUFC_NUMMETADATALISTS;
		offset = lists = 0;
		goto evict_start;
	}

	if (bufs_skipped) {
		ARCSTAT_INCR(arcstat_mutex_miss, bufs_skipped);
		ASSERT(bytes >= 0);
	}

	if (bytes_deleted < bytes)
		dprintf("only deleted %lld bytes from %p",
		    (longlong_t)bytes_deleted, state);
}

static void
arc_adjust(void)
{
	int64_t adjustment, delta;

	/*
	 * Adjust MRU size
	 */

	adjustment = MIN((int64_t)(arc_size - arc_c),
	    (int64_t)(arc_anon->arcs_size + arc_mru->arcs_size + arc_meta_used -
	    arc_p));

	if (adjustment > 0 && arc_mru->arcs_lsize[ARC_BUFC_DATA] > 0) {
		delta = MIN(arc_mru->arcs_lsize[ARC_BUFC_DATA], adjustment);
		(void) arc_evict(arc_mru, 0, delta, FALSE, ARC_BUFC_DATA);
		adjustment -= delta;
	}

	if (adjustment > 0 && arc_mru->arcs_lsize[ARC_BUFC_METADATA] > 0) {
		delta = MIN(arc_mru->arcs_lsize[ARC_BUFC_METADATA], adjustment);
		(void) arc_evict(arc_mru, 0, delta, FALSE,
		    ARC_BUFC_METADATA);
	}

	/*
	 * Adjust MFU size
	 */

	adjustment = arc_size - arc_c;

	if (adjustment > 0 && arc_mfu->arcs_lsize[ARC_BUFC_DATA] > 0) {
		delta = MIN(adjustment, arc_mfu->arcs_lsize[ARC_BUFC_DATA]);
		(void) arc_evict(arc_mfu, 0, delta, FALSE, ARC_BUFC_DATA);
		adjustment -= delta;
	}

	if (adjustment > 0 && arc_mfu->arcs_lsize[ARC_BUFC_METADATA] > 0) {
		int64_t delta = MIN(adjustment,
		    arc_mfu->arcs_lsize[ARC_BUFC_METADATA]);
		(void) arc_evict(arc_mfu, 0, delta, FALSE,
		    ARC_BUFC_METADATA);
	}

	/*
	 * Adjust ghost lists
	 */

	adjustment = arc_mru->arcs_size + arc_mru_ghost->arcs_size - arc_c;

	if (adjustment > 0 && arc_mru_ghost->arcs_size > 0) {
		delta = MIN(arc_mru_ghost->arcs_size, adjustment);
		arc_evict_ghost(arc_mru_ghost, 0, delta);
	}

	adjustment =
	    arc_mru_ghost->arcs_size + arc_mfu_ghost->arcs_size - arc_c;

	if (adjustment > 0 && arc_mfu_ghost->arcs_size > 0) {
		delta = MIN(arc_mfu_ghost->arcs_size, adjustment);
		arc_evict_ghost(arc_mfu_ghost, 0, delta);
	}
}

static void
arc_do_user_evicts(void)
{
	static arc_buf_t *tmp_arc_eviction_list;

	/*
	 * Move list over to avoid LOR
	 */
restart:
	mutex_enter(&arc_eviction_mtx);
	tmp_arc_eviction_list = arc_eviction_list;
	arc_eviction_list = NULL;
	mutex_exit(&arc_eviction_mtx);

	while (tmp_arc_eviction_list != NULL) {
		arc_buf_t *buf = tmp_arc_eviction_list;
		tmp_arc_eviction_list = buf->b_next;
		mutex_enter(&buf->b_evict_lock);
		buf->b_hdr = NULL;
		mutex_exit(&buf->b_evict_lock);

		if (buf->b_efunc != NULL)
			VERIFY0(buf->b_efunc(buf->b_private));

		buf->b_efunc = NULL;
		buf->b_private = NULL;
		kmem_cache_free(buf_cache, buf);
	}

	if (arc_eviction_list != NULL)
		goto restart;
}

/*
 * Flush all *evictable* data from the cache for the given spa.
 * NOTE: this will not touch "active" (i.e. referenced) data.
 */
void
arc_flush(spa_t *spa)
{
	uint64_t guid = 0;

	if (spa)
		guid = spa_load_guid(spa);

	while (arc_mru->arcs_lsize[ARC_BUFC_DATA]) {
		(void) arc_evict(arc_mru, guid, -1, FALSE, ARC_BUFC_DATA);
		if (spa)
			break;
	}
	while (arc_mru->arcs_lsize[ARC_BUFC_METADATA]) {
		(void) arc_evict(arc_mru, guid, -1, FALSE, ARC_BUFC_METADATA);
		if (spa)
			break;
	}
	while (arc_mfu->arcs_lsize[ARC_BUFC_DATA]) {
		(void) arc_evict(arc_mfu, guid, -1, FALSE, ARC_BUFC_DATA);
		if (spa)
			break;
	}
	while (arc_mfu->arcs_lsize[ARC_BUFC_METADATA]) {
		(void) arc_evict(arc_mfu, guid, -1, FALSE, ARC_BUFC_METADATA);
		if (spa)
			break;
	}

	arc_evict_ghost(arc_mru_ghost, guid, -1);
	arc_evict_ghost(arc_mfu_ghost, guid, -1);

	mutex_enter(&arc_reclaim_thr_lock);
	arc_do_user_evicts();
	mutex_exit(&arc_reclaim_thr_lock);
	ASSERT(spa || arc_eviction_list == NULL);
}

void
arc_shrink(void)
{

	if (arc_c > arc_c_min) {
		uint64_t to_free;

		DTRACE_PROBE4(arc__shrink, uint64_t, arc_c, uint64_t,
			arc_c_min, uint64_t, arc_p, uint64_t, to_free);
#ifdef _KERNEL
		to_free = arc_c >> arc_shrink_shift;
#else
		to_free = arc_c >> arc_shrink_shift;
#endif
		if (arc_c > arc_c_min + to_free)
			atomic_add_64(&arc_c, -to_free);
		else
			arc_c = arc_c_min;

		atomic_add_64(&arc_p, -(arc_p >> arc_shrink_shift));
		if (arc_c > arc_size)
			arc_c = MAX(arc_size, arc_c_min);
		if (arc_p > arc_c)
			arc_p = (arc_c >> 1);

		DTRACE_PROBE2(arc__shrunk, uint64_t, arc_c, uint64_t,
			arc_p);

		ASSERT(arc_c >= arc_c_min);
		ASSERT((int64_t)arc_p >= 0);
	}

	if (arc_size > arc_c) {
		DTRACE_PROBE2(arc__shrink_adjust, uint64_t, arc_size,
			uint64_t, arc_c);
		arc_adjust();
	}
}

static int needfree = 0;

static int
arc_reclaim_needed(void)
{

#ifdef _KERNEL

	if (needfree) {
		DTRACE_PROBE(arc__reclaim_needfree);
		return (1);
	}

	/*
	 * Cooperate with pagedaemon when it's time for it to scan
	 * and reclaim some pages.
	 */
	if (freemem < zfs_arc_free_target) {
		DTRACE_PROBE2(arc__reclaim_freemem, uint64_t,
		    freemem, uint64_t, zfs_arc_free_target);
		return (1);
	}

#ifdef sun
	/*
	 * take 'desfree' extra pages, so we reclaim sooner, rather than later
	 */
	extra = desfree;

	/*
	 * check that we're out of range of the pageout scanner.  It starts to
	 * schedule paging if freemem is less than lotsfree and needfree.
	 * lotsfree is the high-water mark for pageout, and needfree is the
	 * number of needed free pages.  We add extra pages here to make sure
	 * the scanner doesn't start up while we're freeing memory.
	 */
	if (freemem < lotsfree + needfree + extra)
		return (1);

	/*
	 * check to make sure that swapfs has enough space so that anon
	 * reservations can still succeed. anon_resvmem() checks that the
	 * availrmem is greater than swapfs_minfree, and the number of reserved
	 * swap pages.  We also add a bit of extra here just to prevent
	 * circumstances from getting really dire.
	 */
	if (availrmem < swapfs_minfree + swapfs_reserve + extra)
		return (1);

	/*
	 * Check that we have enough availrmem that memory locking (e.g., via
	 * mlock(3C) or memcntl(2)) can still succeed.  (pages_pp_maximum
	 * stores the number of pages that cannot be locked; when availrmem
	 * drops below pages_pp_maximum, page locking mechanisms such as
	 * page_pp_lock() will fail.)
	 */
	if (availrmem <= pages_pp_maximum)
		return (1);

<<<<<<< HEAD
#if defined(__i386)
=======
#endif	/* sun */
#if defined(__i386) || !defined(UMA_MD_SMALL_ALLOC)
>>>>>>> 56f7d049
	/*
	 * If we're on an i386 platform, it's possible that we'll exhaust the
	 * kernel heap space before we ever run out of available physical
	 * memory.  Most checks of the size of the heap_area compare against
	 * tune.t_minarmem, which is the minimum available real memory that we
	 * can have in the system.  However, this is generally fixed at 25 pages
	 * which is so low that it's useless.  In this comparison, we seek to
	 * calculate the total heap-size, and reclaim if more than 3/4ths of the
	 * heap is allocated.  (Or, in the calculation, if less than 1/4th is
	 * free)
	 */
	if (vmem_size(heap_arena, VMEM_FREE) <
	    (vmem_size(heap_arena, VMEM_FREE | VMEM_ALLOC) >> 2)) {
		DTRACE_PROBE2(arc__reclaim_used, uint64_t,
		    vmem_size(heap_arena, VMEM_FREE), uint64_t,
		    (vmem_size(heap_arena, VMEM_FREE | VMEM_ALLOC)) >> 2);
		return (1);
	}
#endif
#ifdef sun
	/*
	 * If zio data pages are being allocated out of a separate heap segment,
	 * then enforce that the size of available vmem for this arena remains
	 * above about 1/16th free.
	 *
	 * Note: The 1/16th arena free requirement was put in place
	 * to aggressively evict memory from the arc in order to avoid
	 * memory fragmentation issues.
	 */
	if (zio_arena != NULL &&
	    vmem_size(zio_arena, VMEM_FREE) <
	    (vmem_size(zio_arena, VMEM_ALLOC) >> 4))
		return (1);
#endif	/* sun */
#else	/* _KERNEL */
	if (spa_get_random(100) == 0)
		return (1);
#endif	/* _KERNEL */
	DTRACE_PROBE(arc__reclaim_no);

	return (0);
}

extern kmem_cache_t	*zio_buf_cache[];
extern kmem_cache_t	*zio_data_buf_cache[];

static void __noinline
arc_kmem_reap_now(arc_reclaim_strategy_t strat)
{
	size_t			i;
	kmem_cache_t		*prev_cache = NULL;
	kmem_cache_t		*prev_data_cache = NULL;

	DTRACE_PROBE(arc__kmem_reap_start);
#ifdef _KERNEL
	if (arc_meta_used >= arc_meta_limit) {
		/*
		 * We are exceeding our meta-data cache limit.
		 * Purge some DNLC entries to release holds on meta-data.
		 */
		dnlc_reduce_cache((void *)(uintptr_t)arc_reduce_dnlc_percent);
	}
#if defined(__i386)
	/*
	 * Reclaim unused memory from all kmem caches.
	 */
	kmem_reap();
#endif
#endif

	/*
	 * An aggressive reclamation will shrink the cache size as well as
	 * reap free buffers from the arc kmem caches.
	 */
	if (strat == ARC_RECLAIM_AGGR)
		arc_shrink();

	for (i = 0; i < SPA_MAXBLOCKSIZE >> SPA_MINBLOCKSHIFT; i++) {
		if (zio_buf_cache[i] != prev_cache) {
			prev_cache = zio_buf_cache[i];
			kmem_cache_reap_now(zio_buf_cache[i]);
		}
		if (zio_data_buf_cache[i] != prev_data_cache) {
			prev_data_cache = zio_data_buf_cache[i];
			kmem_cache_reap_now(zio_data_buf_cache[i]);
		}
	}
	kmem_cache_reap_now(buf_cache);
	kmem_cache_reap_now(hdr_cache);

#ifdef sun
	/*
	 * Ask the vmem arena to reclaim unused memory from its
	 * quantum caches.
	 */
	if (zio_arena != NULL && strat == ARC_RECLAIM_AGGR)
		vmem_qcache_reap(zio_arena);
#endif
	DTRACE_PROBE(arc__kmem_reap_end);
}

static void
arc_reclaim_thread(void *dummy __unused)
{
	clock_t			growtime = 0;
	arc_reclaim_strategy_t	last_reclaim = ARC_RECLAIM_CONS;
	callb_cpr_t		cpr;

	CALLB_CPR_INIT(&cpr, &arc_reclaim_thr_lock, callb_generic_cpr, FTAG);

	mutex_enter(&arc_reclaim_thr_lock);
	while (arc_thread_exit == 0) {
		if (arc_reclaim_needed()) {

			if (arc_no_grow) {
				if (last_reclaim == ARC_RECLAIM_CONS) {
					DTRACE_PROBE(arc__reclaim_aggr_no_grow);
					last_reclaim = ARC_RECLAIM_AGGR;
				} else {
					last_reclaim = ARC_RECLAIM_CONS;
				}
			} else {
				arc_no_grow = TRUE;
				last_reclaim = ARC_RECLAIM_AGGR;
				DTRACE_PROBE(arc__reclaim_aggr);
				membar_producer();
			}

			/* reset the growth delay for every reclaim */
			growtime = ddi_get_lbolt() + (arc_grow_retry * hz);

			if (needfree && last_reclaim == ARC_RECLAIM_CONS) {
				/*
				 * If needfree is TRUE our vm_lowmem hook
				 * was called and in that case we must free some
				 * memory, so switch to aggressive mode.
				 */
				arc_no_grow = TRUE;
				last_reclaim = ARC_RECLAIM_AGGR;
			}
			arc_kmem_reap_now(last_reclaim);
			arc_warm = B_TRUE;

		} else if (arc_no_grow && ddi_get_lbolt() >= growtime) {
			arc_no_grow = FALSE;
		}

		arc_adjust();

		if (arc_eviction_list != NULL)
			arc_do_user_evicts();

#ifdef _KERNEL
		if (needfree) {
			needfree = 0;
			wakeup(&needfree);
		}
#endif

		/* block until needed, or one second, whichever is shorter */
		CALLB_CPR_SAFE_BEGIN(&cpr);
		(void) cv_timedwait(&arc_reclaim_thr_cv,
		    &arc_reclaim_thr_lock, hz);
		CALLB_CPR_SAFE_END(&cpr, &arc_reclaim_thr_lock);
	}

	arc_thread_exit = 0;
	cv_broadcast(&arc_reclaim_thr_cv);
	CALLB_CPR_EXIT(&cpr);		/* drops arc_reclaim_thr_lock */
	thread_exit();
}

/*
 * Adapt arc info given the number of bytes we are trying to add and
 * the state that we are comming from.  This function is only called
 * when we are adding new content to the cache.
 */
static void
arc_adapt(int bytes, arc_state_t *state)
{
	int mult;
	uint64_t arc_p_min = (arc_c >> arc_p_min_shift);

	if (state == arc_l2c_only)
		return;

	ASSERT(bytes > 0);
	/*
	 * Adapt the target size of the MRU list:
	 *	- if we just hit in the MRU ghost list, then increase
	 *	  the target size of the MRU list.
	 *	- if we just hit in the MFU ghost list, then increase
	 *	  the target size of the MFU list by decreasing the
	 *	  target size of the MRU list.
	 */
	if (state == arc_mru_ghost) {
		mult = ((arc_mru_ghost->arcs_size >= arc_mfu_ghost->arcs_size) ?
		    1 : (arc_mfu_ghost->arcs_size/arc_mru_ghost->arcs_size));
		mult = MIN(mult, 10); /* avoid wild arc_p adjustment */

		arc_p = MIN(arc_c - arc_p_min, arc_p + bytes * mult);
	} else if (state == arc_mfu_ghost) {
		uint64_t delta;

		mult = ((arc_mfu_ghost->arcs_size >= arc_mru_ghost->arcs_size) ?
		    1 : (arc_mru_ghost->arcs_size/arc_mfu_ghost->arcs_size));
		mult = MIN(mult, 10);

		delta = MIN(bytes * mult, arc_p);
		arc_p = MAX(arc_p_min, arc_p - delta);
	}
	ASSERT((int64_t)arc_p >= 0);

	if (arc_reclaim_needed()) {
		cv_signal(&arc_reclaim_thr_cv);
		return;
	}

	if (arc_no_grow)
		return;

	if (arc_c >= arc_c_max)
		return;

	/*
	 * If we're within (2 * maxblocksize) bytes of the target
	 * cache size, increment the target cache size
	 */
	if (arc_size > arc_c - (2ULL << SPA_MAXBLOCKSHIFT)) {
		DTRACE_PROBE1(arc__inc_adapt, int, bytes);
		atomic_add_64(&arc_c, (int64_t)bytes);
		if (arc_c > arc_c_max)
			arc_c = arc_c_max;
		else if (state == arc_anon)
			atomic_add_64(&arc_p, (int64_t)bytes);
		if (arc_p > arc_c)
			arc_p = arc_c;
	}
	ASSERT((int64_t)arc_p >= 0);
}

/*
 * Check if the cache has reached its limits and eviction is required
 * prior to insert.
 */
static int
arc_evict_needed(arc_buf_contents_t type)
{
	if (type == ARC_BUFC_METADATA && arc_meta_used >= arc_meta_limit)
		return (1);

	if (arc_reclaim_needed())
		return (1);

	return (arc_size > arc_c);
}

/*
 * The buffer, supplied as the first argument, needs a data block.
 * So, if we are at cache max, determine which cache should be victimized.
 * We have the following cases:
 *
 * 1. Insert for MRU, p > sizeof(arc_anon + arc_mru) ->
 * In this situation if we're out of space, but the resident size of the MFU is
 * under the limit, victimize the MFU cache to satisfy this insertion request.
 *
 * 2. Insert for MRU, p <= sizeof(arc_anon + arc_mru) ->
 * Here, we've used up all of the available space for the MRU, so we need to
 * evict from our own cache instead.  Evict from the set of resident MRU
 * entries.
 *
 * 3. Insert for MFU (c - p) > sizeof(arc_mfu) ->
 * c minus p represents the MFU space in the cache, since p is the size of the
 * cache that is dedicated to the MRU.  In this situation there's still space on
 * the MFU side, so the MRU side needs to be victimized.
 *
 * 4. Insert for MFU (c - p) < sizeof(arc_mfu) ->
 * MFU's resident set is consuming more space than it has been allotted.  In
 * this situation, we must victimize our own cache, the MFU, for this insertion.
 */
static void
arc_get_data_buf(arc_buf_t *buf)
{
	arc_state_t		*state = buf->b_hdr->b_state;
	uint64_t		size = buf->b_hdr->b_size;
	arc_buf_contents_t	type = buf->b_hdr->b_type;

	arc_adapt(size, state);

	/*
	 * We have not yet reached cache maximum size,
	 * just allocate a new buffer.
	 */
	if (!arc_evict_needed(type)) {
		if (type == ARC_BUFC_METADATA) {
			buf->b_data = zio_buf_alloc(size);
			arc_space_consume(size, ARC_SPACE_DATA);
		} else {
			ASSERT(type == ARC_BUFC_DATA);
			buf->b_data = zio_data_buf_alloc(size);
			ARCSTAT_INCR(arcstat_data_size, size);
			atomic_add_64(&arc_size, size);
		}
		goto out;
	}

	/*
	 * If we are prefetching from the mfu ghost list, this buffer
	 * will end up on the mru list; so steal space from there.
	 */
	if (state == arc_mfu_ghost)
		state = buf->b_hdr->b_flags & ARC_PREFETCH ? arc_mru : arc_mfu;
	else if (state == arc_mru_ghost)
		state = arc_mru;

	if (state == arc_mru || state == arc_anon) {
		uint64_t mru_used = arc_anon->arcs_size + arc_mru->arcs_size;
		state = (arc_mfu->arcs_lsize[type] >= size &&
		    arc_p > mru_used) ? arc_mfu : arc_mru;
	} else {
		/* MFU cases */
		uint64_t mfu_space = arc_c - arc_p;
		state =  (arc_mru->arcs_lsize[type] >= size &&
		    mfu_space > arc_mfu->arcs_size) ? arc_mru : arc_mfu;
	}
	if ((buf->b_data = arc_evict(state, 0, size, TRUE, type)) == NULL) {
		if (type == ARC_BUFC_METADATA) {
			buf->b_data = zio_buf_alloc(size);
			arc_space_consume(size, ARC_SPACE_DATA);
		} else {
			ASSERT(type == ARC_BUFC_DATA);
			buf->b_data = zio_data_buf_alloc(size);
			ARCSTAT_INCR(arcstat_data_size, size);
			atomic_add_64(&arc_size, size);
		}
		ARCSTAT_BUMP(arcstat_recycle_miss);
	}
	ASSERT(buf->b_data != NULL);
out:
	/*
	 * Update the state size.  Note that ghost states have a
	 * "ghost size" and so don't need to be updated.
	 */
	if (!GHOST_STATE(buf->b_hdr->b_state)) {
		arc_buf_hdr_t *hdr = buf->b_hdr;

		atomic_add_64(&hdr->b_state->arcs_size, size);
		if (list_link_active(&hdr->b_arc_node)) {
			ASSERT(refcount_is_zero(&hdr->b_refcnt));
			atomic_add_64(&hdr->b_state->arcs_lsize[type], size);
		}
		/*
		 * If we are growing the cache, and we are adding anonymous
		 * data, and we have outgrown arc_p, update arc_p
		 */
		if (arc_size < arc_c && hdr->b_state == arc_anon &&
		    arc_anon->arcs_size + arc_mru->arcs_size > arc_p)
			arc_p = MIN(arc_c, arc_p + size);
	}
	ARCSTAT_BUMP(arcstat_allocated);
}

/*
 * This routine is called whenever a buffer is accessed.
 * NOTE: the hash lock is dropped in this function.
 */
static void
arc_access(arc_buf_hdr_t *buf, kmutex_t *hash_lock)
{
	clock_t now;

	ASSERT(MUTEX_HELD(hash_lock));

	if (buf->b_state == arc_anon) {
		/*
		 * This buffer is not in the cache, and does not
		 * appear in our "ghost" list.  Add the new buffer
		 * to the MRU state.
		 */

		ASSERT(buf->b_arc_access == 0);
		buf->b_arc_access = ddi_get_lbolt();
		DTRACE_PROBE1(new_state__mru, arc_buf_hdr_t *, buf);
		arc_change_state(arc_mru, buf, hash_lock);

	} else if (buf->b_state == arc_mru) {
		now = ddi_get_lbolt();

		/*
		 * If this buffer is here because of a prefetch, then either:
		 * - clear the flag if this is a "referencing" read
		 *   (any subsequent access will bump this into the MFU state).
		 * or
		 * - move the buffer to the head of the list if this is
		 *   another prefetch (to make it less likely to be evicted).
		 */
		if ((buf->b_flags & ARC_PREFETCH) != 0) {
			if (refcount_count(&buf->b_refcnt) == 0) {
				ASSERT(list_link_active(&buf->b_arc_node));
			} else {
				buf->b_flags &= ~ARC_PREFETCH;
				ARCSTAT_BUMP(arcstat_mru_hits);
			}
			buf->b_arc_access = now;
			return;
		}

		/*
		 * This buffer has been "accessed" only once so far,
		 * but it is still in the cache. Move it to the MFU
		 * state.
		 */
		if (now > buf->b_arc_access + ARC_MINTIME) {
			/*
			 * More than 125ms have passed since we
			 * instantiated this buffer.  Move it to the
			 * most frequently used state.
			 */
			buf->b_arc_access = now;
			DTRACE_PROBE1(new_state__mfu, arc_buf_hdr_t *, buf);
			arc_change_state(arc_mfu, buf, hash_lock);
		}
		ARCSTAT_BUMP(arcstat_mru_hits);
	} else if (buf->b_state == arc_mru_ghost) {
		arc_state_t	*new_state;
		/*
		 * This buffer has been "accessed" recently, but
		 * was evicted from the cache.  Move it to the
		 * MFU state.
		 */

		if (buf->b_flags & ARC_PREFETCH) {
			new_state = arc_mru;
			if (refcount_count(&buf->b_refcnt) > 0)
				buf->b_flags &= ~ARC_PREFETCH;
			DTRACE_PROBE1(new_state__mru, arc_buf_hdr_t *, buf);
		} else {
			new_state = arc_mfu;
			DTRACE_PROBE1(new_state__mfu, arc_buf_hdr_t *, buf);
		}

		buf->b_arc_access = ddi_get_lbolt();
		arc_change_state(new_state, buf, hash_lock);

		ARCSTAT_BUMP(arcstat_mru_ghost_hits);
	} else if (buf->b_state == arc_mfu) {
		/*
		 * This buffer has been accessed more than once and is
		 * still in the cache.  Keep it in the MFU state.
		 *
		 * NOTE: an add_reference() that occurred when we did
		 * the arc_read() will have kicked this off the list.
		 * If it was a prefetch, we will explicitly move it to
		 * the head of the list now.
		 */
		if ((buf->b_flags & ARC_PREFETCH) != 0) {
			ASSERT(refcount_count(&buf->b_refcnt) == 0);
			ASSERT(list_link_active(&buf->b_arc_node));
		}
		ARCSTAT_BUMP(arcstat_mfu_hits);
		buf->b_arc_access = ddi_get_lbolt();
	} else if (buf->b_state == arc_mfu_ghost) {
		arc_state_t	*new_state = arc_mfu;
		/*
		 * This buffer has been accessed more than once but has
		 * been evicted from the cache.  Move it back to the
		 * MFU state.
		 */

		if (buf->b_flags & ARC_PREFETCH) {
			/*
			 * This is a prefetch access...
			 * move this block back to the MRU state.
			 */
			ASSERT0(refcount_count(&buf->b_refcnt));
			new_state = arc_mru;
		}

		buf->b_arc_access = ddi_get_lbolt();
		DTRACE_PROBE1(new_state__mfu, arc_buf_hdr_t *, buf);
		arc_change_state(new_state, buf, hash_lock);

		ARCSTAT_BUMP(arcstat_mfu_ghost_hits);
	} else if (buf->b_state == arc_l2c_only) {
		/*
		 * This buffer is on the 2nd Level ARC.
		 */

		buf->b_arc_access = ddi_get_lbolt();
		DTRACE_PROBE1(new_state__mfu, arc_buf_hdr_t *, buf);
		arc_change_state(arc_mfu, buf, hash_lock);
	} else {
		ASSERT(!"invalid arc state");
	}
}

/* a generic arc_done_func_t which you can use */
/* ARGSUSED */
void
arc_bcopy_func(zio_t *zio, arc_buf_t *buf, void *arg)
{
	if (zio == NULL || zio->io_error == 0)
		bcopy(buf->b_data, arg, buf->b_hdr->b_size);
	VERIFY(arc_buf_remove_ref(buf, arg));
}

/* a generic arc_done_func_t */
void
arc_getbuf_func(zio_t *zio, arc_buf_t *buf, void *arg)
{
	arc_buf_t **bufp = arg;
	if (zio && zio->io_error) {
		VERIFY(arc_buf_remove_ref(buf, arg));
		*bufp = NULL;
	} else {
		*bufp = buf;
		ASSERT(buf->b_data);
	}
}

static void
arc_read_done(zio_t *zio)
{
	arc_buf_hdr_t	*hdr;
	arc_buf_t	*buf;
	arc_buf_t	*abuf;	/* buffer we're assigning to callback */
	kmutex_t	*hash_lock = NULL;
	arc_callback_t	*callback_list, *acb;
	int		freeable = FALSE;

	buf = zio->io_private;
	hdr = buf->b_hdr;

	/*
	 * The hdr was inserted into hash-table and removed from lists
	 * prior to starting I/O.  We should find this header, since
	 * it's in the hash table, and it should be legit since it's
	 * not possible to evict it during the I/O.  The only possible
	 * reason for it not to be found is if we were freed during the
	 * read.
	 */
	if (HDR_IN_HASH_TABLE(hdr)) {
		ASSERT3U(hdr->b_birth, ==, BP_PHYSICAL_BIRTH(zio->io_bp));
		ASSERT3U(hdr->b_dva.dva_word[0], ==,
		    BP_IDENTITY(zio->io_bp)->dva_word[0]);
		ASSERT3U(hdr->b_dva.dva_word[1], ==,
		    BP_IDENTITY(zio->io_bp)->dva_word[1]);

		arc_buf_hdr_t *found = buf_hash_find(hdr->b_spa, zio->io_bp,
		    &hash_lock);

		ASSERT((found == NULL && HDR_FREED_IN_READ(hdr) &&
		    hash_lock == NULL) ||
		    (found == hdr &&
		    DVA_EQUAL(&hdr->b_dva, BP_IDENTITY(zio->io_bp))) ||
		    (found == hdr && HDR_L2_READING(hdr)));
	}

	hdr->b_flags &= ~ARC_L2_EVICTED;
	if (l2arc_noprefetch && (hdr->b_flags & ARC_PREFETCH))
		hdr->b_flags &= ~ARC_L2CACHE;

	/* byteswap if necessary */
	callback_list = hdr->b_acb;
	ASSERT(callback_list != NULL);
	if (BP_SHOULD_BYTESWAP(zio->io_bp) && zio->io_error == 0) {
		dmu_object_byteswap_t bswap =
		    DMU_OT_BYTESWAP(BP_GET_TYPE(zio->io_bp));
		arc_byteswap_func_t *func = BP_GET_LEVEL(zio->io_bp) > 0 ?
		    byteswap_uint64_array :
		    dmu_ot_byteswap[bswap].ob_func;
		func(buf->b_data, hdr->b_size);
	}

	arc_cksum_compute(buf, B_FALSE);
#ifdef illumos
	arc_buf_watch(buf);
#endif /* illumos */

	if (hash_lock && zio->io_error == 0 && hdr->b_state == arc_anon) {
		/*
		 * Only call arc_access on anonymous buffers.  This is because
		 * if we've issued an I/O for an evicted buffer, we've already
		 * called arc_access (to prevent any simultaneous readers from
		 * getting confused).
		 */
		arc_access(hdr, hash_lock);
	}

	/* create copies of the data buffer for the callers */
	abuf = buf;
	for (acb = callback_list; acb; acb = acb->acb_next) {
		if (acb->acb_done) {
			if (abuf == NULL) {
				ARCSTAT_BUMP(arcstat_duplicate_reads);
				abuf = arc_buf_clone(buf);
			}
			acb->acb_buf = abuf;
			abuf = NULL;
		}
	}
	hdr->b_acb = NULL;
	hdr->b_flags &= ~ARC_IO_IN_PROGRESS;
	ASSERT(!HDR_BUF_AVAILABLE(hdr));
	if (abuf == buf) {
		ASSERT(buf->b_efunc == NULL);
		ASSERT(hdr->b_datacnt == 1);
		hdr->b_flags |= ARC_BUF_AVAILABLE;
	}

	ASSERT(refcount_is_zero(&hdr->b_refcnt) || callback_list != NULL);

	if (zio->io_error != 0) {
		hdr->b_flags |= ARC_IO_ERROR;
		if (hdr->b_state != arc_anon)
			arc_change_state(arc_anon, hdr, hash_lock);
		if (HDR_IN_HASH_TABLE(hdr))
			buf_hash_remove(hdr);
		freeable = refcount_is_zero(&hdr->b_refcnt);
	}

	/*
	 * Broadcast before we drop the hash_lock to avoid the possibility
	 * that the hdr (and hence the cv) might be freed before we get to
	 * the cv_broadcast().
	 */
	cv_broadcast(&hdr->b_cv);

	if (hash_lock) {
		mutex_exit(hash_lock);
	} else {
		/*
		 * This block was freed while we waited for the read to
		 * complete.  It has been removed from the hash table and
		 * moved to the anonymous state (so that it won't show up
		 * in the cache).
		 */
		ASSERT3P(hdr->b_state, ==, arc_anon);
		freeable = refcount_is_zero(&hdr->b_refcnt);
	}

	/* execute each callback and free its structure */
	while ((acb = callback_list) != NULL) {
		if (acb->acb_done)
			acb->acb_done(zio, acb->acb_buf, acb->acb_private);

		if (acb->acb_zio_dummy != NULL) {
			acb->acb_zio_dummy->io_error = zio->io_error;
			zio_nowait(acb->acb_zio_dummy);
		}

		callback_list = acb->acb_next;
		kmem_free(acb, sizeof (arc_callback_t));
	}

	if (freeable)
		arc_hdr_destroy(hdr);
}

/*
 * "Read" the block block at the specified DVA (in bp) via the
 * cache.  If the block is found in the cache, invoke the provided
 * callback immediately and return.  Note that the `zio' parameter
 * in the callback will be NULL in this case, since no IO was
 * required.  If the block is not in the cache pass the read request
 * on to the spa with a substitute callback function, so that the
 * requested block will be added to the cache.
 *
 * If a read request arrives for a block that has a read in-progress,
 * either wait for the in-progress read to complete (and return the
 * results); or, if this is a read with a "done" func, add a record
 * to the read to invoke the "done" func when the read completes,
 * and return; or just return.
 *
 * arc_read_done() will invoke all the requested "done" functions
 * for readers of this block.
 */
int
arc_read(zio_t *pio, spa_t *spa, const blkptr_t *bp, arc_done_func_t *done,
    void *private, zio_priority_t priority, int zio_flags, uint32_t *arc_flags,
    const zbookmark_phys_t *zb)
{
	arc_buf_hdr_t *hdr = NULL;
	arc_buf_t *buf = NULL;
	kmutex_t *hash_lock = NULL;
	zio_t *rzio;
	uint64_t guid = spa_load_guid(spa);

	ASSERT(!BP_IS_EMBEDDED(bp) ||
	    BPE_GET_ETYPE(bp) == BP_EMBEDDED_TYPE_DATA);

top:
	if (!BP_IS_EMBEDDED(bp)) {
		/*
		 * Embedded BP's have no DVA and require no I/O to "read".
		 * Create an anonymous arc buf to back it.
		 */
		hdr = buf_hash_find(guid, bp, &hash_lock);
	}

	if (hdr != NULL && hdr->b_datacnt > 0) {

		*arc_flags |= ARC_CACHED;

		if (HDR_IO_IN_PROGRESS(hdr)) {

			if (*arc_flags & ARC_WAIT) {
				cv_wait(&hdr->b_cv, hash_lock);
				mutex_exit(hash_lock);
				goto top;
			}
			ASSERT(*arc_flags & ARC_NOWAIT);

			if (done) {
				arc_callback_t	*acb = NULL;

				acb = kmem_zalloc(sizeof (arc_callback_t),
				    KM_SLEEP);
				acb->acb_done = done;
				acb->acb_private = private;
				if (pio != NULL)
					acb->acb_zio_dummy = zio_null(pio,
					    spa, NULL, NULL, NULL, zio_flags);

				ASSERT(acb->acb_done != NULL);
				acb->acb_next = hdr->b_acb;
				hdr->b_acb = acb;
				add_reference(hdr, hash_lock, private);
				mutex_exit(hash_lock);
				return (0);
			}
			mutex_exit(hash_lock);
			return (0);
		}

		ASSERT(hdr->b_state == arc_mru || hdr->b_state == arc_mfu);

		if (done) {
			add_reference(hdr, hash_lock, private);
			/*
			 * If this block is already in use, create a new
			 * copy of the data so that we will be guaranteed
			 * that arc_release() will always succeed.
			 */
			buf = hdr->b_buf;
			ASSERT(buf);
			ASSERT(buf->b_data);
			if (HDR_BUF_AVAILABLE(hdr)) {
				ASSERT(buf->b_efunc == NULL);
				hdr->b_flags &= ~ARC_BUF_AVAILABLE;
			} else {
				buf = arc_buf_clone(buf);
			}

		} else if (*arc_flags & ARC_PREFETCH &&
		    refcount_count(&hdr->b_refcnt) == 0) {
			hdr->b_flags |= ARC_PREFETCH;
		}
		DTRACE_PROBE1(arc__hit, arc_buf_hdr_t *, hdr);
		arc_access(hdr, hash_lock);
		if (*arc_flags & ARC_L2CACHE)
			hdr->b_flags |= ARC_L2CACHE;
		if (*arc_flags & ARC_L2COMPRESS)
			hdr->b_flags |= ARC_L2COMPRESS;
		mutex_exit(hash_lock);
		ARCSTAT_BUMP(arcstat_hits);
		ARCSTAT_CONDSTAT(!(hdr->b_flags & ARC_PREFETCH),
		    demand, prefetch, hdr->b_type != ARC_BUFC_METADATA,
		    data, metadata, hits);

		if (done)
			done(NULL, buf, private);
	} else {
		uint64_t size = BP_GET_LSIZE(bp);
		arc_callback_t *acb;
		vdev_t *vd = NULL;
		uint64_t addr = 0;
		boolean_t devw = B_FALSE;
		enum zio_compress b_compress = ZIO_COMPRESS_OFF;
		uint64_t b_asize = 0;

		if (hdr == NULL) {
			/* this block is not in the cache */
			arc_buf_hdr_t *exists = NULL;
			arc_buf_contents_t type = BP_GET_BUFC_TYPE(bp);
			buf = arc_buf_alloc(spa, size, private, type);
			hdr = buf->b_hdr;
			if (!BP_IS_EMBEDDED(bp)) {
				hdr->b_dva = *BP_IDENTITY(bp);
				hdr->b_birth = BP_PHYSICAL_BIRTH(bp);
				hdr->b_cksum0 = bp->blk_cksum.zc_word[0];
				exists = buf_hash_insert(hdr, &hash_lock);
			}
			if (exists != NULL) {
				/* somebody beat us to the hash insert */
				mutex_exit(hash_lock);
				buf_discard_identity(hdr);
				(void) arc_buf_remove_ref(buf, private);
				goto top; /* restart the IO request */
			}
			/* if this is a prefetch, we don't have a reference */
			if (*arc_flags & ARC_PREFETCH) {
				(void) remove_reference(hdr, hash_lock,
				    private);
				hdr->b_flags |= ARC_PREFETCH;
			}
			if (*arc_flags & ARC_L2CACHE)
				hdr->b_flags |= ARC_L2CACHE;
			if (*arc_flags & ARC_L2COMPRESS)
				hdr->b_flags |= ARC_L2COMPRESS;
			if (BP_GET_LEVEL(bp) > 0)
				hdr->b_flags |= ARC_INDIRECT;
		} else {
			/* this block is in the ghost cache */
			ASSERT(GHOST_STATE(hdr->b_state));
			ASSERT(!HDR_IO_IN_PROGRESS(hdr));
			ASSERT0(refcount_count(&hdr->b_refcnt));
			ASSERT(hdr->b_buf == NULL);

			/* if this is a prefetch, we don't have a reference */
			if (*arc_flags & ARC_PREFETCH)
				hdr->b_flags |= ARC_PREFETCH;
			else
				add_reference(hdr, hash_lock, private);
			if (*arc_flags & ARC_L2CACHE)
				hdr->b_flags |= ARC_L2CACHE;
			if (*arc_flags & ARC_L2COMPRESS)
				hdr->b_flags |= ARC_L2COMPRESS;
			buf = kmem_cache_alloc(buf_cache, KM_PUSHPAGE);
			buf->b_hdr = hdr;
			buf->b_data = NULL;
			buf->b_efunc = NULL;
			buf->b_private = NULL;
			buf->b_next = NULL;
			hdr->b_buf = buf;
			ASSERT(hdr->b_datacnt == 0);
			hdr->b_datacnt = 1;
			arc_get_data_buf(buf);
			arc_access(hdr, hash_lock);
		}

		ASSERT(!GHOST_STATE(hdr->b_state));

		acb = kmem_zalloc(sizeof (arc_callback_t), KM_SLEEP);
		acb->acb_done = done;
		acb->acb_private = private;

		ASSERT(hdr->b_acb == NULL);
		hdr->b_acb = acb;
		hdr->b_flags |= ARC_IO_IN_PROGRESS;

		if (hdr->b_l2hdr != NULL &&
		    (vd = hdr->b_l2hdr->b_dev->l2ad_vdev) != NULL) {
			devw = hdr->b_l2hdr->b_dev->l2ad_writing;
			addr = hdr->b_l2hdr->b_daddr;
			b_compress = hdr->b_l2hdr->b_compress;
			b_asize = hdr->b_l2hdr->b_asize;
			/*
			 * Lock out device removal.
			 */
			if (vdev_is_dead(vd) ||
			    !spa_config_tryenter(spa, SCL_L2ARC, vd, RW_READER))
				vd = NULL;
		}

		if (hash_lock != NULL)
			mutex_exit(hash_lock);

		/*
		 * At this point, we have a level 1 cache miss.  Try again in
		 * L2ARC if possible.
		 */
		ASSERT3U(hdr->b_size, ==, size);
		DTRACE_PROBE4(arc__miss, arc_buf_hdr_t *, hdr, blkptr_t *, bp,
		    uint64_t, size, zbookmark_phys_t *, zb);
		ARCSTAT_BUMP(arcstat_misses);
		ARCSTAT_CONDSTAT(!(hdr->b_flags & ARC_PREFETCH),
		    demand, prefetch, hdr->b_type != ARC_BUFC_METADATA,
		    data, metadata, misses);
#ifdef _KERNEL
		curthread->td_ru.ru_inblock++;
#endif

		if (vd != NULL && l2arc_ndev != 0 && !(l2arc_norw && devw)) {
			/*
			 * Read from the L2ARC if the following are true:
			 * 1. The L2ARC vdev was previously cached.
			 * 2. This buffer still has L2ARC metadata.
			 * 3. This buffer isn't currently writing to the L2ARC.
			 * 4. The L2ARC entry wasn't evicted, which may
			 *    also have invalidated the vdev.
			 * 5. This isn't prefetch and l2arc_noprefetch is set.
			 */
			if (hdr->b_l2hdr != NULL &&
			    !HDR_L2_WRITING(hdr) && !HDR_L2_EVICTED(hdr) &&
			    !(l2arc_noprefetch && HDR_PREFETCH(hdr))) {
				l2arc_read_callback_t *cb;

				DTRACE_PROBE1(l2arc__hit, arc_buf_hdr_t *, hdr);
				ARCSTAT_BUMP(arcstat_l2_hits);

				cb = kmem_zalloc(sizeof (l2arc_read_callback_t),
				    KM_SLEEP);
				cb->l2rcb_buf = buf;
				cb->l2rcb_spa = spa;
				cb->l2rcb_bp = *bp;
				cb->l2rcb_zb = *zb;
				cb->l2rcb_flags = zio_flags;
				cb->l2rcb_compress = b_compress;

				ASSERT(addr >= VDEV_LABEL_START_SIZE &&
				    addr + size < vd->vdev_psize -
				    VDEV_LABEL_END_SIZE);

				/*
				 * l2arc read.  The SCL_L2ARC lock will be
				 * released by l2arc_read_done().
				 * Issue a null zio if the underlying buffer
				 * was squashed to zero size by compression.
				 */
				if (b_compress == ZIO_COMPRESS_EMPTY) {
					rzio = zio_null(pio, spa, vd,
					    l2arc_read_done, cb,
					    zio_flags | ZIO_FLAG_DONT_CACHE |
					    ZIO_FLAG_CANFAIL |
					    ZIO_FLAG_DONT_PROPAGATE |
					    ZIO_FLAG_DONT_RETRY);
				} else {
					rzio = zio_read_phys(pio, vd, addr,
					    b_asize, buf->b_data,
					    ZIO_CHECKSUM_OFF,
					    l2arc_read_done, cb, priority,
					    zio_flags | ZIO_FLAG_DONT_CACHE |
					    ZIO_FLAG_CANFAIL |
					    ZIO_FLAG_DONT_PROPAGATE |
					    ZIO_FLAG_DONT_RETRY, B_FALSE);
				}
				DTRACE_PROBE2(l2arc__read, vdev_t *, vd,
				    zio_t *, rzio);
				ARCSTAT_INCR(arcstat_l2_read_bytes, b_asize);

				if (*arc_flags & ARC_NOWAIT) {
					zio_nowait(rzio);
					return (0);
				}

				ASSERT(*arc_flags & ARC_WAIT);
				if (zio_wait(rzio) == 0)
					return (0);

				/* l2arc read error; goto zio_read() */
			} else {
				DTRACE_PROBE1(l2arc__miss,
				    arc_buf_hdr_t *, hdr);
				ARCSTAT_BUMP(arcstat_l2_misses);
				if (HDR_L2_WRITING(hdr))
					ARCSTAT_BUMP(arcstat_l2_rw_clash);
				spa_config_exit(spa, SCL_L2ARC, vd);
			}
		} else {
			if (vd != NULL)
				spa_config_exit(spa, SCL_L2ARC, vd);
			if (l2arc_ndev != 0) {
				DTRACE_PROBE1(l2arc__miss,
				    arc_buf_hdr_t *, hdr);
				ARCSTAT_BUMP(arcstat_l2_misses);
			}
		}

		rzio = zio_read(pio, spa, bp, buf->b_data, size,
		    arc_read_done, buf, priority, zio_flags, zb);

		if (*arc_flags & ARC_WAIT)
			return (zio_wait(rzio));

		ASSERT(*arc_flags & ARC_NOWAIT);
		zio_nowait(rzio);
	}
	return (0);
}

void
arc_set_callback(arc_buf_t *buf, arc_evict_func_t *func, void *private)
{
	ASSERT(buf->b_hdr != NULL);
	ASSERT(buf->b_hdr->b_state != arc_anon);
	ASSERT(!refcount_is_zero(&buf->b_hdr->b_refcnt) || func == NULL);
	ASSERT(buf->b_efunc == NULL);
	ASSERT(!HDR_BUF_AVAILABLE(buf->b_hdr));

	buf->b_efunc = func;
	buf->b_private = private;
}

/*
 * Notify the arc that a block was freed, and thus will never be used again.
 */
void
arc_freed(spa_t *spa, const blkptr_t *bp)
{
	arc_buf_hdr_t *hdr;
	kmutex_t *hash_lock;
	uint64_t guid = spa_load_guid(spa);

	ASSERT(!BP_IS_EMBEDDED(bp));

	hdr = buf_hash_find(guid, bp, &hash_lock);
	if (hdr == NULL)
		return;
	if (HDR_BUF_AVAILABLE(hdr)) {
		arc_buf_t *buf = hdr->b_buf;
		add_reference(hdr, hash_lock, FTAG);
		hdr->b_flags &= ~ARC_BUF_AVAILABLE;
		mutex_exit(hash_lock);

		arc_release(buf, FTAG);
		(void) arc_buf_remove_ref(buf, FTAG);
	} else {
		mutex_exit(hash_lock);
	}

}

/*
 * Clear the user eviction callback set by arc_set_callback(), first calling
 * it if it exists.  Because the presence of a callback keeps an arc_buf cached
 * clearing the callback may result in the arc_buf being destroyed.  However,
 * it will not result in the *last* arc_buf being destroyed, hence the data
 * will remain cached in the ARC. We make a copy of the arc buffer here so
 * that we can process the callback without holding any locks.
 *
 * It's possible that the callback is already in the process of being cleared
 * by another thread.  In this case we can not clear the callback.
 *
 * Returns B_TRUE if the callback was successfully called and cleared.
 */
boolean_t
arc_clear_callback(arc_buf_t *buf)
{
	arc_buf_hdr_t *hdr;
	kmutex_t *hash_lock;
	arc_evict_func_t *efunc = buf->b_efunc;
	void *private = buf->b_private;
	list_t *list, *evicted_list;
	kmutex_t *lock, *evicted_lock;

	mutex_enter(&buf->b_evict_lock);
	hdr = buf->b_hdr;
	if (hdr == NULL) {
		/*
		 * We are in arc_do_user_evicts().
		 */
		ASSERT(buf->b_data == NULL);
		mutex_exit(&buf->b_evict_lock);
		return (B_FALSE);
	} else if (buf->b_data == NULL) {
		/*
		 * We are on the eviction list; process this buffer now
		 * but let arc_do_user_evicts() do the reaping.
		 */
		buf->b_efunc = NULL;
		mutex_exit(&buf->b_evict_lock);
		VERIFY0(efunc(private));
		return (B_TRUE);
	}
	hash_lock = HDR_LOCK(hdr);
	mutex_enter(hash_lock);
	hdr = buf->b_hdr;
	ASSERT3P(hash_lock, ==, HDR_LOCK(hdr));

	ASSERT3U(refcount_count(&hdr->b_refcnt), <, hdr->b_datacnt);
	ASSERT(hdr->b_state == arc_mru || hdr->b_state == arc_mfu);

	buf->b_efunc = NULL;
	buf->b_private = NULL;

	if (hdr->b_datacnt > 1) {
		mutex_exit(&buf->b_evict_lock);
		arc_buf_destroy(buf, FALSE, TRUE);
	} else {
		ASSERT(buf == hdr->b_buf);
		hdr->b_flags |= ARC_BUF_AVAILABLE;
		mutex_exit(&buf->b_evict_lock);
	}

	mutex_exit(hash_lock);
	VERIFY0(efunc(private));
	return (B_TRUE);
}

/*
 * Release this buffer from the cache, making it an anonymous buffer.  This
 * must be done after a read and prior to modifying the buffer contents.
 * If the buffer has more than one reference, we must make
 * a new hdr for the buffer.
 */
void
arc_release(arc_buf_t *buf, void *tag)
{
	arc_buf_hdr_t *hdr;
	kmutex_t *hash_lock = NULL;
	l2arc_buf_hdr_t *l2hdr;
	uint64_t buf_size;

	/*
	 * It would be nice to assert that if it's DMU metadata (level >
	 * 0 || it's the dnode file), then it must be syncing context.
	 * But we don't know that information at this level.
	 */

	mutex_enter(&buf->b_evict_lock);
	hdr = buf->b_hdr;

	/* this buffer is not on any list */
	ASSERT(refcount_count(&hdr->b_refcnt) > 0);

	if (hdr->b_state == arc_anon) {
		/* this buffer is already released */
		ASSERT(buf->b_efunc == NULL);
	} else {
		hash_lock = HDR_LOCK(hdr);
		mutex_enter(hash_lock);
		hdr = buf->b_hdr;
		ASSERT3P(hash_lock, ==, HDR_LOCK(hdr));
	}

	l2hdr = hdr->b_l2hdr;
	if (l2hdr) {
		mutex_enter(&l2arc_buflist_mtx);
		hdr->b_l2hdr = NULL;
		list_remove(l2hdr->b_dev->l2ad_buflist, hdr);
	}
	buf_size = hdr->b_size;

	/*
	 * Do we have more than one buf?
	 */
	if (hdr->b_datacnt > 1) {
		arc_buf_hdr_t *nhdr;
		arc_buf_t **bufp;
		uint64_t blksz = hdr->b_size;
		uint64_t spa = hdr->b_spa;
		arc_buf_contents_t type = hdr->b_type;
		uint32_t flags = hdr->b_flags;

		ASSERT(hdr->b_buf != buf || buf->b_next != NULL);
		/*
		 * Pull the data off of this hdr and attach it to
		 * a new anonymous hdr.
		 */
		(void) remove_reference(hdr, hash_lock, tag);
		bufp = &hdr->b_buf;
		while (*bufp != buf)
			bufp = &(*bufp)->b_next;
		*bufp = buf->b_next;
		buf->b_next = NULL;

		ASSERT3U(hdr->b_state->arcs_size, >=, hdr->b_size);
		atomic_add_64(&hdr->b_state->arcs_size, -hdr->b_size);
		if (refcount_is_zero(&hdr->b_refcnt)) {
			uint64_t *size = &hdr->b_state->arcs_lsize[hdr->b_type];
			ASSERT3U(*size, >=, hdr->b_size);
			atomic_add_64(size, -hdr->b_size);
		}

		/*
		 * We're releasing a duplicate user data buffer, update
		 * our statistics accordingly.
		 */
		if (hdr->b_type == ARC_BUFC_DATA) {
			ARCSTAT_BUMPDOWN(arcstat_duplicate_buffers);
			ARCSTAT_INCR(arcstat_duplicate_buffers_size,
			    -hdr->b_size);
		}
		hdr->b_datacnt -= 1;
		arc_cksum_verify(buf);
#ifdef illumos
		arc_buf_unwatch(buf);
#endif /* illumos */

		mutex_exit(hash_lock);

		nhdr = kmem_cache_alloc(hdr_cache, KM_PUSHPAGE);
		nhdr->b_size = blksz;
		nhdr->b_spa = spa;
		nhdr->b_type = type;
		nhdr->b_buf = buf;
		nhdr->b_state = arc_anon;
		nhdr->b_arc_access = 0;
		nhdr->b_flags = flags & ARC_L2_WRITING;
		nhdr->b_l2hdr = NULL;
		nhdr->b_datacnt = 1;
		nhdr->b_freeze_cksum = NULL;
		(void) refcount_add(&nhdr->b_refcnt, tag);
		buf->b_hdr = nhdr;
		mutex_exit(&buf->b_evict_lock);
		atomic_add_64(&arc_anon->arcs_size, blksz);
	} else {
		mutex_exit(&buf->b_evict_lock);
		ASSERT(refcount_count(&hdr->b_refcnt) == 1);
		ASSERT(!list_link_active(&hdr->b_arc_node));
		ASSERT(!HDR_IO_IN_PROGRESS(hdr));
		if (hdr->b_state != arc_anon)
			arc_change_state(arc_anon, hdr, hash_lock);
		hdr->b_arc_access = 0;
		if (hash_lock)
			mutex_exit(hash_lock);

		buf_discard_identity(hdr);
		arc_buf_thaw(buf);
	}
	buf->b_efunc = NULL;
	buf->b_private = NULL;

	if (l2hdr) {
		ARCSTAT_INCR(arcstat_l2_asize, -l2hdr->b_asize);
		vdev_space_update(l2hdr->b_dev->l2ad_vdev,
		    -l2hdr->b_asize, 0, 0);
		trim_map_free(l2hdr->b_dev->l2ad_vdev, l2hdr->b_daddr,
		    hdr->b_size, 0);
		kmem_free(l2hdr, sizeof (l2arc_buf_hdr_t));
		ARCSTAT_INCR(arcstat_l2_size, -buf_size);
		mutex_exit(&l2arc_buflist_mtx);
	}
}

int
arc_released(arc_buf_t *buf)
{
	int released;

	mutex_enter(&buf->b_evict_lock);
	released = (buf->b_data != NULL && buf->b_hdr->b_state == arc_anon);
	mutex_exit(&buf->b_evict_lock);
	return (released);
}

#ifdef ZFS_DEBUG
int
arc_referenced(arc_buf_t *buf)
{
	int referenced;

	mutex_enter(&buf->b_evict_lock);
	referenced = (refcount_count(&buf->b_hdr->b_refcnt));
	mutex_exit(&buf->b_evict_lock);
	return (referenced);
}
#endif

static void
arc_write_ready(zio_t *zio)
{
	arc_write_callback_t *callback = zio->io_private;
	arc_buf_t *buf = callback->awcb_buf;
	arc_buf_hdr_t *hdr = buf->b_hdr;

	ASSERT(!refcount_is_zero(&buf->b_hdr->b_refcnt));
	callback->awcb_ready(zio, buf, callback->awcb_private);

	/*
	 * If the IO is already in progress, then this is a re-write
	 * attempt, so we need to thaw and re-compute the cksum.
	 * It is the responsibility of the callback to handle the
	 * accounting for any re-write attempt.
	 */
	if (HDR_IO_IN_PROGRESS(hdr)) {
		mutex_enter(&hdr->b_freeze_lock);
		if (hdr->b_freeze_cksum != NULL) {
			kmem_free(hdr->b_freeze_cksum, sizeof (zio_cksum_t));
			hdr->b_freeze_cksum = NULL;
		}
		mutex_exit(&hdr->b_freeze_lock);
	}
	arc_cksum_compute(buf, B_FALSE);
	hdr->b_flags |= ARC_IO_IN_PROGRESS;
}

/*
 * The SPA calls this callback for each physical write that happens on behalf
 * of a logical write.  See the comment in dbuf_write_physdone() for details.
 */
static void
arc_write_physdone(zio_t *zio)
{
	arc_write_callback_t *cb = zio->io_private;
	if (cb->awcb_physdone != NULL)
		cb->awcb_physdone(zio, cb->awcb_buf, cb->awcb_private);
}

static void
arc_write_done(zio_t *zio)
{
	arc_write_callback_t *callback = zio->io_private;
	arc_buf_t *buf = callback->awcb_buf;
	arc_buf_hdr_t *hdr = buf->b_hdr;

	ASSERT(hdr->b_acb == NULL);

	if (zio->io_error == 0) {
		if (BP_IS_HOLE(zio->io_bp) || BP_IS_EMBEDDED(zio->io_bp)) {
			buf_discard_identity(hdr);
		} else {
			hdr->b_dva = *BP_IDENTITY(zio->io_bp);
			hdr->b_birth = BP_PHYSICAL_BIRTH(zio->io_bp);
			hdr->b_cksum0 = zio->io_bp->blk_cksum.zc_word[0];
		}
	} else {
		ASSERT(BUF_EMPTY(hdr));
	}

	/*
	 * If the block to be written was all-zero or compressed enough to be
	 * embedded in the BP, no write was performed so there will be no
	 * dva/birth/checksum.  The buffer must therefore remain anonymous
	 * (and uncached).
	 */
	if (!BUF_EMPTY(hdr)) {
		arc_buf_hdr_t *exists;
		kmutex_t *hash_lock;

		ASSERT(zio->io_error == 0);

		arc_cksum_verify(buf);

		exists = buf_hash_insert(hdr, &hash_lock);
		if (exists) {
			/*
			 * This can only happen if we overwrite for
			 * sync-to-convergence, because we remove
			 * buffers from the hash table when we arc_free().
			 */
			if (zio->io_flags & ZIO_FLAG_IO_REWRITE) {
				if (!BP_EQUAL(&zio->io_bp_orig, zio->io_bp))
					panic("bad overwrite, hdr=%p exists=%p",
					    (void *)hdr, (void *)exists);
				ASSERT(refcount_is_zero(&exists->b_refcnt));
				arc_change_state(arc_anon, exists, hash_lock);
				mutex_exit(hash_lock);
				arc_hdr_destroy(exists);
				exists = buf_hash_insert(hdr, &hash_lock);
				ASSERT3P(exists, ==, NULL);
			} else if (zio->io_flags & ZIO_FLAG_NOPWRITE) {
				/* nopwrite */
				ASSERT(zio->io_prop.zp_nopwrite);
				if (!BP_EQUAL(&zio->io_bp_orig, zio->io_bp))
					panic("bad nopwrite, hdr=%p exists=%p",
					    (void *)hdr, (void *)exists);
			} else {
				/* Dedup */
				ASSERT(hdr->b_datacnt == 1);
				ASSERT(hdr->b_state == arc_anon);
				ASSERT(BP_GET_DEDUP(zio->io_bp));
				ASSERT(BP_GET_LEVEL(zio->io_bp) == 0);
			}
		}
		hdr->b_flags &= ~ARC_IO_IN_PROGRESS;
		/* if it's not anon, we are doing a scrub */
		if (!exists && hdr->b_state == arc_anon)
			arc_access(hdr, hash_lock);
		mutex_exit(hash_lock);
	} else {
		hdr->b_flags &= ~ARC_IO_IN_PROGRESS;
	}

	ASSERT(!refcount_is_zero(&hdr->b_refcnt));
	callback->awcb_done(zio, buf, callback->awcb_private);

	kmem_free(callback, sizeof (arc_write_callback_t));
}

zio_t *
arc_write(zio_t *pio, spa_t *spa, uint64_t txg,
    blkptr_t *bp, arc_buf_t *buf, boolean_t l2arc, boolean_t l2arc_compress,
    const zio_prop_t *zp, arc_done_func_t *ready, arc_done_func_t *physdone,
    arc_done_func_t *done, void *private, zio_priority_t priority,
    int zio_flags, const zbookmark_phys_t *zb)
{
	arc_buf_hdr_t *hdr = buf->b_hdr;
	arc_write_callback_t *callback;
	zio_t *zio;

	ASSERT(ready != NULL);
	ASSERT(done != NULL);
	ASSERT(!HDR_IO_ERROR(hdr));
	ASSERT((hdr->b_flags & ARC_IO_IN_PROGRESS) == 0);
	ASSERT(hdr->b_acb == NULL);
	if (l2arc)
		hdr->b_flags |= ARC_L2CACHE;
	if (l2arc_compress)
		hdr->b_flags |= ARC_L2COMPRESS;
	callback = kmem_zalloc(sizeof (arc_write_callback_t), KM_SLEEP);
	callback->awcb_ready = ready;
	callback->awcb_physdone = physdone;
	callback->awcb_done = done;
	callback->awcb_private = private;
	callback->awcb_buf = buf;

	zio = zio_write(pio, spa, txg, bp, buf->b_data, hdr->b_size, zp,
	    arc_write_ready, arc_write_physdone, arc_write_done, callback,
	    priority, zio_flags, zb);

	return (zio);
}

static int
arc_memory_throttle(uint64_t reserve, uint64_t txg)
{
#ifdef _KERNEL
	uint64_t available_memory = ptob(freemem);
	static uint64_t page_load = 0;
	static uint64_t last_txg = 0;

#if defined(__i386) || !defined(UMA_MD_SMALL_ALLOC)
	available_memory =
	    MIN(available_memory, ptob(vmem_size(heap_arena, VMEM_FREE)));
#endif

	if (freemem > (uint64_t)physmem * arc_lotsfree_percent / 100)
		return (0);

	if (txg > last_txg) {
		last_txg = txg;
		page_load = 0;
	}
	/*
	 * If we are in pageout, we know that memory is already tight,
	 * the arc is already going to be evicting, so we just want to
	 * continue to let page writes occur as quickly as possible.
	 */
	if (curproc == pageproc) {
		if (page_load > MAX(ptob(minfree), available_memory) / 4)
			return (SET_ERROR(ERESTART));
		/* Note: reserve is inflated, so we deflate */
		page_load += reserve / 8;
		return (0);
	} else if (page_load > 0 && arc_reclaim_needed()) {
		/* memory is low, delay before restarting */
		ARCSTAT_INCR(arcstat_memory_throttle_count, 1);
		return (SET_ERROR(EAGAIN));
	}
	page_load = 0;
#endif
	return (0);
}

void
arc_tempreserve_clear(uint64_t reserve)
{
	atomic_add_64(&arc_tempreserve, -reserve);
	ASSERT((int64_t)arc_tempreserve >= 0);
}

int
arc_tempreserve_space(uint64_t reserve, uint64_t txg)
{
	int error;
	uint64_t anon_size;

	if (reserve > arc_c/4 && !arc_no_grow) {
		arc_c = MIN(arc_c_max, reserve * 4);
		DTRACE_PROBE1(arc__set_reserve, uint64_t, arc_c);
	}
	if (reserve > arc_c)
		return (SET_ERROR(ENOMEM));

	/*
	 * Don't count loaned bufs as in flight dirty data to prevent long
	 * network delays from blocking transactions that are ready to be
	 * assigned to a txg.
	 */
	anon_size = MAX((int64_t)(arc_anon->arcs_size - arc_loaned_bytes), 0);

	/*
	 * Writes will, almost always, require additional memory allocations
	 * in order to compress/encrypt/etc the data.  We therefore need to
	 * make sure that there is sufficient available memory for this.
	 */
	error = arc_memory_throttle(reserve, txg);
	if (error != 0)
		return (error);

	/*
	 * Throttle writes when the amount of dirty data in the cache
	 * gets too large.  We try to keep the cache less than half full
	 * of dirty blocks so that our sync times don't grow too large.
	 * Note: if two requests come in concurrently, we might let them
	 * both succeed, when one of them should fail.  Not a huge deal.
	 */

	if (reserve + arc_tempreserve + anon_size > arc_c / 2 &&
	    anon_size > arc_c / 4) {
		dprintf("failing, arc_tempreserve=%lluK anon_meta=%lluK "
		    "anon_data=%lluK tempreserve=%lluK arc_c=%lluK\n",
		    arc_tempreserve>>10,
		    arc_anon->arcs_lsize[ARC_BUFC_METADATA]>>10,
		    arc_anon->arcs_lsize[ARC_BUFC_DATA]>>10,
		    reserve>>10, arc_c>>10);
		return (SET_ERROR(ERESTART));
	}
	atomic_add_64(&arc_tempreserve, reserve);
	return (0);
}

static kmutex_t arc_lowmem_lock;
#ifdef _KERNEL
static eventhandler_tag arc_event_lowmem = NULL;

static void
arc_lowmem(void *arg __unused, int howto __unused)
{

	/* Serialize access via arc_lowmem_lock. */
	mutex_enter(&arc_lowmem_lock);
	mutex_enter(&arc_reclaim_thr_lock);
	needfree = 1;
	DTRACE_PROBE(arc__needfree);
	cv_signal(&arc_reclaim_thr_cv);

	/*
	 * It is unsafe to block here in arbitrary threads, because we can come
	 * here from ARC itself and may hold ARC locks and thus risk a deadlock
	 * with ARC reclaim thread.
	 */
	if (curproc == pageproc) {
		while (needfree)
			msleep(&needfree, &arc_reclaim_thr_lock, 0, "zfs:lowmem", 0);
	}
	mutex_exit(&arc_reclaim_thr_lock);
	mutex_exit(&arc_lowmem_lock);
}
#endif

void
arc_init(void)
{
	int i, prefetch_tunable_set = 0;

	mutex_init(&arc_reclaim_thr_lock, NULL, MUTEX_DEFAULT, NULL);
	cv_init(&arc_reclaim_thr_cv, NULL, CV_DEFAULT, NULL);
	mutex_init(&arc_lowmem_lock, NULL, MUTEX_DEFAULT, NULL);

	/* Convert seconds to clock ticks */
	arc_min_prefetch_lifespan = 1 * hz;

	/* Start out with 1/8 of all memory */
	arc_c = kmem_size() / 8;

#ifdef sun
#ifdef _KERNEL
	/*
	 * On architectures where the physical memory can be larger
	 * than the addressable space (intel in 32-bit mode), we may
	 * need to limit the cache to 1/8 of VM size.
	 */
	arc_c = MIN(arc_c, vmem_size(heap_arena, VMEM_ALLOC | VMEM_FREE) / 8);
#endif
#endif	/* sun */
	/* set min cache to 1/32 of all memory, or 16MB, whichever is more */
	arc_c_min = MAX(arc_c / 4, 64<<18);
	/* set max to 1/2 of all memory, or all but 1GB, whichever is more */
	if (arc_c * 8 >= 1<<30)
		arc_c_max = (arc_c * 8) - (1<<30);
	else
		arc_c_max = arc_c_min;
	arc_c_max = MAX(arc_c * 5, arc_c_max);

#ifdef _KERNEL
	/*
	 * Allow the tunables to override our calculations if they are
	 * reasonable (ie. over 16MB)
	 */
	if (zfs_arc_max > 64<<18 && zfs_arc_max < kmem_size())
		arc_c_max = zfs_arc_max;
	if (zfs_arc_min > 64<<18 && zfs_arc_min <= arc_c_max)
		arc_c_min = zfs_arc_min;
#endif

	arc_c = arc_c_max;
	arc_p = (arc_c >> 1);

	/* limit meta-data to 1/4 of the arc capacity */
	arc_meta_limit = arc_c_max / 4;

	/* Allow the tunable to override if it is reasonable */
	if (zfs_arc_meta_limit > 0 && zfs_arc_meta_limit <= arc_c_max)
		arc_meta_limit = zfs_arc_meta_limit;

	if (arc_c_min < arc_meta_limit / 2 && zfs_arc_min == 0)
		arc_c_min = arc_meta_limit / 2;

	if (zfs_arc_grow_retry > 0)
		arc_grow_retry = zfs_arc_grow_retry;

	if (zfs_arc_shrink_shift > 0)
		arc_shrink_shift = zfs_arc_shrink_shift;

	if (zfs_arc_p_min_shift > 0)
		arc_p_min_shift = zfs_arc_p_min_shift;

	/* if kmem_flags are set, lets try to use less memory */
	if (kmem_debugging())
		arc_c = arc_c / 2;
	if (arc_c < arc_c_min)
		arc_c = arc_c_min;

	zfs_arc_min = arc_c_min;
	zfs_arc_max = arc_c_max;

	arc_anon = &ARC_anon;
	arc_mru = &ARC_mru;
	arc_mru_ghost = &ARC_mru_ghost;
	arc_mfu = &ARC_mfu;
	arc_mfu_ghost = &ARC_mfu_ghost;
	arc_l2c_only = &ARC_l2c_only;
	arc_size = 0;

	for (i = 0; i < ARC_BUFC_NUMLISTS; i++) {
		mutex_init(&arc_anon->arcs_locks[i].arcs_lock,
		    NULL, MUTEX_DEFAULT, NULL);
		mutex_init(&arc_mru->arcs_locks[i].arcs_lock,
		    NULL, MUTEX_DEFAULT, NULL);
		mutex_init(&arc_mru_ghost->arcs_locks[i].arcs_lock,
		    NULL, MUTEX_DEFAULT, NULL);
		mutex_init(&arc_mfu->arcs_locks[i].arcs_lock,
		    NULL, MUTEX_DEFAULT, NULL);
		mutex_init(&arc_mfu_ghost->arcs_locks[i].arcs_lock,
		    NULL, MUTEX_DEFAULT, NULL);
		mutex_init(&arc_l2c_only->arcs_locks[i].arcs_lock,
		    NULL, MUTEX_DEFAULT, NULL);

		list_create(&arc_mru->arcs_lists[i],
		    sizeof (arc_buf_hdr_t), offsetof(arc_buf_hdr_t, b_arc_node));
		list_create(&arc_mru_ghost->arcs_lists[i],
		    sizeof (arc_buf_hdr_t), offsetof(arc_buf_hdr_t, b_arc_node));
		list_create(&arc_mfu->arcs_lists[i],
		    sizeof (arc_buf_hdr_t), offsetof(arc_buf_hdr_t, b_arc_node));
		list_create(&arc_mfu_ghost->arcs_lists[i],
		    sizeof (arc_buf_hdr_t), offsetof(arc_buf_hdr_t, b_arc_node));
		list_create(&arc_mfu_ghost->arcs_lists[i],
		    sizeof (arc_buf_hdr_t), offsetof(arc_buf_hdr_t, b_arc_node));
		list_create(&arc_l2c_only->arcs_lists[i],
		    sizeof (arc_buf_hdr_t), offsetof(arc_buf_hdr_t, b_arc_node));
	}

	buf_init();

	arc_thread_exit = 0;
	arc_eviction_list = NULL;
	mutex_init(&arc_eviction_mtx, NULL, MUTEX_DEFAULT, NULL);
	bzero(&arc_eviction_hdr, sizeof (arc_buf_hdr_t));

	arc_ksp = kstat_create("zfs", 0, "arcstats", "misc", KSTAT_TYPE_NAMED,
	    sizeof (arc_stats) / sizeof (kstat_named_t), KSTAT_FLAG_VIRTUAL);

	if (arc_ksp != NULL) {
		arc_ksp->ks_data = &arc_stats;
		kstat_install(arc_ksp);
	}

	(void) thread_create(NULL, 0, arc_reclaim_thread, NULL, 0, &p0,
	    TS_RUN, minclsyspri);

#ifdef _KERNEL
	arc_event_lowmem = EVENTHANDLER_REGISTER(vm_lowmem, arc_lowmem, NULL,
	    EVENTHANDLER_PRI_FIRST);
#endif

	arc_dead = FALSE;
	arc_warm = B_FALSE;

	/*
	 * Calculate maximum amount of dirty data per pool.
	 *
	 * If it has been set by /etc/system, take that.
	 * Otherwise, use a percentage of physical memory defined by
	 * zfs_dirty_data_max_percent (default 10%) with a cap at
	 * zfs_dirty_data_max_max (default 4GB).
	 */
	if (zfs_dirty_data_max == 0) {
		zfs_dirty_data_max = ptob(physmem) *
		    zfs_dirty_data_max_percent / 100;
		zfs_dirty_data_max = MIN(zfs_dirty_data_max,
		    zfs_dirty_data_max_max);
	}

#ifdef _KERNEL
	if (TUNABLE_INT_FETCH("vfs.zfs.prefetch_disable", &zfs_prefetch_disable))
		prefetch_tunable_set = 1;

#ifdef __i386__
	if (prefetch_tunable_set == 0) {
		printf("ZFS NOTICE: Prefetch is disabled by default on i386 "
		    "-- to enable,\n");
		printf("            add \"vfs.zfs.prefetch_disable=0\" "
		    "to /boot/loader.conf.\n");
		zfs_prefetch_disable = 1;
	}
#else
	if ((((uint64_t)physmem * PAGESIZE) < (1ULL << 32)) &&
	    prefetch_tunable_set == 0) {
		printf("ZFS NOTICE: Prefetch is disabled by default if less "
		    "than 4GB of RAM is present;\n"
		    "            to enable, add \"vfs.zfs.prefetch_disable=0\" "
		    "to /boot/loader.conf.\n");
		zfs_prefetch_disable = 1;
	}
#endif
	/* Warn about ZFS memory and address space requirements. */
	if (((uint64_t)physmem * PAGESIZE) < (256 + 128 + 64) * (1 << 20)) {
		printf("ZFS WARNING: Recommended minimum RAM size is 512MB; "
		    "expect unstable behavior.\n");
	}
	if (kmem_size() < 512 * (1 << 20)) {
		printf("ZFS WARNING: Recommended minimum kmem_size is 512MB; "
		    "expect unstable behavior.\n");
		printf("             Consider tuning vm.kmem_size and "
		    "vm.kmem_size_max\n");
		printf("             in /boot/loader.conf.\n");
	}
#endif
}

void
arc_fini(void)
{
	int i;

	mutex_enter(&arc_reclaim_thr_lock);
	arc_thread_exit = 1;
	cv_signal(&arc_reclaim_thr_cv);
	while (arc_thread_exit != 0)
		cv_wait(&arc_reclaim_thr_cv, &arc_reclaim_thr_lock);
	mutex_exit(&arc_reclaim_thr_lock);

	arc_flush(NULL);

	arc_dead = TRUE;

	if (arc_ksp != NULL) {
		kstat_delete(arc_ksp);
		arc_ksp = NULL;
	}

	mutex_destroy(&arc_eviction_mtx);
	mutex_destroy(&arc_reclaim_thr_lock);
	cv_destroy(&arc_reclaim_thr_cv);

	for (i = 0; i < ARC_BUFC_NUMLISTS; i++) {
		list_destroy(&arc_mru->arcs_lists[i]);
		list_destroy(&arc_mru_ghost->arcs_lists[i]);
		list_destroy(&arc_mfu->arcs_lists[i]);
		list_destroy(&arc_mfu_ghost->arcs_lists[i]);
		list_destroy(&arc_l2c_only->arcs_lists[i]);

		mutex_destroy(&arc_anon->arcs_locks[i].arcs_lock);
		mutex_destroy(&arc_mru->arcs_locks[i].arcs_lock);
		mutex_destroy(&arc_mru_ghost->arcs_locks[i].arcs_lock);
		mutex_destroy(&arc_mfu->arcs_locks[i].arcs_lock);
		mutex_destroy(&arc_mfu_ghost->arcs_locks[i].arcs_lock);
		mutex_destroy(&arc_l2c_only->arcs_locks[i].arcs_lock);
	}

	buf_fini();

	ASSERT(arc_loaned_bytes == 0);

	mutex_destroy(&arc_lowmem_lock);
#ifdef _KERNEL
	if (arc_event_lowmem != NULL)
		EVENTHANDLER_DEREGISTER(vm_lowmem, arc_event_lowmem);
#endif
}

/*
 * Level 2 ARC
 *
 * The level 2 ARC (L2ARC) is a cache layer in-between main memory and disk.
 * It uses dedicated storage devices to hold cached data, which are populated
 * using large infrequent writes.  The main role of this cache is to boost
 * the performance of random read workloads.  The intended L2ARC devices
 * include short-stroked disks, solid state disks, and other media with
 * substantially faster read latency than disk.
 *
 *                 +-----------------------+
 *                 |         ARC           |
 *                 +-----------------------+
 *                    |         ^     ^
 *                    |         |     |
 *      l2arc_feed_thread()    arc_read()
 *                    |         |     |
 *                    |  l2arc read   |
 *                    V         |     |
 *               +---------------+    |
 *               |     L2ARC     |    |
 *               +---------------+    |
 *                   |    ^           |
 *          l2arc_write() |           |
 *                   |    |           |
 *                   V    |           |
 *                 +-------+      +-------+
 *                 | vdev  |      | vdev  |
 *                 | cache |      | cache |
 *                 +-------+      +-------+
 *                 +=========+     .-----.
 *                 :  L2ARC  :    |-_____-|
 *                 : devices :    | Disks |
 *                 +=========+    `-_____-'
 *
 * Read requests are satisfied from the following sources, in order:
 *
 *	1) ARC
 *	2) vdev cache of L2ARC devices
 *	3) L2ARC devices
 *	4) vdev cache of disks
 *	5) disks
 *
 * Some L2ARC device types exhibit extremely slow write performance.
 * To accommodate for this there are some significant differences between
 * the L2ARC and traditional cache design:
 *
 * 1. There is no eviction path from the ARC to the L2ARC.  Evictions from
 * the ARC behave as usual, freeing buffers and placing headers on ghost
 * lists.  The ARC does not send buffers to the L2ARC during eviction as
 * this would add inflated write latencies for all ARC memory pressure.
 *
 * 2. The L2ARC attempts to cache data from the ARC before it is evicted.
 * It does this by periodically scanning buffers from the eviction-end of
 * the MFU and MRU ARC lists, copying them to the L2ARC devices if they are
 * not already there. It scans until a headroom of buffers is satisfied,
 * which itself is a buffer for ARC eviction. If a compressible buffer is
 * found during scanning and selected for writing to an L2ARC device, we
 * temporarily boost scanning headroom during the next scan cycle to make
 * sure we adapt to compression effects (which might significantly reduce
 * the data volume we write to L2ARC). The thread that does this is
 * l2arc_feed_thread(), illustrated below; example sizes are included to
 * provide a better sense of ratio than this diagram:
 *
 *	       head -->                        tail
 *	        +---------------------+----------+
 *	ARC_mfu |:::::#:::::::::::::::|o#o###o###|-->.   # already on L2ARC
 *	        +---------------------+----------+   |   o L2ARC eligible
 *	ARC_mru |:#:::::::::::::::::::|#o#ooo####|-->|   : ARC buffer
 *	        +---------------------+----------+   |
 *	             15.9 Gbytes      ^ 32 Mbytes    |
 *	                           headroom          |
 *	                                      l2arc_feed_thread()
 *	                                             |
 *	                 l2arc write hand <--[oooo]--'
 *	                         |           8 Mbyte
 *	                         |          write max
 *	                         V
 *		  +==============================+
 *	L2ARC dev |####|#|###|###|    |####| ... |
 *	          +==============================+
 *	                     32 Gbytes
 *
 * 3. If an ARC buffer is copied to the L2ARC but then hit instead of
 * evicted, then the L2ARC has cached a buffer much sooner than it probably
 * needed to, potentially wasting L2ARC device bandwidth and storage.  It is
 * safe to say that this is an uncommon case, since buffers at the end of
 * the ARC lists have moved there due to inactivity.
 *
 * 4. If the ARC evicts faster than the L2ARC can maintain a headroom,
 * then the L2ARC simply misses copying some buffers.  This serves as a
 * pressure valve to prevent heavy read workloads from both stalling the ARC
 * with waits and clogging the L2ARC with writes.  This also helps prevent
 * the potential for the L2ARC to churn if it attempts to cache content too
 * quickly, such as during backups of the entire pool.
 *
 * 5. After system boot and before the ARC has filled main memory, there are
 * no evictions from the ARC and so the tails of the ARC_mfu and ARC_mru
 * lists can remain mostly static.  Instead of searching from tail of these
 * lists as pictured, the l2arc_feed_thread() will search from the list heads
 * for eligible buffers, greatly increasing its chance of finding them.
 *
 * The L2ARC device write speed is also boosted during this time so that
 * the L2ARC warms up faster.  Since there have been no ARC evictions yet,
 * there are no L2ARC reads, and no fear of degrading read performance
 * through increased writes.
 *
 * 6. Writes to the L2ARC devices are grouped and sent in-sequence, so that
 * the vdev queue can aggregate them into larger and fewer writes.  Each
 * device is written to in a rotor fashion, sweeping writes through
 * available space then repeating.
 *
 * 7. The L2ARC does not store dirty content.  It never needs to flush
 * write buffers back to disk based storage.
 *
 * 8. If an ARC buffer is written (and dirtied) which also exists in the
 * L2ARC, the now stale L2ARC buffer is immediately dropped.
 *
 * The performance of the L2ARC can be tweaked by a number of tunables, which
 * may be necessary for different workloads:
 *
 *	l2arc_write_max		max write bytes per interval
 *	l2arc_write_boost	extra write bytes during device warmup
 *	l2arc_noprefetch	skip caching prefetched buffers
 *	l2arc_headroom		number of max device writes to precache
 *	l2arc_headroom_boost	when we find compressed buffers during ARC
 *				scanning, we multiply headroom by this
 *				percentage factor for the next scan cycle,
 *				since more compressed buffers are likely to
 *				be present
 *	l2arc_feed_secs		seconds between L2ARC writing
 *
 * Tunables may be removed or added as future performance improvements are
 * integrated, and also may become zpool properties.
 *
 * There are three key functions that control how the L2ARC warms up:
 *
 *	l2arc_write_eligible()	check if a buffer is eligible to cache
 *	l2arc_write_size()	calculate how much to write
 *	l2arc_write_interval()	calculate sleep delay between writes
 *
 * These three functions determine what to write, how much, and how quickly
 * to send writes.
 */

static boolean_t
l2arc_write_eligible(uint64_t spa_guid, arc_buf_hdr_t *ab)
{
	/*
	 * A buffer is *not* eligible for the L2ARC if it:
	 * 1. belongs to a different spa.
	 * 2. is already cached on the L2ARC.
	 * 3. has an I/O in progress (it may be an incomplete read).
	 * 4. is flagged not eligible (zfs property).
	 */
	if (ab->b_spa != spa_guid) {
		ARCSTAT_BUMP(arcstat_l2_write_spa_mismatch);
		return (B_FALSE);
	}
	if (ab->b_l2hdr != NULL) {
		ARCSTAT_BUMP(arcstat_l2_write_in_l2);
		return (B_FALSE);
	}
	if (HDR_IO_IN_PROGRESS(ab)) {
		ARCSTAT_BUMP(arcstat_l2_write_hdr_io_in_progress);
		return (B_FALSE);
	}
	if (!HDR_L2CACHE(ab)) {
		ARCSTAT_BUMP(arcstat_l2_write_not_cacheable);
		return (B_FALSE);
	}

	return (B_TRUE);
}

static uint64_t
l2arc_write_size(void)
{
	uint64_t size;

	/*
	 * Make sure our globals have meaningful values in case the user
	 * altered them.
	 */
	size = l2arc_write_max;
	if (size == 0) {
		cmn_err(CE_NOTE, "Bad value for l2arc_write_max, value must "
		    "be greater than zero, resetting it to the default (%d)",
		    L2ARC_WRITE_SIZE);
		size = l2arc_write_max = L2ARC_WRITE_SIZE;
	}

	if (arc_warm == B_FALSE)
		size += l2arc_write_boost;

	return (size);

}

static clock_t
l2arc_write_interval(clock_t began, uint64_t wanted, uint64_t wrote)
{
	clock_t interval, next, now;

	/*
	 * If the ARC lists are busy, increase our write rate; if the
	 * lists are stale, idle back.  This is achieved by checking
	 * how much we previously wrote - if it was more than half of
	 * what we wanted, schedule the next write much sooner.
	 */
	if (l2arc_feed_again && wrote > (wanted / 2))
		interval = (hz * l2arc_feed_min_ms) / 1000;
	else
		interval = hz * l2arc_feed_secs;

	now = ddi_get_lbolt();
	next = MAX(now, MIN(now + interval, began + interval));

	return (next);
}

static void
l2arc_hdr_stat_add(void)
{
	ARCSTAT_INCR(arcstat_l2_hdr_size, HDR_SIZE + L2HDR_SIZE);
	ARCSTAT_INCR(arcstat_hdr_size, -HDR_SIZE);
}

static void
l2arc_hdr_stat_remove(void)
{
	ARCSTAT_INCR(arcstat_l2_hdr_size, -(HDR_SIZE + L2HDR_SIZE));
	ARCSTAT_INCR(arcstat_hdr_size, HDR_SIZE);
}

/*
 * Cycle through L2ARC devices.  This is how L2ARC load balances.
 * If a device is returned, this also returns holding the spa config lock.
 */
static l2arc_dev_t *
l2arc_dev_get_next(void)
{
	l2arc_dev_t *first, *next = NULL;

	/*
	 * Lock out the removal of spas (spa_namespace_lock), then removal
	 * of cache devices (l2arc_dev_mtx).  Once a device has been selected,
	 * both locks will be dropped and a spa config lock held instead.
	 */
	mutex_enter(&spa_namespace_lock);
	mutex_enter(&l2arc_dev_mtx);

	/* if there are no vdevs, there is nothing to do */
	if (l2arc_ndev == 0)
		goto out;

	first = NULL;
	next = l2arc_dev_last;
	do {
		/* loop around the list looking for a non-faulted vdev */
		if (next == NULL) {
			next = list_head(l2arc_dev_list);
		} else {
			next = list_next(l2arc_dev_list, next);
			if (next == NULL)
				next = list_head(l2arc_dev_list);
		}

		/* if we have come back to the start, bail out */
		if (first == NULL)
			first = next;
		else if (next == first)
			break;

	} while (vdev_is_dead(next->l2ad_vdev));

	/* if we were unable to find any usable vdevs, return NULL */
	if (vdev_is_dead(next->l2ad_vdev))
		next = NULL;

	l2arc_dev_last = next;

out:
	mutex_exit(&l2arc_dev_mtx);

	/*
	 * Grab the config lock to prevent the 'next' device from being
	 * removed while we are writing to it.
	 */
	if (next != NULL)
		spa_config_enter(next->l2ad_spa, SCL_L2ARC, next, RW_READER);
	mutex_exit(&spa_namespace_lock);

	return (next);
}

/*
 * Free buffers that were tagged for destruction.
 */
static void
l2arc_do_free_on_write()
{
	list_t *buflist;
	l2arc_data_free_t *df, *df_prev;

	mutex_enter(&l2arc_free_on_write_mtx);
	buflist = l2arc_free_on_write;

	for (df = list_tail(buflist); df; df = df_prev) {
		df_prev = list_prev(buflist, df);
		ASSERT(df->l2df_data != NULL);
		ASSERT(df->l2df_func != NULL);
		df->l2df_func(df->l2df_data, df->l2df_size);
		list_remove(buflist, df);
		kmem_free(df, sizeof (l2arc_data_free_t));
	}

	mutex_exit(&l2arc_free_on_write_mtx);
}

/*
 * A write to a cache device has completed.  Update all headers to allow
 * reads from these buffers to begin.
 */
static void
l2arc_write_done(zio_t *zio)
{
	l2arc_write_callback_t *cb;
	l2arc_dev_t *dev;
	list_t *buflist;
	arc_buf_hdr_t *head, *ab, *ab_prev;
	l2arc_buf_hdr_t *abl2;
	kmutex_t *hash_lock;
	int64_t bytes_dropped = 0;

	cb = zio->io_private;
	ASSERT(cb != NULL);
	dev = cb->l2wcb_dev;
	ASSERT(dev != NULL);
	head = cb->l2wcb_head;
	ASSERT(head != NULL);
	buflist = dev->l2ad_buflist;
	ASSERT(buflist != NULL);
	DTRACE_PROBE2(l2arc__iodone, zio_t *, zio,
	    l2arc_write_callback_t *, cb);

	if (zio->io_error != 0)
		ARCSTAT_BUMP(arcstat_l2_writes_error);

	mutex_enter(&l2arc_buflist_mtx);

	/*
	 * All writes completed, or an error was hit.
	 */
	for (ab = list_prev(buflist, head); ab; ab = ab_prev) {
		ab_prev = list_prev(buflist, ab);
		abl2 = ab->b_l2hdr;

		/*
		 * Release the temporary compressed buffer as soon as possible.
		 */
		if (abl2->b_compress != ZIO_COMPRESS_OFF)
			l2arc_release_cdata_buf(ab);

		hash_lock = HDR_LOCK(ab);
		if (!mutex_tryenter(hash_lock)) {
			/*
			 * This buffer misses out.  It may be in a stage
			 * of eviction.  Its ARC_L2_WRITING flag will be
			 * left set, denying reads to this buffer.
			 */
			ARCSTAT_BUMP(arcstat_l2_writes_hdr_miss);
			continue;
		}

		if (zio->io_error != 0) {
			/*
			 * Error - drop L2ARC entry.
			 */
			list_remove(buflist, ab);
			ARCSTAT_INCR(arcstat_l2_asize, -abl2->b_asize);
			bytes_dropped += abl2->b_asize;
			ab->b_l2hdr = NULL;
			trim_map_free(abl2->b_dev->l2ad_vdev, abl2->b_daddr,
			    ab->b_size, 0);
			kmem_free(abl2, sizeof (l2arc_buf_hdr_t));
			ARCSTAT_INCR(arcstat_l2_size, -ab->b_size);
		}

		/*
		 * Allow ARC to begin reads to this L2ARC entry.
		 */
		ab->b_flags &= ~ARC_L2_WRITING;

		mutex_exit(hash_lock);
	}

	atomic_inc_64(&l2arc_writes_done);
	list_remove(buflist, head);
	kmem_cache_free(hdr_cache, head);
	mutex_exit(&l2arc_buflist_mtx);

	vdev_space_update(dev->l2ad_vdev, -bytes_dropped, 0, 0);

	l2arc_do_free_on_write();

	kmem_free(cb, sizeof (l2arc_write_callback_t));
}

/*
 * A read to a cache device completed.  Validate buffer contents before
 * handing over to the regular ARC routines.
 */
static void
l2arc_read_done(zio_t *zio)
{
	l2arc_read_callback_t *cb;
	arc_buf_hdr_t *hdr;
	arc_buf_t *buf;
	kmutex_t *hash_lock;
	int equal;

	ASSERT(zio->io_vd != NULL);
	ASSERT(zio->io_flags & ZIO_FLAG_DONT_PROPAGATE);

	spa_config_exit(zio->io_spa, SCL_L2ARC, zio->io_vd);

	cb = zio->io_private;
	ASSERT(cb != NULL);
	buf = cb->l2rcb_buf;
	ASSERT(buf != NULL);

	hash_lock = HDR_LOCK(buf->b_hdr);
	mutex_enter(hash_lock);
	hdr = buf->b_hdr;
	ASSERT3P(hash_lock, ==, HDR_LOCK(hdr));

	/*
	 * If the buffer was compressed, decompress it first.
	 */
	if (cb->l2rcb_compress != ZIO_COMPRESS_OFF)
		l2arc_decompress_zio(zio, hdr, cb->l2rcb_compress);
	ASSERT(zio->io_data != NULL);

	/*
	 * Check this survived the L2ARC journey.
	 */
	equal = arc_cksum_equal(buf);
	if (equal && zio->io_error == 0 && !HDR_L2_EVICTED(hdr)) {
		mutex_exit(hash_lock);
		zio->io_private = buf;
		zio->io_bp_copy = cb->l2rcb_bp;	/* XXX fix in L2ARC 2.0	*/
		zio->io_bp = &zio->io_bp_copy;	/* XXX fix in L2ARC 2.0	*/
		arc_read_done(zio);
	} else {
		mutex_exit(hash_lock);
		/*
		 * Buffer didn't survive caching.  Increment stats and
		 * reissue to the original storage device.
		 */
		if (zio->io_error != 0) {
			ARCSTAT_BUMP(arcstat_l2_io_error);
		} else {
			zio->io_error = SET_ERROR(EIO);
		}
		if (!equal)
			ARCSTAT_BUMP(arcstat_l2_cksum_bad);

		/*
		 * If there's no waiter, issue an async i/o to the primary
		 * storage now.  If there *is* a waiter, the caller must
		 * issue the i/o in a context where it's OK to block.
		 */
		if (zio->io_waiter == NULL) {
			zio_t *pio = zio_unique_parent(zio);

			ASSERT(!pio || pio->io_child_type == ZIO_CHILD_LOGICAL);

			zio_nowait(zio_read(pio, cb->l2rcb_spa, &cb->l2rcb_bp,
			    buf->b_data, zio->io_size, arc_read_done, buf,
			    zio->io_priority, cb->l2rcb_flags, &cb->l2rcb_zb));
		}
	}

	kmem_free(cb, sizeof (l2arc_read_callback_t));
}

/*
 * This is the list priority from which the L2ARC will search for pages to
 * cache.  This is used within loops (0..3) to cycle through lists in the
 * desired order.  This order can have a significant effect on cache
 * performance.
 *
 * Currently the metadata lists are hit first, MFU then MRU, followed by
 * the data lists.  This function returns a locked list, and also returns
 * the lock pointer.
 */
static list_t *
l2arc_list_locked(int list_num, kmutex_t **lock)
{
	list_t *list = NULL;
	int idx;

	ASSERT(list_num >= 0 && list_num < 2 * ARC_BUFC_NUMLISTS);

	if (list_num < ARC_BUFC_NUMMETADATALISTS) {
		idx = list_num;
		list = &arc_mfu->arcs_lists[idx];
		*lock = ARCS_LOCK(arc_mfu, idx);
	} else if (list_num < ARC_BUFC_NUMMETADATALISTS * 2) {
		idx = list_num - ARC_BUFC_NUMMETADATALISTS;
		list = &arc_mru->arcs_lists[idx];
		*lock = ARCS_LOCK(arc_mru, idx);
	} else if (list_num < (ARC_BUFC_NUMMETADATALISTS * 2 +
		ARC_BUFC_NUMDATALISTS)) {
		idx = list_num - ARC_BUFC_NUMMETADATALISTS;
		list = &arc_mfu->arcs_lists[idx];
		*lock = ARCS_LOCK(arc_mfu, idx);
	} else {
		idx = list_num - ARC_BUFC_NUMLISTS;
		list = &arc_mru->arcs_lists[idx];
		*lock = ARCS_LOCK(arc_mru, idx);
	}

	ASSERT(!(MUTEX_HELD(*lock)));
	mutex_enter(*lock);
	return (list);
}

/*
 * Evict buffers from the device write hand to the distance specified in
 * bytes.  This distance may span populated buffers, it may span nothing.
 * This is clearing a region on the L2ARC device ready for writing.
 * If the 'all' boolean is set, every buffer is evicted.
 */
static void
l2arc_evict(l2arc_dev_t *dev, uint64_t distance, boolean_t all)
{
	list_t *buflist;
	l2arc_buf_hdr_t *abl2;
	arc_buf_hdr_t *ab, *ab_prev;
	kmutex_t *hash_lock;
	uint64_t taddr;
	int64_t bytes_evicted = 0;

	buflist = dev->l2ad_buflist;

	if (buflist == NULL)
		return;

	if (!all && dev->l2ad_first) {
		/*
		 * This is the first sweep through the device.  There is
		 * nothing to evict.
		 */
		return;
	}

	if (dev->l2ad_hand >= (dev->l2ad_end - (2 * distance))) {
		/*
		 * When nearing the end of the device, evict to the end
		 * before the device write hand jumps to the start.
		 */
		taddr = dev->l2ad_end;
	} else {
		taddr = dev->l2ad_hand + distance;
	}
	DTRACE_PROBE4(l2arc__evict, l2arc_dev_t *, dev, list_t *, buflist,
	    uint64_t, taddr, boolean_t, all);

top:
	mutex_enter(&l2arc_buflist_mtx);
	for (ab = list_tail(buflist); ab; ab = ab_prev) {
		ab_prev = list_prev(buflist, ab);

		hash_lock = HDR_LOCK(ab);
		if (!mutex_tryenter(hash_lock)) {
			/*
			 * Missed the hash lock.  Retry.
			 */
			ARCSTAT_BUMP(arcstat_l2_evict_lock_retry);
			mutex_exit(&l2arc_buflist_mtx);
			mutex_enter(hash_lock);
			mutex_exit(hash_lock);
			goto top;
		}

		if (HDR_L2_WRITE_HEAD(ab)) {
			/*
			 * We hit a write head node.  Leave it for
			 * l2arc_write_done().
			 */
			list_remove(buflist, ab);
			mutex_exit(hash_lock);
			continue;
		}

		if (!all && ab->b_l2hdr != NULL &&
		    (ab->b_l2hdr->b_daddr > taddr ||
		    ab->b_l2hdr->b_daddr < dev->l2ad_hand)) {
			/*
			 * We've evicted to the target address,
			 * or the end of the device.
			 */
			mutex_exit(hash_lock);
			break;
		}

		if (HDR_FREE_IN_PROGRESS(ab)) {
			/*
			 * Already on the path to destruction.
			 */
			mutex_exit(hash_lock);
			continue;
		}

		if (ab->b_state == arc_l2c_only) {
			ASSERT(!HDR_L2_READING(ab));
			/*
			 * This doesn't exist in the ARC.  Destroy.
			 * arc_hdr_destroy() will call list_remove()
			 * and decrement arcstat_l2_size.
			 */
			arc_change_state(arc_anon, ab, hash_lock);
			arc_hdr_destroy(ab);
		} else {
			/*
			 * Invalidate issued or about to be issued
			 * reads, since we may be about to write
			 * over this location.
			 */
			if (HDR_L2_READING(ab)) {
				ARCSTAT_BUMP(arcstat_l2_evict_reading);
				ab->b_flags |= ARC_L2_EVICTED;
			}

			/*
			 * Tell ARC this no longer exists in L2ARC.
			 */
			if (ab->b_l2hdr != NULL) {
				abl2 = ab->b_l2hdr;
				ARCSTAT_INCR(arcstat_l2_asize, -abl2->b_asize);
				bytes_evicted += abl2->b_asize;
				ab->b_l2hdr = NULL;
				kmem_free(abl2, sizeof (l2arc_buf_hdr_t));
				ARCSTAT_INCR(arcstat_l2_size, -ab->b_size);
			}
			list_remove(buflist, ab);

			/*
			 * This may have been leftover after a
			 * failed write.
			 */
			ab->b_flags &= ~ARC_L2_WRITING;
		}
		mutex_exit(hash_lock);
	}
	mutex_exit(&l2arc_buflist_mtx);

	vdev_space_update(dev->l2ad_vdev, -bytes_evicted, 0, 0);
	dev->l2ad_evict = taddr;
}

/*
 * Find and write ARC buffers to the L2ARC device.
 *
 * An ARC_L2_WRITING flag is set so that the L2ARC buffers are not valid
 * for reading until they have completed writing.
 * The headroom_boost is an in-out parameter used to maintain headroom boost
 * state between calls to this function.
 *
 * Returns the number of bytes actually written (which may be smaller than
 * the delta by which the device hand has changed due to alignment).
 */
static uint64_t
l2arc_write_buffers(spa_t *spa, l2arc_dev_t *dev, uint64_t target_sz,
    boolean_t *headroom_boost)
{
	arc_buf_hdr_t *ab, *ab_prev, *head;
	list_t *list;
	uint64_t write_asize, write_psize, write_sz, headroom,
	    buf_compress_minsz;
	void *buf_data;
	kmutex_t *list_lock;
	boolean_t full;
	l2arc_write_callback_t *cb;
	zio_t *pio, *wzio;
	uint64_t guid = spa_load_guid(spa);
	const boolean_t do_headroom_boost = *headroom_boost;
	int try;

	ASSERT(dev->l2ad_vdev != NULL);

	/* Lower the flag now, we might want to raise it again later. */
	*headroom_boost = B_FALSE;

	pio = NULL;
	write_sz = write_asize = write_psize = 0;
	full = B_FALSE;
	head = kmem_cache_alloc(hdr_cache, KM_PUSHPAGE);
	head->b_flags |= ARC_L2_WRITE_HEAD;

	ARCSTAT_BUMP(arcstat_l2_write_buffer_iter);
	/*
	 * We will want to try to compress buffers that are at least 2x the
	 * device sector size.
	 */
	buf_compress_minsz = 2 << dev->l2ad_vdev->vdev_ashift;

	/*
	 * Copy buffers for L2ARC writing.
	 */
	mutex_enter(&l2arc_buflist_mtx);
	for (try = 0; try < 2 * ARC_BUFC_NUMLISTS; try++) {
		uint64_t passed_sz = 0;

		list = l2arc_list_locked(try, &list_lock);
		ARCSTAT_BUMP(arcstat_l2_write_buffer_list_iter);

		/*
		 * L2ARC fast warmup.
		 *
		 * Until the ARC is warm and starts to evict, read from the
		 * head of the ARC lists rather than the tail.
		 */
		if (arc_warm == B_FALSE)
			ab = list_head(list);
		else
			ab = list_tail(list);
		if (ab == NULL)
			ARCSTAT_BUMP(arcstat_l2_write_buffer_list_null_iter);

		headroom = target_sz * l2arc_headroom;
		if (do_headroom_boost)
			headroom = (headroom * l2arc_headroom_boost) / 100;

		for (; ab; ab = ab_prev) {
			l2arc_buf_hdr_t *l2hdr;
			kmutex_t *hash_lock;
			uint64_t buf_sz;

			if (arc_warm == B_FALSE)
				ab_prev = list_next(list, ab);
			else
				ab_prev = list_prev(list, ab);
			ARCSTAT_INCR(arcstat_l2_write_buffer_bytes_scanned, ab->b_size);

			hash_lock = HDR_LOCK(ab);
			if (!mutex_tryenter(hash_lock)) {
				ARCSTAT_BUMP(arcstat_l2_write_trylock_fail);
				/*
				 * Skip this buffer rather than waiting.
				 */
				continue;
			}

			passed_sz += ab->b_size;
			if (passed_sz > headroom) {
				/*
				 * Searched too far.
				 */
				mutex_exit(hash_lock);
				ARCSTAT_BUMP(arcstat_l2_write_passed_headroom);
				break;
			}

			if (!l2arc_write_eligible(guid, ab)) {
				mutex_exit(hash_lock);
				continue;
			}

			if ((write_sz + ab->b_size) > target_sz) {
				full = B_TRUE;
				mutex_exit(hash_lock);
				ARCSTAT_BUMP(arcstat_l2_write_full);
				break;
			}

			if (pio == NULL) {
				/*
				 * Insert a dummy header on the buflist so
				 * l2arc_write_done() can find where the
				 * write buffers begin without searching.
				 */
				list_insert_head(dev->l2ad_buflist, head);

				cb = kmem_alloc(
				    sizeof (l2arc_write_callback_t), KM_SLEEP);
				cb->l2wcb_dev = dev;
				cb->l2wcb_head = head;
				pio = zio_root(spa, l2arc_write_done, cb,
				    ZIO_FLAG_CANFAIL);
				ARCSTAT_BUMP(arcstat_l2_write_pios);
			}

			/*
			 * Create and add a new L2ARC header.
			 */
			l2hdr = kmem_zalloc(sizeof (l2arc_buf_hdr_t), KM_SLEEP);
			l2hdr->b_dev = dev;
			ab->b_flags |= ARC_L2_WRITING;

			/*
			 * Temporarily stash the data buffer in b_tmp_cdata.
			 * The subsequent write step will pick it up from
			 * there. This is because can't access ab->b_buf
			 * without holding the hash_lock, which we in turn
			 * can't access without holding the ARC list locks
			 * (which we want to avoid during compression/writing).
			 */
			l2hdr->b_compress = ZIO_COMPRESS_OFF;
			l2hdr->b_asize = ab->b_size;
			l2hdr->b_tmp_cdata = ab->b_buf->b_data;

			buf_sz = ab->b_size;
			ab->b_l2hdr = l2hdr;

			list_insert_head(dev->l2ad_buflist, ab);

			/*
			 * Compute and store the buffer cksum before
			 * writing.  On debug the cksum is verified first.
			 */
			arc_cksum_verify(ab->b_buf);
			arc_cksum_compute(ab->b_buf, B_TRUE);

			mutex_exit(hash_lock);

			write_sz += buf_sz;
		}

		mutex_exit(list_lock);

		if (full == B_TRUE)
			break;
	}

	/* No buffers selected for writing? */
	if (pio == NULL) {
		ASSERT0(write_sz);
		mutex_exit(&l2arc_buflist_mtx);
		kmem_cache_free(hdr_cache, head);
		return (0);
	}

	/*
	 * Now start writing the buffers. We're starting at the write head
	 * and work backwards, retracing the course of the buffer selector
	 * loop above.
	 */
	for (ab = list_prev(dev->l2ad_buflist, head); ab;
	    ab = list_prev(dev->l2ad_buflist, ab)) {
		l2arc_buf_hdr_t *l2hdr;
		uint64_t buf_sz;

		/*
		 * We shouldn't need to lock the buffer here, since we flagged
		 * it as ARC_L2_WRITING in the previous step, but we must take
		 * care to only access its L2 cache parameters. In particular,
		 * ab->b_buf may be invalid by now due to ARC eviction.
		 */
		l2hdr = ab->b_l2hdr;
		l2hdr->b_daddr = dev->l2ad_hand;

		if ((ab->b_flags & ARC_L2COMPRESS) &&
		    l2hdr->b_asize >= buf_compress_minsz) {
			if (l2arc_compress_buf(l2hdr)) {
				/*
				 * If compression succeeded, enable headroom
				 * boost on the next scan cycle.
				 */
				*headroom_boost = B_TRUE;
			}
		}

		/*
		 * Pick up the buffer data we had previously stashed away
		 * (and now potentially also compressed).
		 */
		buf_data = l2hdr->b_tmp_cdata;
		buf_sz = l2hdr->b_asize;

		/* Compression may have squashed the buffer to zero length. */
		if (buf_sz != 0) {
			uint64_t buf_p_sz;

			wzio = zio_write_phys(pio, dev->l2ad_vdev,
			    dev->l2ad_hand, buf_sz, buf_data, ZIO_CHECKSUM_OFF,
			    NULL, NULL, ZIO_PRIORITY_ASYNC_WRITE,
			    ZIO_FLAG_CANFAIL, B_FALSE);

			DTRACE_PROBE2(l2arc__write, vdev_t *, dev->l2ad_vdev,
			    zio_t *, wzio);
			(void) zio_nowait(wzio);

			write_asize += buf_sz;
			/*
			 * Keep the clock hand suitably device-aligned.
			 */
			buf_p_sz = vdev_psize_to_asize(dev->l2ad_vdev, buf_sz);
			write_psize += buf_p_sz;
			dev->l2ad_hand += buf_p_sz;
		}
	}

	mutex_exit(&l2arc_buflist_mtx);

	ASSERT3U(write_asize, <=, target_sz);
	ARCSTAT_BUMP(arcstat_l2_writes_sent);
	ARCSTAT_INCR(arcstat_l2_write_bytes, write_asize);
	ARCSTAT_INCR(arcstat_l2_size, write_sz);
	ARCSTAT_INCR(arcstat_l2_asize, write_asize);
	vdev_space_update(dev->l2ad_vdev, write_asize, 0, 0);

	/*
	 * Bump device hand to the device start if it is approaching the end.
	 * l2arc_evict() will already have evicted ahead for this case.
	 */
	if (dev->l2ad_hand >= (dev->l2ad_end - target_sz)) {
		dev->l2ad_hand = dev->l2ad_start;
		dev->l2ad_evict = dev->l2ad_start;
		dev->l2ad_first = B_FALSE;
	}

	dev->l2ad_writing = B_TRUE;
	(void) zio_wait(pio);
	dev->l2ad_writing = B_FALSE;

	return (write_asize);
}

/*
 * Compresses an L2ARC buffer.
 * The data to be compressed must be prefilled in l2hdr->b_tmp_cdata and its
 * size in l2hdr->b_asize. This routine tries to compress the data and
 * depending on the compression result there are three possible outcomes:
 * *) The buffer was incompressible. The original l2hdr contents were left
 *    untouched and are ready for writing to an L2 device.
 * *) The buffer was all-zeros, so there is no need to write it to an L2
 *    device. To indicate this situation b_tmp_cdata is NULL'ed, b_asize is
 *    set to zero and b_compress is set to ZIO_COMPRESS_EMPTY.
 * *) Compression succeeded and b_tmp_cdata was replaced with a temporary
 *    data buffer which holds the compressed data to be written, and b_asize
 *    tells us how much data there is. b_compress is set to the appropriate
 *    compression algorithm. Once writing is done, invoke
 *    l2arc_release_cdata_buf on this l2hdr to free this temporary buffer.
 *
 * Returns B_TRUE if compression succeeded, or B_FALSE if it didn't (the
 * buffer was incompressible).
 */
static boolean_t
l2arc_compress_buf(l2arc_buf_hdr_t *l2hdr)
{
	void *cdata;
	size_t csize, len, rounded;

	ASSERT(l2hdr->b_compress == ZIO_COMPRESS_OFF);
	ASSERT(l2hdr->b_tmp_cdata != NULL);

	len = l2hdr->b_asize;
	cdata = zio_data_buf_alloc(len);
	csize = zio_compress_data(ZIO_COMPRESS_LZ4, l2hdr->b_tmp_cdata,
	    cdata, l2hdr->b_asize);

	rounded = P2ROUNDUP(csize, (size_t)SPA_MINBLOCKSIZE);
	if (rounded > csize) {
		bzero((char *)cdata + csize, rounded - csize);
		csize = rounded;
	}

	if (csize == 0) {
		/* zero block, indicate that there's nothing to write */
		zio_data_buf_free(cdata, len);
		l2hdr->b_compress = ZIO_COMPRESS_EMPTY;
		l2hdr->b_asize = 0;
		l2hdr->b_tmp_cdata = NULL;
		ARCSTAT_BUMP(arcstat_l2_compress_zeros);
		return (B_TRUE);
	} else if (csize > 0 && csize < len) {
		/*
		 * Compression succeeded, we'll keep the cdata around for
		 * writing and release it afterwards.
		 */
		l2hdr->b_compress = ZIO_COMPRESS_LZ4;
		l2hdr->b_asize = csize;
		l2hdr->b_tmp_cdata = cdata;
		ARCSTAT_BUMP(arcstat_l2_compress_successes);
		return (B_TRUE);
	} else {
		/*
		 * Compression failed, release the compressed buffer.
		 * l2hdr will be left unmodified.
		 */
		zio_data_buf_free(cdata, len);
		ARCSTAT_BUMP(arcstat_l2_compress_failures);
		return (B_FALSE);
	}
}

/*
 * Decompresses a zio read back from an l2arc device. On success, the
 * underlying zio's io_data buffer is overwritten by the uncompressed
 * version. On decompression error (corrupt compressed stream), the
 * zio->io_error value is set to signal an I/O error.
 *
 * Please note that the compressed data stream is not checksummed, so
 * if the underlying device is experiencing data corruption, we may feed
 * corrupt data to the decompressor, so the decompressor needs to be
 * able to handle this situation (LZ4 does).
 */
static void
l2arc_decompress_zio(zio_t *zio, arc_buf_hdr_t *hdr, enum zio_compress c)
{
	ASSERT(L2ARC_IS_VALID_COMPRESS(c));

	if (zio->io_error != 0) {
		/*
		 * An io error has occured, just restore the original io
		 * size in preparation for a main pool read.
		 */
		zio->io_orig_size = zio->io_size = hdr->b_size;
		return;
	}

	if (c == ZIO_COMPRESS_EMPTY) {
		/*
		 * An empty buffer results in a null zio, which means we
		 * need to fill its io_data after we're done restoring the
		 * buffer's contents.
		 */
		ASSERT(hdr->b_buf != NULL);
		bzero(hdr->b_buf->b_data, hdr->b_size);
		zio->io_data = zio->io_orig_data = hdr->b_buf->b_data;
	} else {
		ASSERT(zio->io_data != NULL);
		/*
		 * We copy the compressed data from the start of the arc buffer
		 * (the zio_read will have pulled in only what we need, the
		 * rest is garbage which we will overwrite at decompression)
		 * and then decompress back to the ARC data buffer. This way we
		 * can minimize copying by simply decompressing back over the
		 * original compressed data (rather than decompressing to an
		 * aux buffer and then copying back the uncompressed buffer,
		 * which is likely to be much larger).
		 */
		uint64_t csize;
		void *cdata;

		csize = zio->io_size;
		cdata = zio_data_buf_alloc(csize);
		bcopy(zio->io_data, cdata, csize);
		if (zio_decompress_data(c, cdata, zio->io_data, csize,
		    hdr->b_size) != 0)
			zio->io_error = EIO;
		zio_data_buf_free(cdata, csize);
	}

	/* Restore the expected uncompressed IO size. */
	zio->io_orig_size = zio->io_size = hdr->b_size;
}

/*
 * Releases the temporary b_tmp_cdata buffer in an l2arc header structure.
 * This buffer serves as a temporary holder of compressed data while
 * the buffer entry is being written to an l2arc device. Once that is
 * done, we can dispose of it.
 */
static void
l2arc_release_cdata_buf(arc_buf_hdr_t *ab)
{
	l2arc_buf_hdr_t *l2hdr = ab->b_l2hdr;

	if (l2hdr->b_compress == ZIO_COMPRESS_LZ4) {
		/*
		 * If the data was compressed, then we've allocated a
		 * temporary buffer for it, so now we need to release it.
		 */
		ASSERT(l2hdr->b_tmp_cdata != NULL);
		zio_data_buf_free(l2hdr->b_tmp_cdata, ab->b_size);
	}
	l2hdr->b_tmp_cdata = NULL;
}

/*
 * This thread feeds the L2ARC at regular intervals.  This is the beating
 * heart of the L2ARC.
 */
static void
l2arc_feed_thread(void *dummy __unused)
{
	callb_cpr_t cpr;
	l2arc_dev_t *dev;
	spa_t *spa;
	uint64_t size, wrote;
	clock_t begin, next = ddi_get_lbolt();
	boolean_t headroom_boost = B_FALSE;

	CALLB_CPR_INIT(&cpr, &l2arc_feed_thr_lock, callb_generic_cpr, FTAG);

	mutex_enter(&l2arc_feed_thr_lock);

	while (l2arc_thread_exit == 0) {
		CALLB_CPR_SAFE_BEGIN(&cpr);
		(void) cv_timedwait(&l2arc_feed_thr_cv, &l2arc_feed_thr_lock,
		    next - ddi_get_lbolt());
		CALLB_CPR_SAFE_END(&cpr, &l2arc_feed_thr_lock);
		next = ddi_get_lbolt() + hz;

		/*
		 * Quick check for L2ARC devices.
		 */
		mutex_enter(&l2arc_dev_mtx);
		if (l2arc_ndev == 0) {
			mutex_exit(&l2arc_dev_mtx);
			continue;
		}
		mutex_exit(&l2arc_dev_mtx);
		begin = ddi_get_lbolt();

		/*
		 * This selects the next l2arc device to write to, and in
		 * doing so the next spa to feed from: dev->l2ad_spa.   This
		 * will return NULL if there are now no l2arc devices or if
		 * they are all faulted.
		 *
		 * If a device is returned, its spa's config lock is also
		 * held to prevent device removal.  l2arc_dev_get_next()
		 * will grab and release l2arc_dev_mtx.
		 */
		if ((dev = l2arc_dev_get_next()) == NULL)
			continue;

		spa = dev->l2ad_spa;
		ASSERT(spa != NULL);

		/*
		 * If the pool is read-only then force the feed thread to
		 * sleep a little longer.
		 */
		if (!spa_writeable(spa)) {
			next = ddi_get_lbolt() + 5 * l2arc_feed_secs * hz;
			spa_config_exit(spa, SCL_L2ARC, dev);
			continue;
		}

		/*
		 * Avoid contributing to memory pressure.
		 */
		if (arc_reclaim_needed()) {
			ARCSTAT_BUMP(arcstat_l2_abort_lowmem);
			spa_config_exit(spa, SCL_L2ARC, dev);
			continue;
		}

		ARCSTAT_BUMP(arcstat_l2_feeds);

		size = l2arc_write_size();

		/*
		 * Evict L2ARC buffers that will be overwritten.
		 */
		l2arc_evict(dev, size, B_FALSE);

		/*
		 * Write ARC buffers.
		 */
		wrote = l2arc_write_buffers(spa, dev, size, &headroom_boost);

		/*
		 * Calculate interval between writes.
		 */
		next = l2arc_write_interval(begin, size, wrote);
		spa_config_exit(spa, SCL_L2ARC, dev);
	}

	l2arc_thread_exit = 0;
	cv_broadcast(&l2arc_feed_thr_cv);
	CALLB_CPR_EXIT(&cpr);		/* drops l2arc_feed_thr_lock */
	thread_exit();
}

boolean_t
l2arc_vdev_present(vdev_t *vd)
{
	l2arc_dev_t *dev;

	mutex_enter(&l2arc_dev_mtx);
	for (dev = list_head(l2arc_dev_list); dev != NULL;
	    dev = list_next(l2arc_dev_list, dev)) {
		if (dev->l2ad_vdev == vd)
			break;
	}
	mutex_exit(&l2arc_dev_mtx);

	return (dev != NULL);
}

/*
 * Add a vdev for use by the L2ARC.  By this point the spa has already
 * validated the vdev and opened it.
 */
void
l2arc_add_vdev(spa_t *spa, vdev_t *vd)
{
	l2arc_dev_t *adddev;

	ASSERT(!l2arc_vdev_present(vd));

	vdev_ashift_optimize(vd);

	/*
	 * Create a new l2arc device entry.
	 */
	adddev = kmem_zalloc(sizeof (l2arc_dev_t), KM_SLEEP);
	adddev->l2ad_spa = spa;
	adddev->l2ad_vdev = vd;
	adddev->l2ad_start = VDEV_LABEL_START_SIZE;
	adddev->l2ad_end = VDEV_LABEL_START_SIZE + vdev_get_min_asize(vd);
	adddev->l2ad_hand = adddev->l2ad_start;
	adddev->l2ad_evict = adddev->l2ad_start;
	adddev->l2ad_first = B_TRUE;
	adddev->l2ad_writing = B_FALSE;

	/*
	 * This is a list of all ARC buffers that are still valid on the
	 * device.
	 */
	adddev->l2ad_buflist = kmem_zalloc(sizeof (list_t), KM_SLEEP);
	list_create(adddev->l2ad_buflist, sizeof (arc_buf_hdr_t),
	    offsetof(arc_buf_hdr_t, b_l2node));

	vdev_space_update(vd, 0, 0, adddev->l2ad_end - adddev->l2ad_hand);

	/*
	 * Add device to global list
	 */
	mutex_enter(&l2arc_dev_mtx);
	list_insert_head(l2arc_dev_list, adddev);
	atomic_inc_64(&l2arc_ndev);
	mutex_exit(&l2arc_dev_mtx);
}

/*
 * Remove a vdev from the L2ARC.
 */
void
l2arc_remove_vdev(vdev_t *vd)
{
	l2arc_dev_t *dev, *nextdev, *remdev = NULL;

	/*
	 * Find the device by vdev
	 */
	mutex_enter(&l2arc_dev_mtx);
	for (dev = list_head(l2arc_dev_list); dev; dev = nextdev) {
		nextdev = list_next(l2arc_dev_list, dev);
		if (vd == dev->l2ad_vdev) {
			remdev = dev;
			break;
		}
	}
	ASSERT(remdev != NULL);

	/*
	 * Remove device from global list
	 */
	list_remove(l2arc_dev_list, remdev);
	l2arc_dev_last = NULL;		/* may have been invalidated */
	atomic_dec_64(&l2arc_ndev);
	mutex_exit(&l2arc_dev_mtx);

	/*
	 * Clear all buflists and ARC references.  L2ARC device flush.
	 */
	l2arc_evict(remdev, 0, B_TRUE);
	list_destroy(remdev->l2ad_buflist);
	kmem_free(remdev->l2ad_buflist, sizeof (list_t));
	kmem_free(remdev, sizeof (l2arc_dev_t));
}

void
l2arc_init(void)
{
	l2arc_thread_exit = 0;
	l2arc_ndev = 0;
	l2arc_writes_sent = 0;
	l2arc_writes_done = 0;

	mutex_init(&l2arc_feed_thr_lock, NULL, MUTEX_DEFAULT, NULL);
	cv_init(&l2arc_feed_thr_cv, NULL, CV_DEFAULT, NULL);
	mutex_init(&l2arc_dev_mtx, NULL, MUTEX_DEFAULT, NULL);
	mutex_init(&l2arc_buflist_mtx, NULL, MUTEX_DEFAULT, NULL);
	mutex_init(&l2arc_free_on_write_mtx, NULL, MUTEX_DEFAULT, NULL);

	l2arc_dev_list = &L2ARC_dev_list;
	l2arc_free_on_write = &L2ARC_free_on_write;
	list_create(l2arc_dev_list, sizeof (l2arc_dev_t),
	    offsetof(l2arc_dev_t, l2ad_node));
	list_create(l2arc_free_on_write, sizeof (l2arc_data_free_t),
	    offsetof(l2arc_data_free_t, l2df_list_node));
}

void
l2arc_fini(void)
{
	/*
	 * This is called from dmu_fini(), which is called from spa_fini();
	 * Because of this, we can assume that all l2arc devices have
	 * already been removed when the pools themselves were removed.
	 */

	l2arc_do_free_on_write();

	mutex_destroy(&l2arc_feed_thr_lock);
	cv_destroy(&l2arc_feed_thr_cv);
	mutex_destroy(&l2arc_dev_mtx);
	mutex_destroy(&l2arc_buflist_mtx);
	mutex_destroy(&l2arc_free_on_write_mtx);

	list_destroy(l2arc_dev_list);
	list_destroy(l2arc_free_on_write);
}

void
l2arc_start(void)
{
	if (!(spa_mode_global & FWRITE))
		return;

	(void) thread_create(NULL, 0, l2arc_feed_thread, NULL, 0, &p0,
	    TS_RUN, minclsyspri);
}

void
l2arc_stop(void)
{
	if (!(spa_mode_global & FWRITE))
		return;

	mutex_enter(&l2arc_feed_thr_lock);
	cv_signal(&l2arc_feed_thr_cv);	/* kick thread out of startup */
	l2arc_thread_exit = 1;
	while (l2arc_thread_exit != 0)
		cv_wait(&l2arc_feed_thr_cv, &l2arc_feed_thr_lock);
	mutex_exit(&l2arc_feed_thr_lock);
}<|MERGE_RESOLUTION|>--- conflicted
+++ resolved
@@ -2540,12 +2540,8 @@
 	if (availrmem <= pages_pp_maximum)
 		return (1);
 
-<<<<<<< HEAD
-#if defined(__i386)
-=======
 #endif	/* sun */
 #if defined(__i386) || !defined(UMA_MD_SMALL_ALLOC)
->>>>>>> 56f7d049
 	/*
 	 * If we're on an i386 platform, it's possible that we'll exhaust the
 	 * kernel heap space before we ever run out of available physical
