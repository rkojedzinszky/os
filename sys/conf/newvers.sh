--- conflicted
+++ resolved
@@ -32,11 +32,7 @@
 
 TYPE="FreeBSD"
 REVISION="9.3"
-<<<<<<< HEAD
-BRANCH="RELEASE-p15"
-=======
 BRANCH="RELEASE-p16"
->>>>>>> 936ca4a6
 if [ "X${BRANCH_OVERRIDE}" != "X" ]; then
 	BRANCH=${BRANCH_OVERRIDE}
 fi
