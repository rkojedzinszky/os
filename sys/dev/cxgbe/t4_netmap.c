/*-
 * Copyright (c) 2014 Chelsio Communications, Inc.
 * All rights reserved.
 * Written by: Navdeep Parhar <np@FreeBSD.org>
 *
 * Redistribution and use in source and binary forms, with or without
 * modification, are permitted provided that the following conditions
 * are met:
 * 1. Redistributions of source code must retain the above copyright
 *    notice, this list of conditions and the following disclaimer.
 * 2. Redistributions in binary form must reproduce the above copyright
 *    notice, this list of conditions and the following disclaimer in the
 *    documentation and/or other materials provided with the distribution.
 *
 * THIS SOFTWARE IS PROVIDED BY THE AUTHOR AND CONTRIBUTORS ``AS IS'' AND
 * ANY EXPRESS OR IMPLIED WARRANTIES, INCLUDING, BUT NOT LIMITED TO, THE
 * IMPLIED WARRANTIES OF MERCHANTABILITY AND FITNESS FOR A PARTICULAR PURPOSE
 * ARE DISCLAIMED.  IN NO EVENT SHALL THE AUTHOR OR CONTRIBUTORS BE LIABLE
 * FOR ANY DIRECT, INDIRECT, INCIDENTAL, SPECIAL, EXEMPLARY, OR CONSEQUENTIAL
 * DAMAGES (INCLUDING, BUT NOT LIMITED TO, PROCUREMENT OF SUBSTITUTE GOODS
 * OR SERVICES; LOSS OF USE, DATA, OR PROFITS; OR BUSINESS INTERRUPTION)
 * HOWEVER CAUSED AND ON ANY THEORY OF LIABILITY, WHETHER IN CONTRACT, STRICT
 * LIABILITY, OR TORT (INCLUDING NEGLIGENCE OR OTHERWISE) ARISING IN ANY WAY
 * OUT OF THE USE OF THIS SOFTWARE, EVEN IF ADVISED OF THE POSSIBILITY OF
 * SUCH DAMAGE.
 */

#include <sys/cdefs.h>
__FBSDID("$FreeBSD$");

#include "opt_inet.h"
#include "opt_inet6.h"

#ifdef DEV_NETMAP
#include <sys/param.h>
#include <sys/bus.h>
#include <sys/eventhandler.h>
#include <sys/lock.h>
#include <sys/mbuf.h>
#include <sys/module.h>
#include <sys/selinfo.h>
#include <sys/socket.h>
#include <sys/sockio.h>
#include <machine/bus.h>
#include <net/ethernet.h>
#include <net/if.h>
#include <net/if_media.h>
#include <net/if_var.h>
#include <net/if_clone.h>
#include <net/if_types.h>
#include <net/netmap.h>
#include <dev/netmap/netmap_kern.h>

#include "common/common.h"
#include "common/t4_regs.h"
#include "common/t4_regs_values.h"

extern int fl_pad;	/* XXXNM */
extern int spg_len;	/* XXXNM */
extern int fl_pktshift;	/* XXXNM */

SYSCTL_NODE(_hw, OID_AUTO, cxgbe, CTLFLAG_RD, 0, "cxgbe netmap parameters");

/*
 * 0 = normal netmap rx
 * 1 = black hole
 * 2 = supermassive black hole (buffer packing enabled)
 */
int black_hole = 0;
SYSCTL_INT(_hw_cxgbe, OID_AUTO, nm_black_hole, CTLFLAG_RDTUN, &black_hole, 0,
    "Sink incoming packets.");

int rx_ndesc = 256;
SYSCTL_INT(_hw_cxgbe, OID_AUTO, nm_rx_ndesc, CTLFLAG_RWTUN,
    &rx_ndesc, 0, "# of rx descriptors after which the hw cidx is updated.");

int holdoff_tmr_idx = 2;
SYSCTL_INT(_hw_cxgbe, OID_AUTO, nm_holdoff_tmr_idx, CTLFLAG_RWTUN,
    &holdoff_tmr_idx, 0, "Holdoff timer index for netmap rx queues.");

/*
 * Congestion drops.
 * -1: no congestion feedback (not recommended).
 *  0: backpressure the channel instead of dropping packets right away.
 *  1: no backpressure, drop packets for the congested queue immediately.
 */
static int nm_cong_drop = 1;
TUNABLE_INT("hw.cxgbe.nm_cong_drop", &nm_cong_drop);

static int
<<<<<<< HEAD
cxgbe_nm_ioctl(struct ifnet *ifp, unsigned long cmd, caddr_t data)
{
	int rc = 0, mtu, flags;
	struct port_info *pi = ifp->if_softc;
	struct adapter *sc = pi->adapter;
	struct ifreq *ifr = (struct ifreq *)data;
	uint32_t mask;

	MPASS(pi->nm_ifp == ifp);

	switch (cmd) {
	case SIOCSIFMTU:
		mtu = ifr->ifr_mtu;
		if ((mtu < ETHERMIN) || (mtu > CHELSIO_T5_MAXMTU))
			return (EINVAL);

		rc = begin_synchronized_op(sc, pi, SLEEP_OK | INTR_OK, "t4nmtu");
		if (rc)
			return (rc);
		ifp->if_mtu = mtu;
		if (ifp->if_drv_flags & IFF_DRV_RUNNING)
			rc = update_mac_settings(ifp, XGMAC_MTU);
		end_synchronized_op(sc, 0);
		break;

	case SIOCSIFFLAGS:
		rc = begin_synchronized_op(sc, pi, SLEEP_OK | INTR_OK, "t4nflg");
		if (rc)
			return (rc);

		if (ifp->if_flags & IFF_UP) {
			if (ifp->if_drv_flags & IFF_DRV_RUNNING) {
				flags = pi->nmif_flags;
				if ((ifp->if_flags ^ flags) &
				    (IFF_PROMISC | IFF_ALLMULTI)) {
					rc = update_mac_settings(ifp,
					    XGMAC_PROMISC | XGMAC_ALLMULTI);
				}
			} else
				rc = cxgbe_nm_init_synchronized(pi);
			pi->nmif_flags = ifp->if_flags;
		} else if (ifp->if_drv_flags & IFF_DRV_RUNNING)
			rc = cxgbe_nm_uninit_synchronized(pi);
		end_synchronized_op(sc, 0);
		break;

	case SIOCADDMULTI:
	case SIOCDELMULTI: /* these two are called with a mutex held :-( */
		rc = begin_synchronized_op(sc, pi, HOLD_LOCK, "t4nmulti");
		if (rc)
			return (rc);
		if (ifp->if_drv_flags & IFF_DRV_RUNNING)
			rc = update_mac_settings(ifp, XGMAC_MCADDRS);
		end_synchronized_op(sc, LOCK_HELD);
		break;

	case SIOCSIFCAP:
		mask = ifr->ifr_reqcap ^ ifp->if_capenable;
		if (mask & IFCAP_TXCSUM) {
			ifp->if_capenable ^= IFCAP_TXCSUM;
			ifp->if_hwassist ^= (CSUM_TCP | CSUM_UDP | CSUM_IP);
		}
		if (mask & IFCAP_TXCSUM_IPV6) {
			ifp->if_capenable ^= IFCAP_TXCSUM_IPV6;
			ifp->if_hwassist ^= (CSUM_UDP_IPV6 | CSUM_TCP_IPV6);
		}
		if (mask & IFCAP_RXCSUM)
			ifp->if_capenable ^= IFCAP_RXCSUM;
		if (mask & IFCAP_RXCSUM_IPV6)
			ifp->if_capenable ^= IFCAP_RXCSUM_IPV6;
		break;

	case SIOCSIFMEDIA:
	case SIOCGIFMEDIA:
		ifmedia_ioctl(ifp, ifr, &pi->nm_media, cmd);
		break;

	default:
		rc = ether_ioctl(ifp, cmd, data);
	}

	return (rc);
}

static int
cxgbe_nm_transmit(struct ifnet *ifp, struct mbuf *m)
{

	m_freem(m);
	return (0);
}

static void
cxgbe_nm_qflush(struct ifnet *ifp)
{

	return;
}

static int
alloc_nm_rxq_hwq(struct port_info *pi, struct sge_nm_rxq *nm_rxq, int cong)
=======
alloc_nm_rxq_hwq(struct vi_info *vi, struct sge_nm_rxq *nm_rxq, int cong)
>>>>>>> f918b0af
{
	int rc, cntxt_id, i;
	__be32 v;
	struct adapter *sc = vi->pi->adapter;
	struct netmap_adapter *na = NA(vi->ifp);
	struct fw_iq_cmd c;

	MPASS(na != NULL);
	MPASS(nm_rxq->iq_desc != NULL);
	MPASS(nm_rxq->fl_desc != NULL);

	bzero(nm_rxq->iq_desc, vi->qsize_rxq * IQ_ESIZE);
	bzero(nm_rxq->fl_desc, na->num_rx_desc * EQ_ESIZE + spg_len);

	bzero(&c, sizeof(c));
	c.op_to_vfn = htobe32(V_FW_CMD_OP(FW_IQ_CMD) | F_FW_CMD_REQUEST |
	    F_FW_CMD_WRITE | F_FW_CMD_EXEC | V_FW_IQ_CMD_PFN(sc->pf) |
	    V_FW_IQ_CMD_VFN(0));
	c.alloc_to_len16 = htobe32(F_FW_IQ_CMD_ALLOC | F_FW_IQ_CMD_IQSTART |
	    FW_LEN16(c));
	if (vi->flags & INTR_RXQ) {
		KASSERT(nm_rxq->intr_idx < sc->intr_count,
		    ("%s: invalid direct intr_idx %d", __func__,
		    nm_rxq->intr_idx));
		v = V_FW_IQ_CMD_IQANDSTINDEX(nm_rxq->intr_idx);
	} else {
		CXGBE_UNIMPLEMENTED(__func__);	/* XXXNM: needs review */
		v = V_FW_IQ_CMD_IQANDSTINDEX(nm_rxq->intr_idx) |
		    F_FW_IQ_CMD_IQANDST;
	}
	c.type_to_iqandstindex = htobe32(v |
	    V_FW_IQ_CMD_TYPE(FW_IQ_TYPE_FL_INT_CAP) |
	    V_FW_IQ_CMD_VIID(vi->viid) |
	    V_FW_IQ_CMD_IQANUD(X_UPDATEDELIVERY_INTERRUPT));
	c.iqdroprss_to_iqesize = htobe16(V_FW_IQ_CMD_IQPCIECH(vi->pi->tx_chan) |
	    F_FW_IQ_CMD_IQGTSMODE |
	    V_FW_IQ_CMD_IQINTCNTTHRESH(0) |
	    V_FW_IQ_CMD_IQESIZE(ilog2(IQ_ESIZE) - 4));
	c.iqsize = htobe16(vi->qsize_rxq);
	c.iqaddr = htobe64(nm_rxq->iq_ba);
	if (cong >= 0) {
		c.iqns_to_fl0congen = htobe32(F_FW_IQ_CMD_IQFLINTCONGEN |
		    V_FW_IQ_CMD_FL0CNGCHMAP(cong) | F_FW_IQ_CMD_FL0CONGCIF |
		    F_FW_IQ_CMD_FL0CONGEN);
	}
	c.iqns_to_fl0congen |=
	    htobe32(V_FW_IQ_CMD_FL0HOSTFCMODE(X_HOSTFCMODE_NONE) |
		F_FW_IQ_CMD_FL0FETCHRO | F_FW_IQ_CMD_FL0DATARO |
		(fl_pad ? F_FW_IQ_CMD_FL0PADEN : 0) |
		(black_hole == 2 ? F_FW_IQ_CMD_FL0PACKEN : 0));
	c.fl0dcaen_to_fl0cidxfthresh =
	    htobe16(V_FW_IQ_CMD_FL0FBMIN(X_FETCHBURSTMIN_128B) |
		V_FW_IQ_CMD_FL0FBMAX(X_FETCHBURSTMAX_512B));
	c.fl0size = htobe16(na->num_rx_desc / 8 + spg_len / EQ_ESIZE);
	c.fl0addr = htobe64(nm_rxq->fl_ba);

	rc = -t4_wr_mbox(sc, sc->mbox, &c, sizeof(c), &c);
	if (rc != 0) {
		device_printf(sc->dev,
		    "failed to create netmap ingress queue: %d\n", rc);
		return (rc);
	}

	nm_rxq->iq_cidx = 0;
	MPASS(nm_rxq->iq_sidx == vi->qsize_rxq - spg_len / IQ_ESIZE);
	nm_rxq->iq_gen = F_RSPD_GEN;
	nm_rxq->iq_cntxt_id = be16toh(c.iqid);
	nm_rxq->iq_abs_id = be16toh(c.physiqid);
	cntxt_id = nm_rxq->iq_cntxt_id - sc->sge.iq_start;
	if (cntxt_id >= sc->sge.niq) {
		panic ("%s: nm_rxq->iq_cntxt_id (%d) more than the max (%d)",
		    __func__, cntxt_id, sc->sge.niq - 1);
	}
	sc->sge.iqmap[cntxt_id] = (void *)nm_rxq;

	nm_rxq->fl_cntxt_id = be16toh(c.fl0id);
	nm_rxq->fl_pidx = nm_rxq->fl_cidx = 0;
	MPASS(nm_rxq->fl_sidx == na->num_rx_desc);
	cntxt_id = nm_rxq->fl_cntxt_id - sc->sge.eq_start;
	if (cntxt_id >= sc->sge.neq) {
		panic("%s: nm_rxq->fl_cntxt_id (%d) more than the max (%d)",
		    __func__, cntxt_id, sc->sge.neq - 1);
	}
	sc->sge.eqmap[cntxt_id] = (void *)nm_rxq;

	nm_rxq->fl_db_val = F_DBPRIO | V_QID(nm_rxq->fl_cntxt_id) | V_PIDX(0);
	if (is_t5(sc))
		nm_rxq->fl_db_val |= F_DBTYPE;

	if (is_t5(sc) && cong >= 0) {
		uint32_t param, val;

		param = V_FW_PARAMS_MNEM(FW_PARAMS_MNEM_DMAQ) |
		    V_FW_PARAMS_PARAM_X(FW_PARAMS_PARAM_DMAQ_CONM_CTXT) |
		    V_FW_PARAMS_PARAM_YZ(nm_rxq->iq_cntxt_id);
		param = V_FW_PARAMS_MNEM(FW_PARAMS_MNEM_DMAQ) |
		    V_FW_PARAMS_PARAM_X(FW_PARAMS_PARAM_DMAQ_CONM_CTXT) |
		    V_FW_PARAMS_PARAM_YZ(nm_rxq->iq_cntxt_id);
		if (cong == 0)
			val = 1 << 19;
		else {
			val = 2 << 19;
			for (i = 0; i < 4; i++) {
				if (cong & (1 << i))
					val |= 1 << (i << 2);
			}
		}

		rc = -t4_set_params(sc, sc->mbox, sc->pf, 0, 1, &param, &val);
		if (rc != 0) {
			/* report error but carry on */
			device_printf(sc->dev,
			    "failed to set congestion manager context for "
			    "ingress queue %d: %d\n", nm_rxq->iq_cntxt_id, rc);
		}
	}

	t4_write_reg(sc, MYPF_REG(A_SGE_PF_GTS),
	    V_INGRESSQID(nm_rxq->iq_cntxt_id) |
	    V_SEINTARM(V_QINTR_TIMER_IDX(holdoff_tmr_idx)));

	return (rc);
}

static int
free_nm_rxq_hwq(struct vi_info *vi, struct sge_nm_rxq *nm_rxq)
{
	struct adapter *sc = vi->pi->adapter;
	int rc;

	rc = -t4_iq_free(sc, sc->mbox, sc->pf, 0, FW_IQ_TYPE_FL_INT_CAP,
	    nm_rxq->iq_cntxt_id, nm_rxq->fl_cntxt_id, 0xffff);
	if (rc != 0)
		device_printf(sc->dev, "%s: failed for iq %d, fl %d: %d\n",
		    __func__, nm_rxq->iq_cntxt_id, nm_rxq->fl_cntxt_id, rc);
	return (rc);
}

static int
alloc_nm_txq_hwq(struct vi_info *vi, struct sge_nm_txq *nm_txq)
{
	int rc, cntxt_id;
	size_t len;
	struct adapter *sc = vi->pi->adapter;
	struct netmap_adapter *na = NA(vi->ifp);
	struct fw_eq_eth_cmd c;

	MPASS(na != NULL);
	MPASS(nm_txq->desc != NULL);

	len = na->num_tx_desc * EQ_ESIZE + spg_len;
	bzero(nm_txq->desc, len);

	bzero(&c, sizeof(c));
	c.op_to_vfn = htobe32(V_FW_CMD_OP(FW_EQ_ETH_CMD) | F_FW_CMD_REQUEST |
	    F_FW_CMD_WRITE | F_FW_CMD_EXEC | V_FW_EQ_ETH_CMD_PFN(sc->pf) |
	    V_FW_EQ_ETH_CMD_VFN(0));
	c.alloc_to_len16 = htobe32(F_FW_EQ_ETH_CMD_ALLOC |
	    F_FW_EQ_ETH_CMD_EQSTART | FW_LEN16(c));
	c.autoequiqe_to_viid = htobe32(F_FW_EQ_ETH_CMD_AUTOEQUIQE |
	    F_FW_EQ_ETH_CMD_AUTOEQUEQE | V_FW_EQ_ETH_CMD_VIID(vi->viid));
	c.fetchszm_to_iqid =
	    htobe32(V_FW_EQ_ETH_CMD_HOSTFCMODE(X_HOSTFCMODE_NONE) |
		V_FW_EQ_ETH_CMD_PCIECHN(vi->pi->tx_chan) | F_FW_EQ_ETH_CMD_FETCHRO |
		V_FW_EQ_ETH_CMD_IQID(sc->sge.nm_rxq[nm_txq->iqidx].iq_cntxt_id));
	c.dcaen_to_eqsize = htobe32(V_FW_EQ_ETH_CMD_FBMIN(X_FETCHBURSTMIN_64B) |
		      V_FW_EQ_ETH_CMD_FBMAX(X_FETCHBURSTMAX_512B) |
		      V_FW_EQ_ETH_CMD_EQSIZE(len / EQ_ESIZE));
	c.eqaddr = htobe64(nm_txq->ba);

	rc = -t4_wr_mbox(sc, sc->mbox, &c, sizeof(c), &c);
	if (rc != 0) {
		device_printf(vi->dev,
		    "failed to create netmap egress queue: %d\n", rc);
		return (rc);
	}

	nm_txq->cntxt_id = G_FW_EQ_ETH_CMD_EQID(be32toh(c.eqid_pkd));
	cntxt_id = nm_txq->cntxt_id - sc->sge.eq_start;
	if (cntxt_id >= sc->sge.neq)
	    panic("%s: nm_txq->cntxt_id (%d) more than the max (%d)", __func__,
		cntxt_id, sc->sge.neq - 1);
	sc->sge.eqmap[cntxt_id] = (void *)nm_txq;

	nm_txq->pidx = nm_txq->cidx = 0;
	MPASS(nm_txq->sidx == na->num_tx_desc);
	nm_txq->equiqidx = nm_txq->equeqidx = nm_txq->dbidx = 0;

	nm_txq->doorbells = sc->doorbells;
	if (isset(&nm_txq->doorbells, DOORBELL_UDB) ||
	    isset(&nm_txq->doorbells, DOORBELL_UDBWC) ||
	    isset(&nm_txq->doorbells, DOORBELL_WCWR)) {
		uint32_t s_qpp = sc->sge.eq_s_qpp;
		uint32_t mask = (1 << s_qpp) - 1;
		volatile uint8_t *udb;

		udb = sc->udbs_base + UDBS_DB_OFFSET;
		udb += (nm_txq->cntxt_id >> s_qpp) << PAGE_SHIFT;
		nm_txq->udb_qid = nm_txq->cntxt_id & mask;
		if (nm_txq->udb_qid >= PAGE_SIZE / UDBS_SEG_SIZE)
	    		clrbit(&nm_txq->doorbells, DOORBELL_WCWR);
		else {
			udb += nm_txq->udb_qid << UDBS_SEG_SHIFT;
			nm_txq->udb_qid = 0;
		}
		nm_txq->udb = (volatile void *)udb;
	}

	return (rc);
}

static int
free_nm_txq_hwq(struct vi_info *vi, struct sge_nm_txq *nm_txq)
{
	struct adapter *sc = vi->pi->adapter;
	int rc;

	rc = -t4_eth_eq_free(sc, sc->mbox, sc->pf, 0, nm_txq->cntxt_id);
	if (rc != 0)
		device_printf(sc->dev, "%s: failed for eq %d: %d\n", __func__,
		    nm_txq->cntxt_id, rc);
	return (rc);
}

static int
cxgbe_netmap_on(struct adapter *sc, struct vi_info *vi, struct ifnet *ifp,
    struct netmap_adapter *na)
{
	struct netmap_slot *slot;
	struct sge_nm_rxq *nm_rxq;
	struct sge_nm_txq *nm_txq;
	int rc, i, j, hwidx;
	struct hw_buf_info *hwb;

	ASSERT_SYNCHRONIZED_OP(sc);

	if ((vi->flags & VI_INIT_DONE) == 0 ||
	    (ifp->if_drv_flags & IFF_DRV_RUNNING) == 0)
		return (EAGAIN);

	hwb = &sc->sge.hw_buf_info[0];
	for (i = 0; i < SGE_FLBUF_SIZES; i++, hwb++) {
		if (hwb->size == NETMAP_BUF_SIZE(na))
			break;
	}
	if (i >= SGE_FLBUF_SIZES) {
		if_printf(ifp, "no hwidx for netmap buffer size %d.\n",
		    NETMAP_BUF_SIZE(na));
		return (ENXIO);
	}
	hwidx = i;

	/* Must set caps before calling netmap_reset */
	nm_set_native_flags(na);

	for_each_nm_rxq(vi, i, nm_rxq) {
		struct irq *irq = &sc->irq[vi->first_intr + i];

		alloc_nm_rxq_hwq(vi, nm_rxq, tnl_cong(vi->pi, nm_cong_drop));
		nm_rxq->fl_hwidx = hwidx;
		slot = netmap_reset(na, NR_RX, i, 0);
		MPASS(slot != NULL);	/* XXXNM: error check, not assert */

		/* We deal with 8 bufs at a time */
		MPASS((na->num_rx_desc & 7) == 0);
		MPASS(na->num_rx_desc == nm_rxq->fl_sidx);
		for (j = 0; j < nm_rxq->fl_sidx; j++) {
			uint64_t ba;

			PNMB(na, &slot[j], &ba);
			MPASS(ba != 0);
			nm_rxq->fl_desc[j] = htobe64(ba | hwidx);
		}
		j = nm_rxq->fl_pidx = nm_rxq->fl_sidx - 8;
		MPASS((j & 7) == 0);
		j /= 8;	/* driver pidx to hardware pidx */
		wmb();
		t4_write_reg(sc, MYPF_REG(A_SGE_PF_KDOORBELL),
		    nm_rxq->fl_db_val | V_PIDX(j));

		atomic_cmpset_int(&irq->nm_state, NM_OFF, NM_ON);
	}

	for_each_nm_txq(vi, i, nm_txq) {
		alloc_nm_txq_hwq(vi, nm_txq);
		slot = netmap_reset(na, NR_TX, i, 0);
		MPASS(slot != NULL);	/* XXXNM: error check, not assert */
	}

	if (vi->nm_rss == NULL) {
		vi->nm_rss = malloc(vi->rss_size * sizeof(uint16_t), M_CXGBE,
		    M_ZERO | M_WAITOK);
	}
	for (i = 0; i < vi->rss_size;) {
		for_each_nm_rxq(vi, j, nm_rxq) {
			vi->nm_rss[i++] = nm_rxq->iq_abs_id;
			if (i == vi->rss_size)
				break;
		}
	}
	rc = -t4_config_rss_range(sc, sc->mbox, vi->viid, 0, vi->rss_size,
	    vi->nm_rss, vi->rss_size);
	if (rc != 0)
		if_printf(ifp, "netmap rss_config failed: %d\n", rc);

	return (rc);
}

static int
cxgbe_netmap_off(struct adapter *sc, struct vi_info *vi, struct ifnet *ifp,
    struct netmap_adapter *na)
{
	int rc, i;
	struct sge_nm_txq *nm_txq;
	struct sge_nm_rxq *nm_rxq;

	ASSERT_SYNCHRONIZED_OP(sc);

	if ((vi->flags & VI_INIT_DONE) == 0)
		return (0);

	rc = -t4_config_rss_range(sc, sc->mbox, vi->viid, 0, vi->rss_size,
	    vi->rss, vi->rss_size);
	if (rc != 0)
		if_printf(ifp, "failed to restore RSS config: %d\n", rc);
	nm_clear_native_flags(na);

	for_each_nm_txq(vi, i, nm_txq) {
		struct sge_qstat *spg = (void *)&nm_txq->desc[nm_txq->sidx];

		/* Wait for hw pidx to catch up ... */
		while (be16toh(nm_txq->pidx) != spg->pidx)
			pause("nmpidx", 1);

		/* ... and then for the cidx. */
		while (spg->pidx != spg->cidx)
			pause("nmcidx", 1);

		free_nm_txq_hwq(vi, nm_txq);
	}
	for_each_nm_rxq(vi, i, nm_rxq) {
		struct irq *irq = &sc->irq[vi->first_intr + i];

		while (!atomic_cmpset_int(&irq->nm_state, NM_ON, NM_OFF))
			pause("nmst", 1);

		free_nm_rxq_hwq(vi, nm_rxq);
	}

	return (rc);
}

static int
cxgbe_netmap_reg(struct netmap_adapter *na, int on)
{
	struct ifnet *ifp = na->ifp;
	struct vi_info *vi = ifp->if_softc;
	struct adapter *sc = vi->pi->adapter;
	int rc;

	rc = begin_synchronized_op(sc, vi, SLEEP_OK | INTR_OK, "t4nmreg");
	if (rc != 0)
		return (rc);
	if (on)
		rc = cxgbe_netmap_on(sc, vi, ifp, na);
	else
		rc = cxgbe_netmap_off(sc, vi, ifp, na);
	end_synchronized_op(sc, 0);

	return (rc);
}

/* How many packets can a single type1 WR carry in n descriptors */
static inline int
ndesc_to_npkt(const int n)
{

	MPASS(n > 0 && n <= SGE_MAX_WR_NDESC);

	return (n * 2 - 1);
}
#define MAX_NPKT_IN_TYPE1_WR	(ndesc_to_npkt(SGE_MAX_WR_NDESC))

/* Space (in descriptors) needed for a type1 WR that carries n packets */
static inline int
npkt_to_ndesc(const int n)
{

	MPASS(n > 0 && n <= MAX_NPKT_IN_TYPE1_WR);

	return ((n + 2) / 2);
}

/* Space (in 16B units) needed for a type1 WR that carries n packets */
static inline int
npkt_to_len16(const int n)
{

	MPASS(n > 0 && n <= MAX_NPKT_IN_TYPE1_WR);

	return (n * 2 + 1);
}

#define NMIDXDIFF(q, idx) IDXDIFF((q)->pidx, (q)->idx, (q)->sidx)

static void
ring_nm_txq_db(struct adapter *sc, struct sge_nm_txq *nm_txq)
{
	int n;
	u_int db = nm_txq->doorbells;

	MPASS(nm_txq->pidx != nm_txq->dbidx);

	n = NMIDXDIFF(nm_txq, dbidx);
	if (n > 1)
		clrbit(&db, DOORBELL_WCWR);
	wmb();

	switch (ffs(db) - 1) {
	case DOORBELL_UDB:
		*nm_txq->udb = htole32(V_QID(nm_txq->udb_qid) | V_PIDX(n));
		break;

	case DOORBELL_WCWR: {
		volatile uint64_t *dst, *src;

		/*
		 * Queues whose 128B doorbell segment fits in the page do not
		 * use relative qid (udb_qid is always 0).  Only queues with
		 * doorbell segments can do WCWR.
		 */
		KASSERT(nm_txq->udb_qid == 0 && n == 1,
		    ("%s: inappropriate doorbell (0x%x, %d, %d) for nm_txq %p",
		    __func__, nm_txq->doorbells, n, nm_txq->pidx, nm_txq));

		dst = (volatile void *)((uintptr_t)nm_txq->udb +
		    UDBS_WR_OFFSET - UDBS_DB_OFFSET);
		src = (void *)&nm_txq->desc[nm_txq->dbidx];
		while (src != (void *)&nm_txq->desc[nm_txq->dbidx + 1])
			*dst++ = *src++;
		wmb();
		break;
	}

	case DOORBELL_UDBWC:
		*nm_txq->udb = htole32(V_QID(nm_txq->udb_qid) | V_PIDX(n));
		wmb();
		break;

	case DOORBELL_KDB:
		t4_write_reg(sc, MYPF_REG(A_SGE_PF_KDOORBELL),
		    V_QID(nm_txq->cntxt_id) | V_PIDX(n));
		break;
	}
	nm_txq->dbidx = nm_txq->pidx;
}

int lazy_tx_credit_flush = 1;

/*
 * Write work requests to send 'npkt' frames and ring the doorbell to send them
 * on their way.  No need to check for wraparound.
 */
static void
cxgbe_nm_tx(struct adapter *sc, struct sge_nm_txq *nm_txq,
    struct netmap_kring *kring, int npkt, int npkt_remaining, int txcsum)
{
	struct netmap_ring *ring = kring->ring;
	struct netmap_slot *slot;
	const u_int lim = kring->nkr_num_slots - 1;
	struct fw_eth_tx_pkts_wr *wr = (void *)&nm_txq->desc[nm_txq->pidx];
	uint16_t len;
	uint64_t ba;
	struct cpl_tx_pkt_core *cpl;
	struct ulptx_sgl *usgl;
	int i, n;

	while (npkt) {
		n = min(npkt, MAX_NPKT_IN_TYPE1_WR);
		len = 0;

		wr = (void *)&nm_txq->desc[nm_txq->pidx];
		wr->op_pkd = htobe32(V_FW_WR_OP(FW_ETH_TX_PKTS_WR));
		wr->equiq_to_len16 = htobe32(V_FW_WR_LEN16(npkt_to_len16(n)));
		wr->npkt = n;
		wr->r3 = 0;
		wr->type = 1;
		cpl = (void *)(wr + 1);

		for (i = 0; i < n; i++) {
			slot = &ring->slot[kring->nr_hwcur];
			PNMB(kring->na, slot, &ba);
			MPASS(ba != 0);

			cpl->ctrl0 = nm_txq->cpl_ctrl0;
			cpl->pack = 0;
			cpl->len = htobe16(slot->len);
			/*
			 * netmap(4) says "netmap does not use features such as
			 * checksum offloading, TCP segmentation offloading,
			 * encryption, VLAN encapsulation/decapsulation, etc."
			 *
			 * So the ncxl interfaces have tx hardware checksumming
			 * disabled by default.  But you can override netmap by
			 * enabling IFCAP_TXCSUM on the interface manully.
			 */
			cpl->ctrl1 = txcsum ? 0 :
			    htobe64(F_TXPKT_IPCSUM_DIS | F_TXPKT_L4CSUM_DIS);

			usgl = (void *)(cpl + 1);
			usgl->cmd_nsge = htobe32(V_ULPTX_CMD(ULP_TX_SC_DSGL) |
			    V_ULPTX_NSGE(1));
			usgl->len0 = htobe32(slot->len);
			usgl->addr0 = htobe64(ba);

			slot->flags &= ~(NS_REPORT | NS_BUF_CHANGED);
			cpl = (void *)(usgl + 1);
			MPASS(slot->len + len <= UINT16_MAX);
			len += slot->len;
			kring->nr_hwcur = nm_next(kring->nr_hwcur, lim);
		}
		wr->plen = htobe16(len);

		npkt -= n;
		nm_txq->pidx += npkt_to_ndesc(n);
		MPASS(nm_txq->pidx <= nm_txq->sidx);
		if (__predict_false(nm_txq->pidx == nm_txq->sidx)) {
			/*
			 * This routine doesn't know how to write WRs that wrap
			 * around.  Make sure it wasn't asked to.
			 */
			MPASS(npkt == 0);
			nm_txq->pidx = 0;
		}

		if (npkt == 0 && npkt_remaining == 0) {
			/* All done. */
			if (lazy_tx_credit_flush == 0) {
				wr->equiq_to_len16 |= htobe32(F_FW_WR_EQUEQ |
				    F_FW_WR_EQUIQ);
				nm_txq->equeqidx = nm_txq->pidx;
				nm_txq->equiqidx = nm_txq->pidx;
			}
			ring_nm_txq_db(sc, nm_txq);
			return;
		}

		if (NMIDXDIFF(nm_txq, equiqidx) >= nm_txq->sidx / 2) {
			wr->equiq_to_len16 |= htobe32(F_FW_WR_EQUEQ |
			    F_FW_WR_EQUIQ);
			nm_txq->equeqidx = nm_txq->pidx;
			nm_txq->equiqidx = nm_txq->pidx;
		} else if (NMIDXDIFF(nm_txq, equeqidx) >= 64) {
			wr->equiq_to_len16 |= htobe32(F_FW_WR_EQUEQ);
			nm_txq->equeqidx = nm_txq->pidx;
		}
		if (NMIDXDIFF(nm_txq, dbidx) >= 2 * SGE_MAX_WR_NDESC)
			ring_nm_txq_db(sc, nm_txq);
	}

	/* Will get called again. */
	MPASS(npkt_remaining);
}

/* How many contiguous free descriptors starting at pidx */
static inline int
contiguous_ndesc_available(struct sge_nm_txq *nm_txq)
{

	if (nm_txq->cidx > nm_txq->pidx)
		return (nm_txq->cidx - nm_txq->pidx - 1);
	else if (nm_txq->cidx > 0)
		return (nm_txq->sidx - nm_txq->pidx);
	else
		return (nm_txq->sidx - nm_txq->pidx - 1);
}

static int
reclaim_nm_tx_desc(struct sge_nm_txq *nm_txq)
{
	struct sge_qstat *spg = (void *)&nm_txq->desc[nm_txq->sidx];
	uint16_t hw_cidx = spg->cidx;	/* snapshot */
	struct fw_eth_tx_pkts_wr *wr;
	int n = 0;

	hw_cidx = be16toh(hw_cidx);

	while (nm_txq->cidx != hw_cidx) {
		wr = (void *)&nm_txq->desc[nm_txq->cidx];

		MPASS(wr->op_pkd == htobe32(V_FW_WR_OP(FW_ETH_TX_PKTS_WR)));
		MPASS(wr->type == 1);
		MPASS(wr->npkt > 0 && wr->npkt <= MAX_NPKT_IN_TYPE1_WR);

		n += wr->npkt;
		nm_txq->cidx += npkt_to_ndesc(wr->npkt);

		/*
		 * We never sent a WR that wrapped around so the credits coming
		 * back, WR by WR, should never cause the cidx to wrap around
		 * either.
		 */
		MPASS(nm_txq->cidx <= nm_txq->sidx);
		if (__predict_false(nm_txq->cidx == nm_txq->sidx))
			nm_txq->cidx = 0;
	}

	return (n);
}

static int
cxgbe_netmap_txsync(struct netmap_kring *kring, int flags)
{
	struct netmap_adapter *na = kring->na;
	struct ifnet *ifp = na->ifp;
	struct vi_info *vi = ifp->if_softc;
	struct adapter *sc = vi->pi->adapter;
	struct sge_nm_txq *nm_txq = &sc->sge.nm_txq[vi->first_nm_txq + kring->ring_id];
	const u_int head = kring->rhead;
	u_int reclaimed = 0;
	int n, d, npkt_remaining, ndesc_remaining, txcsum;

	/*
	 * Tx was at kring->nr_hwcur last time around and now we need to advance
	 * to kring->rhead.  Note that the driver's pidx moves independent of
	 * netmap's kring->nr_hwcur (pidx counts descriptors and the relation
	 * between descriptors and frames isn't 1:1).
	 */

	npkt_remaining = head >= kring->nr_hwcur ? head - kring->nr_hwcur :
	    kring->nkr_num_slots - kring->nr_hwcur + head;
	txcsum = ifp->if_capenable & (IFCAP_TXCSUM | IFCAP_TXCSUM_IPV6);
	while (npkt_remaining) {
		reclaimed += reclaim_nm_tx_desc(nm_txq);
		ndesc_remaining = contiguous_ndesc_available(nm_txq);
		/* Can't run out of descriptors with packets still remaining */
		MPASS(ndesc_remaining > 0);

		/* # of desc needed to tx all remaining packets */
		d = (npkt_remaining / MAX_NPKT_IN_TYPE1_WR) * SGE_MAX_WR_NDESC;
		if (npkt_remaining % MAX_NPKT_IN_TYPE1_WR)
			d += npkt_to_ndesc(npkt_remaining % MAX_NPKT_IN_TYPE1_WR);

		if (d <= ndesc_remaining)
			n = npkt_remaining;
		else {
			/* Can't send all, calculate how many can be sent */
			n = (ndesc_remaining / SGE_MAX_WR_NDESC) *
			    MAX_NPKT_IN_TYPE1_WR;
			if (ndesc_remaining % SGE_MAX_WR_NDESC)
				n += ndesc_to_npkt(ndesc_remaining % SGE_MAX_WR_NDESC);
		}

		/* Send n packets and update nm_txq->pidx and kring->nr_hwcur */
		npkt_remaining -= n;
		cxgbe_nm_tx(sc, nm_txq, kring, n, npkt_remaining, txcsum);
	}
	MPASS(npkt_remaining == 0);
	MPASS(kring->nr_hwcur == head);
	MPASS(nm_txq->dbidx == nm_txq->pidx);

	/*
	 * Second part: reclaim buffers for completed transmissions.
	 */
	if (reclaimed || flags & NAF_FORCE_RECLAIM || nm_kr_txempty(kring)) {
		reclaimed += reclaim_nm_tx_desc(nm_txq);
		kring->nr_hwtail += reclaimed;
		if (kring->nr_hwtail >= kring->nkr_num_slots)
			kring->nr_hwtail -= kring->nkr_num_slots;
	}

	nm_txsync_finalize(kring);

	return (0);
}

static int
cxgbe_netmap_rxsync(struct netmap_kring *kring, int flags)
{
	struct netmap_adapter *na = kring->na;
	struct netmap_ring *ring = kring->ring;
	struct ifnet *ifp = na->ifp;
	struct vi_info *vi = ifp->if_softc;
	struct adapter *sc = vi->pi->adapter;
	struct sge_nm_rxq *nm_rxq = &sc->sge.nm_rxq[vi->first_nm_rxq + kring->ring_id];
	u_int const head = nm_rxsync_prologue(kring);
	u_int n;
	int force_update = (flags & NAF_FORCE_READ) || kring->nr_kflags & NKR_PENDINTR;

	if (black_hole)
		return (0);	/* No updates ever. */

	if (netmap_no_pendintr || force_update) {
		kring->nr_hwtail = atomic_load_acq_32(&nm_rxq->fl_cidx);
		kring->nr_kflags &= ~NKR_PENDINTR;
	}

	/* Userspace done with buffers from kring->nr_hwcur to head */
	n = head >= kring->nr_hwcur ? head - kring->nr_hwcur :
	    kring->nkr_num_slots - kring->nr_hwcur + head;
	n &= ~7U;
	if (n > 0) {
		u_int fl_pidx = nm_rxq->fl_pidx;
		struct netmap_slot *slot = &ring->slot[fl_pidx];
		uint64_t ba;
		int i, dbinc = 0, hwidx = nm_rxq->fl_hwidx;

		/*
		 * We always deal with 8 buffers at a time.  We must have
		 * stopped at an 8B boundary (fl_pidx) last time around and we
		 * must have a multiple of 8B buffers to give to the freelist.
		 */
		MPASS((fl_pidx & 7) == 0);
		MPASS((n & 7) == 0);

		IDXINCR(kring->nr_hwcur, n, kring->nkr_num_slots);
		IDXINCR(nm_rxq->fl_pidx, n, nm_rxq->fl_sidx);

		while (n > 0) {
			for (i = 0; i < 8; i++, fl_pidx++, slot++) {
				PNMB(na, slot, &ba);
				MPASS(ba != 0);
				nm_rxq->fl_desc[fl_pidx] = htobe64(ba | hwidx);
				slot->flags &= ~NS_BUF_CHANGED;
				MPASS(fl_pidx <= nm_rxq->fl_sidx);
			}
			n -= 8;
			if (fl_pidx == nm_rxq->fl_sidx) {
				fl_pidx = 0;
				slot = &ring->slot[0];
			}
			if (++dbinc == 8 && n >= 32) {
				wmb();
				t4_write_reg(sc, MYPF_REG(A_SGE_PF_KDOORBELL),
				    nm_rxq->fl_db_val | V_PIDX(dbinc));
				dbinc = 0;
			}
		}
		MPASS(nm_rxq->fl_pidx == fl_pidx);

		if (dbinc > 0) {
			wmb();
			t4_write_reg(sc, MYPF_REG(A_SGE_PF_KDOORBELL),
			    nm_rxq->fl_db_val | V_PIDX(dbinc));
		}
	}

	nm_rxsync_finalize(kring);

	return (0);
}

void
cxgbe_nm_attach(struct vi_info *vi)
{
	struct port_info *pi;
	struct adapter *sc;
	struct netmap_adapter na;

	MPASS(vi->nnmrxq > 0);
	MPASS(vi->ifp != NULL);

	pi = vi->pi;
	sc = pi->adapter;

	bzero(&na, sizeof(na));

	na.ifp = vi->ifp;
	na.na_flags = NAF_BDG_MAYSLEEP;

	/* Netmap doesn't know about the space reserved for the status page. */
	na.num_tx_desc = vi->qsize_txq - spg_len / EQ_ESIZE;

	/*
	 * The freelist's cidx/pidx drives netmap's rx cidx/pidx.  So
	 * num_rx_desc is based on the number of buffers that can be held in the
	 * freelist, and not the number of entries in the iq.  (These two are
	 * not exactly the same due to the space taken up by the status page).
	 */
	na.num_rx_desc = (vi->qsize_rxq / 8) * 8;
	na.nm_txsync = cxgbe_netmap_txsync;
	na.nm_rxsync = cxgbe_netmap_rxsync;
	na.nm_register = cxgbe_netmap_reg;
	na.num_tx_rings = vi->nnmtxq;
	na.num_rx_rings = vi->nnmrxq;
	netmap_attach(&na);	/* This adds IFCAP_NETMAP to if_capabilities */
}

void
cxgbe_nm_detach(struct vi_info *vi)
{

	MPASS(vi->nnmrxq > 0);
	MPASS(vi->ifp != NULL);

	netmap_detach(vi->ifp);
}

static void
handle_nm_fw6_msg(struct adapter *sc, struct ifnet *ifp,
    const struct cpl_fw6_msg *cpl)
{
	const struct cpl_sge_egr_update *egr;
	uint32_t oq;
	struct sge_nm_txq *nm_txq;

	if (cpl->type != FW_TYPE_RSSCPL && cpl->type != FW6_TYPE_RSSCPL)
		panic("%s: FW_TYPE 0x%x on nm_rxq.", __func__, cpl->type);

	/* data[0] is RSS header */
	egr = (const void *)&cpl->data[1];
	oq = be32toh(egr->opcode_qid);
	MPASS(G_CPL_OPCODE(oq) == CPL_SGE_EGR_UPDATE);
	nm_txq = (void *)sc->sge.eqmap[G_EGR_QID(oq) - sc->sge.eq_start];

	netmap_tx_irq(ifp, nm_txq->nid);
}

void
t4_nm_intr(void *arg)
{
	struct sge_nm_rxq *nm_rxq = arg;
	struct vi_info *vi = nm_rxq->vi;
	struct adapter *sc = vi->pi->adapter;
	struct ifnet *ifp = vi->ifp;
	struct netmap_adapter *na = NA(ifp);
	struct netmap_kring *kring = &na->rx_rings[nm_rxq->nid];
	struct netmap_ring *ring = kring->ring;
	struct iq_desc *d = &nm_rxq->iq_desc[nm_rxq->iq_cidx];
	uint32_t lq;
	u_int n = 0, work = 0;
	uint8_t opcode;
	uint32_t fl_cidx = atomic_load_acq_32(&nm_rxq->fl_cidx);
	u_int fl_credits = fl_cidx & 7;

	while ((d->rsp.u.type_gen & F_RSPD_GEN) == nm_rxq->iq_gen) {

		rmb();

		lq = be32toh(d->rsp.pldbuflen_qid);
		opcode = d->rss.opcode;

		switch (G_RSPD_TYPE(d->rsp.u.type_gen)) {
		case X_RSPD_TYPE_FLBUF:
			if (black_hole != 2) {
				/* No buffer packing so new buf every time */
				MPASS(lq & F_RSPD_NEWBUF);
			}

			/* fall through */

		case X_RSPD_TYPE_CPL:
			MPASS(opcode < NUM_CPL_CMDS);

			switch (opcode) {
			case CPL_FW4_MSG:
			case CPL_FW6_MSG:
				handle_nm_fw6_msg(sc, ifp,
				    (const void *)&d->cpl[0]);
				break;
			case CPL_RX_PKT:
				ring->slot[fl_cidx].len = G_RSPD_LEN(lq) - fl_pktshift;
				ring->slot[fl_cidx].flags = kring->nkr_slot_flags;
				fl_cidx += (lq & F_RSPD_NEWBUF) ? 1 : 0;
				fl_credits += (lq & F_RSPD_NEWBUF) ? 1 : 0;
				if (__predict_false(fl_cidx == nm_rxq->fl_sidx))
					fl_cidx = 0;
				break;
			default:
				panic("%s: unexpected opcode 0x%x on nm_rxq %p",
				    __func__, opcode, nm_rxq);
			}
			break;

		case X_RSPD_TYPE_INTR:
			/* Not equipped to handle forwarded interrupts. */
			panic("%s: netmap queue received interrupt for iq %u\n",
			    __func__, lq);

		default:
			panic("%s: illegal response type %d on nm_rxq %p",
			    __func__, G_RSPD_TYPE(d->rsp.u.type_gen), nm_rxq);
		}

		d++;
		if (__predict_false(++nm_rxq->iq_cidx == nm_rxq->iq_sidx)) {
			nm_rxq->iq_cidx = 0;
			d = &nm_rxq->iq_desc[0];
			nm_rxq->iq_gen ^= F_RSPD_GEN;
		}

		if (__predict_false(++n == rx_ndesc)) {
			atomic_store_rel_32(&nm_rxq->fl_cidx, fl_cidx);
			if (black_hole && fl_credits >= 8) {
				fl_credits /= 8;
				IDXINCR(nm_rxq->fl_pidx, fl_credits * 8,
				    nm_rxq->fl_sidx);
				t4_write_reg(sc, MYPF_REG(A_SGE_PF_KDOORBELL),
				    nm_rxq->fl_db_val | V_PIDX(fl_credits));
				fl_credits = fl_cidx & 7;
			} else if (!black_hole) {
				netmap_rx_irq(ifp, nm_rxq->nid, &work);
				MPASS(work != 0);
			}
			t4_write_reg(sc, MYPF_REG(A_SGE_PF_GTS),
			    V_CIDXINC(n) | V_INGRESSQID(nm_rxq->iq_cntxt_id) |
			    V_SEINTARM(V_QINTR_TIMER_IDX(X_TIMERREG_UPDATE_CIDX)));
			n = 0;
		}
	}

	atomic_store_rel_32(&nm_rxq->fl_cidx, fl_cidx);
	if (black_hole) {
		fl_credits /= 8;
		IDXINCR(nm_rxq->fl_pidx, fl_credits * 8, nm_rxq->fl_sidx);
		t4_write_reg(sc, MYPF_REG(A_SGE_PF_KDOORBELL),
		    nm_rxq->fl_db_val | V_PIDX(fl_credits));
	} else
		netmap_rx_irq(ifp, nm_rxq->nid, &work);

	t4_write_reg(sc, MYPF_REG(A_SGE_PF_GTS), V_CIDXINC(n) |
	    V_INGRESSQID((u32)nm_rxq->iq_cntxt_id) |
	    V_SEINTARM(V_QINTR_TIMER_IDX(holdoff_tmr_idx)));
}
#endif<|MERGE_RESOLUTION|>--- conflicted
+++ resolved
@@ -87,8 +87,74 @@
 static int nm_cong_drop = 1;
 TUNABLE_INT("hw.cxgbe.nm_cong_drop", &nm_cong_drop);
 
-static int
-<<<<<<< HEAD
+/* netmap ifnet routines */
+static void cxgbe_nm_init(void *);
+static int cxgbe_nm_ioctl(struct ifnet *, unsigned long, caddr_t);
+static int cxgbe_nm_transmit(struct ifnet *, struct mbuf *);
+static void cxgbe_nm_qflush(struct ifnet *);
+
+static int cxgbe_nm_init_synchronized(struct port_info *);
+static int cxgbe_nm_uninit_synchronized(struct port_info *);
+
+static void
+cxgbe_nm_init(void *arg)
+{
+	struct port_info *pi = arg;
+	struct adapter *sc = pi->adapter;
+
+	if (begin_synchronized_op(sc, pi, SLEEP_OK | INTR_OK, "t4nminit") != 0)
+		return;
+	cxgbe_nm_init_synchronized(pi);
+	end_synchronized_op(sc, 0);
+
+	return;
+}
+
+static int
+cxgbe_nm_init_synchronized(struct port_info *pi)
+{
+	struct adapter *sc = pi->adapter;
+	struct ifnet *ifp = pi->nm_ifp;
+	int rc = 0;
+
+	ASSERT_SYNCHRONIZED_OP(sc);
+
+	if (ifp->if_drv_flags & IFF_DRV_RUNNING)
+		return (0);	/* already running */
+
+	if (!(sc->flags & FULL_INIT_DONE) &&
+	    ((rc = adapter_full_init(sc)) != 0))
+		return (rc);	/* error message displayed already */
+
+	if (!(pi->flags & PORT_INIT_DONE) &&
+	    ((rc = port_full_init(pi)) != 0))
+		return (rc);	/* error message displayed already */
+
+	rc = update_mac_settings(ifp, XGMAC_ALL);
+	if (rc)
+		return (rc);	/* error message displayed already */
+
+	ifp->if_drv_flags |= IFF_DRV_RUNNING;
+
+	return (rc);
+}
+
+static int
+cxgbe_nm_uninit_synchronized(struct port_info *pi)
+{
+#ifdef INVARIANTS
+	struct adapter *sc = pi->adapter;
+#endif
+	struct ifnet *ifp = pi->nm_ifp;
+
+	ASSERT_SYNCHRONIZED_OP(sc);
+
+	ifp->if_drv_flags &= ~IFF_DRV_RUNNING;
+
+	return (0);
+}
+
+static int
 cxgbe_nm_ioctl(struct ifnet *ifp, unsigned long cmd, caddr_t data)
 {
 	int rc = 0, mtu, flags;
@@ -189,10 +255,7 @@
 }
 
 static int
-alloc_nm_rxq_hwq(struct port_info *pi, struct sge_nm_rxq *nm_rxq, int cong)
-=======
 alloc_nm_rxq_hwq(struct vi_info *vi, struct sge_nm_rxq *nm_rxq, int cong)
->>>>>>> f918b0af
 {
 	int rc, cntxt_id, i;
 	__be32 v;
