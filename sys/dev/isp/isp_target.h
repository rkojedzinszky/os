--- conflicted
+++ resolved
@@ -51,13 +51,9 @@
 	NT_LOGOUT,
 	NT_GLOBAL_LOGOUT,
 	NT_CHANGED,
-<<<<<<< HEAD
-	NT_HBA_RESET
-=======
 	NT_HBA_RESET,
 	NT_QUERY_TASK_SET,
 	NT_QUERY_ASYNC_EVENT
->>>>>>> 8fdb9ad2
 } isp_ncode_t;
 
 typedef struct isp_notify {
