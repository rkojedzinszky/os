/*-
 *  Copyright (c) 1997-2009 by Matthew Jacob
 *  All rights reserved.
 *
 *  Redistribution and use in source and binary forms, with or without
 *  modification, are permitted provided that the following conditions
 *  are met:
 *
 *  1. Redistributions of source code must retain the above copyright
 *     notice, this list of conditions and the following disclaimer.
 *  2. Redistributions in binary form must reproduce the above copyright
 *     notice, this list of conditions and the following disclaimer in the
 *     documentation and/or other materials provided with the distribution.
 *
 *  THIS SOFTWARE IS PROVIDED BY AUTHOR AND CONTRIBUTORS ``AS IS'' AND
 *  ANY EXPRESS OR IMPLIED WARRANTIES, INCLUDING, BUT NOT LIMITED TO, THE
 *  IMPLIED WARRANTIES OF MERCHANTABILITY AND FITNESS FOR A PARTICULAR PURPOSE
 *  ARE DISCLAIMED.  IN NO EVENT SHALL AUTHOR OR CONTRIBUTORS BE LIABLE
 *  FOR ANY DIRECT, INDIRECT, INCIDENTAL, SPECIAL, EXEMPLARY, OR CONSEQUENTIAL
 *  DAMAGES (INCLUDING, BUT NOT LIMITED TO, PROCUREMENT OF SUBSTITUTE GOODS
 *  OR SERVICES; LOSS OF USE, DATA, OR PROFITS; OR BUSINESS INTERRUPTION)
 *  HOWEVER CAUSED AND ON ANY THEORY OF LIABILITY, WHETHER IN CONTRACT, STRICT
 *  LIABILITY, OR TORT (INCLUDING NEGLIGENCE OR OTHERWISE) ARISING IN ANY WAY
 *  OUT OF THE USE OF THIS SOFTWARE, EVEN IF ADVISED OF THE POSSIBILITY OF
 *  SUCH DAMAGE.
 *
 */

/*
 * Machine and OS Independent (well, as best as possible)
 * code for the Qlogic ISP SCSI and FC-SCSI adapters.
 */

/*
 * Inspiration and ideas about this driver are from Erik Moe's Linux driver
 * (qlogicisp.c) and Dave Miller's SBus version of same (qlogicisp.c). Some
 * ideas dredged from the Solaris driver.
 */

/*
 * Include header file appropriate for platform we're building on.
 */
#ifdef	__NetBSD__
#include <sys/cdefs.h>
__KERNEL_RCSID(0, "$NetBSD$");
#include <dev/ic/isp_netbsd.h>
#endif
#ifdef	__FreeBSD__
#include <sys/cdefs.h>
__FBSDID("$FreeBSD$");
#include <dev/isp/isp_freebsd.h>
#endif
#ifdef	__OpenBSD__
#include <dev/ic/isp_openbsd.h>
#endif
#ifdef	__linux__
#include "isp_linux.h"
#endif
#ifdef	__svr4__
#include "isp_solaris.h"
#endif

/*
 * General defines
 */
#define	MBOX_DELAY_COUNT	1000000 / 100
<<<<<<< HEAD
#define	ISP_MARK_PORTDB(a, b, c)				\
	do {								\
		isp_prt(isp, ISP_LOG_SANCFG, 				\
		    "Chan %d ISP_MARK_PORTDB@LINE %d", (b), __LINE__);	\
		isp_mark_portdb((a), (b), (c));				\
	} while (0)
=======
>>>>>>> 8fdb9ad2

/*
 * Local static data
 */
static const char notresp[] = "Not RESPONSE in RESPONSE Queue (type 0x%x) @ idx %d (next %d) nlooked %d";
<<<<<<< HEAD
static const char topology[] = "Chan %d WWPN 0x%08x%08x PortID 0x%06x handle 0x%x, Connection '%s'";
=======
>>>>>>> 8fdb9ad2
static const char bun[] = "bad underrun (count %d, resid %d, status %s)";
static const char lipd[] = "Chan %d LIP destroyed %d active commands";
static const char sacq[] = "unable to acquire scratch area";

static const uint8_t alpa_map[] = {
	0xef, 0xe8, 0xe4, 0xe2, 0xe1, 0xe0, 0xdc, 0xda,
	0xd9, 0xd6, 0xd5, 0xd4, 0xd3, 0xd2, 0xd1, 0xce,
	0xcd, 0xcc, 0xcb, 0xca, 0xc9, 0xc7, 0xc6, 0xc5,
	0xc3, 0xbc, 0xba, 0xb9, 0xb6, 0xb5, 0xb4, 0xb3,
	0xb2, 0xb1, 0xae, 0xad, 0xac, 0xab, 0xaa, 0xa9,
	0xa7, 0xa6, 0xa5, 0xa3, 0x9f, 0x9e, 0x9d, 0x9b,
	0x98, 0x97, 0x90, 0x8f, 0x88, 0x84, 0x82, 0x81,
	0x80, 0x7c, 0x7a, 0x79, 0x76, 0x75, 0x74, 0x73,
	0x72, 0x71, 0x6e, 0x6d, 0x6c, 0x6b, 0x6a, 0x69,
	0x67, 0x66, 0x65, 0x63, 0x5c, 0x5a, 0x59, 0x56,
	0x55, 0x54, 0x53, 0x52, 0x51, 0x4e, 0x4d, 0x4c,
	0x4b, 0x4a, 0x49, 0x47, 0x46, 0x45, 0x43, 0x3c,
	0x3a, 0x39, 0x36, 0x35, 0x34, 0x33, 0x32, 0x31,
	0x2e, 0x2d, 0x2c, 0x2b, 0x2a, 0x29, 0x27, 0x26,
	0x25, 0x23, 0x1f, 0x1e, 0x1d, 0x1b, 0x18, 0x17,
	0x10, 0x0f, 0x08, 0x04, 0x02, 0x01, 0x00
};

/*
 * Local function prototypes.
 */
static int isp_parse_async(ispsoftc_t *, uint16_t);
static int isp_parse_async_fc(ispsoftc_t *, uint16_t);
static int isp_handle_other_response(ispsoftc_t *, int, isphdr_t *, uint32_t *);
static void isp_parse_status(ispsoftc_t *, ispstatusreq_t *, XS_T *, long *); static void
isp_parse_status_24xx(ispsoftc_t *, isp24xx_statusreq_t *, XS_T *, long *);
static void isp_fastpost_complete(ispsoftc_t *, uint32_t);
static int isp_mbox_continue(ispsoftc_t *);
static void isp_scsi_init(ispsoftc_t *);
static void isp_scsi_channel_init(ispsoftc_t *, int);
static void isp_fibre_init(ispsoftc_t *);
static void isp_fibre_init_2400(ispsoftc_t *);
static void isp_clear_portdb(ispsoftc_t *, int);
static void isp_mark_portdb(ispsoftc_t *, int);
static int isp_plogx(ispsoftc_t *, int, uint16_t, uint32_t, int);
static int isp_port_login(ispsoftc_t *, uint16_t, uint32_t);
static int isp_port_logout(ispsoftc_t *, uint16_t, uint32_t);
static int isp_getpdb(ispsoftc_t *, int, uint16_t, isp_pdb_t *);
static int isp_gethandles(ispsoftc_t *, int, uint16_t *, int *, int);
static void isp_dump_chip_portdb(ispsoftc_t *, int);
static uint64_t isp_get_wwn(ispsoftc_t *, int, int, int);
static int isp_fclink_test(ispsoftc_t *, int, int);
static int isp_pdb_sync(ispsoftc_t *, int);
static int isp_scan_loop(ispsoftc_t *, int);
static int isp_gid_ft_sns(ispsoftc_t *, int);
static int isp_gid_ft_ct_passthru(ispsoftc_t *, int);
static int isp_scan_fabric(ispsoftc_t *, int);
static int isp_login_device(ispsoftc_t *, int, uint32_t, isp_pdb_t *, uint16_t *);
static int isp_send_change_request(ispsoftc_t *, int);
static int isp_register_fc4_type(ispsoftc_t *, int);
static int isp_register_fc4_type_24xx(ispsoftc_t *, int);
static int isp_register_fc4_features_24xx(ispsoftc_t *, int);
static uint16_t isp_next_handle(ispsoftc_t *, uint16_t *);
static int isp_fw_state(ispsoftc_t *, int);
static void isp_mboxcmd_qnw(ispsoftc_t *, mbreg_t *, int);
static void isp_mboxcmd(ispsoftc_t *, mbreg_t *);

static void isp_spi_update(ispsoftc_t *, int);
static void isp_setdfltsdparm(ispsoftc_t *);
static void isp_setdfltfcparm(ispsoftc_t *, int);
static int isp_read_nvram(ispsoftc_t *, int);
static int isp_read_nvram_2400(ispsoftc_t *, uint8_t *);
static void isp_rdnvram_word(ispsoftc_t *, int, uint16_t *);
static void isp_rd_2400_nvram(ispsoftc_t *, uint32_t, uint32_t *);
static void isp_parse_nvram_1020(ispsoftc_t *, uint8_t *);
static void isp_parse_nvram_1080(ispsoftc_t *, int, uint8_t *);
static void isp_parse_nvram_12160(ispsoftc_t *, int, uint8_t *);
static void isp_parse_nvram_2100(ispsoftc_t *, uint8_t *);
static void isp_parse_nvram_2400(ispsoftc_t *, uint8_t *);

static void
isp_change_fw_state(ispsoftc_t *isp, int chan, int state)
{
	fcparam *fcp = FCPARAM(isp, chan);

	if (fcp->isp_fwstate == state)
		return;
	isp_prt(isp, ISP_LOGCONFIG|ISP_LOG_SANCFG,
	    "Chan %d Firmware state <%s->%s>", chan,
	    isp_fc_fw_statename(fcp->isp_fwstate), isp_fc_fw_statename(state));
	fcp->isp_fwstate = state;
}

/*
 * Reset Hardware.
 *
 * Hit the chip over the head, download new f/w if available and set it running.
 *
 * Locking done elsewhere.
 */

void
isp_reset(ispsoftc_t *isp, int do_load_defaults)
{
	mbreg_t mbs;
	char *buf;
	uint64_t fwt;
	uint32_t code_org, val;
	int loops, i, dodnld = 1;
	const char *btype = "????";
	static const char dcrc[] = "Downloaded RISC Code Checksum Failure";

	isp->isp_state = ISP_NILSTATE;
	if (isp->isp_dead) {
		isp_shutdown(isp);
		ISP_DISABLE_INTS(isp);
		return;
	}

	/*
	 * Basic types (SCSI, FibreChannel and PCI or SBus)
	 * have been set in the MD code. We figure out more
	 * here. Possibly more refined types based upon PCI
	 * identification. Chip revision has been gathered.
	 *
	 * After we've fired this chip up, zero out the conf1 register
	 * for SCSI adapters and do other settings for the 2100.
	 */

	ISP_DISABLE_INTS(isp);

	/*
	 * Pick an initial maxcmds value which will be used
	 * to allocate xflist pointer space. It may be changed
	 * later by the firmware.
	 */
	if (IS_24XX(isp)) {
		isp->isp_maxcmds = 4096;
	} else if (IS_2322(isp)) {
		isp->isp_maxcmds = 2048;
	} else if (IS_23XX(isp) || IS_2200(isp)) {
		isp->isp_maxcmds = 1024;
 	} else {
		isp->isp_maxcmds = 512;
	}

	/*
	 * Set up DMA for the request and response queues.
	 *
	 * We do this now so we can use the request queue
	 * for dma to load firmware from.
	 */
	if (ISP_MBOXDMASETUP(isp) != 0) {
		isp_prt(isp, ISP_LOGERR, "Cannot setup DMA");
		return;
	}

	/*
	 * Set up default request/response queue in-pointer/out-pointer
	 * register indices.
	 */
	if (IS_24XX(isp)) {
		isp->isp_rqstinrp = BIU2400_REQINP;
		isp->isp_rqstoutrp = BIU2400_REQOUTP;
		isp->isp_respinrp = BIU2400_RSPINP;
		isp->isp_respoutrp = BIU2400_RSPOUTP;
	} else if (IS_23XX(isp)) {
		isp->isp_rqstinrp = BIU_REQINP;
		isp->isp_rqstoutrp = BIU_REQOUTP;
		isp->isp_respinrp = BIU_RSPINP;
		isp->isp_respoutrp = BIU_RSPOUTP;
	} else {
		isp->isp_rqstinrp = INMAILBOX4;
		isp->isp_rqstoutrp = OUTMAILBOX4;
		isp->isp_respinrp = OUTMAILBOX5;
		isp->isp_respoutrp = INMAILBOX5;
	}

	/*
	 * Put the board into PAUSE mode (so we can read the SXP registers
	 * or write FPM/FBM registers).
	 */
	if (IS_24XX(isp)) {
		ISP_WRITE(isp, BIU2400_HCCR, HCCR_2400_CMD_CLEAR_HOST_INT);
		ISP_WRITE(isp, BIU2400_HCCR, HCCR_2400_CMD_CLEAR_RISC_INT);
		ISP_WRITE(isp, BIU2400_HCCR, HCCR_2400_CMD_PAUSE);
	} else {
		ISP_WRITE(isp, HCCR, HCCR_CMD_PAUSE);
	}

	if (IS_FC(isp)) {
		switch (isp->isp_type) {
		case ISP_HA_FC_2100:
			btype = "2100";
			break;
		case ISP_HA_FC_2200:
			btype = "2200";
			break;
		case ISP_HA_FC_2300:
			btype = "2300";
			break;
		case ISP_HA_FC_2312:
			btype = "2312";
			break;
		case ISP_HA_FC_2322:
			btype = "2322";
			break;
		case ISP_HA_FC_2400:
			btype = "2422";
			break;
		case ISP_HA_FC_2500:
			btype = "2532";
			break;
		case ISP_HA_FC_2600:
			btype = "2031";
			break;
		default:
			break;
		}

		if (!IS_24XX(isp)) {
			/*
			 * While we're paused, reset the FPM module and FBM
			 * fifos.
			 */
			ISP_WRITE(isp, BIU2100_CSR, BIU2100_FPM0_REGS);
			ISP_WRITE(isp, FPM_DIAG_CONFIG, FPM_SOFT_RESET);
			ISP_WRITE(isp, BIU2100_CSR, BIU2100_FB_REGS);
			ISP_WRITE(isp, FBM_CMD, FBMCMD_FIFO_RESET_ALL);
			ISP_WRITE(isp, BIU2100_CSR, BIU2100_RISC_REGS);
		}
	} else if (IS_1240(isp)) {
		sdparam *sdp;

		btype = "1240";
		isp->isp_clock = 60;
		sdp = SDPARAM(isp, 0);
		sdp->isp_ultramode = 1;
		sdp = SDPARAM(isp, 1);
		sdp->isp_ultramode = 1;
		/*
		 * XXX: Should probably do some bus sensing.
		 */
	} else if (IS_ULTRA3(isp)) {
		sdparam *sdp = isp->isp_param;

		isp->isp_clock = 100;

		if (IS_10160(isp))
			btype = "10160";
		else if (IS_12160(isp))
			btype = "12160";
		else
			btype = "<UNKLVD>";
		sdp->isp_lvdmode = 1;

		if (IS_DUALBUS(isp)) {
			sdp++;
			sdp->isp_lvdmode = 1;
		}
	} else if (IS_ULTRA2(isp)) {
		static const char m[] = "bus %d is in %s Mode";
		uint16_t l;
		sdparam *sdp = SDPARAM(isp, 0);

		isp->isp_clock = 100;

		if (IS_1280(isp))
			btype = "1280";
		else if (IS_1080(isp))
			btype = "1080";
		else
			btype = "<UNKLVD>";

		l = ISP_READ(isp, SXP_PINS_DIFF) & ISP1080_MODE_MASK;
		switch (l) {
		case ISP1080_LVD_MODE:
			sdp->isp_lvdmode = 1;
			isp_prt(isp, ISP_LOGCONFIG, m, 0, "LVD");
			break;
		case ISP1080_HVD_MODE:
			sdp->isp_diffmode = 1;
			isp_prt(isp, ISP_LOGCONFIG, m, 0, "Differential");
			break;
		case ISP1080_SE_MODE:
			sdp->isp_ultramode = 1;
			isp_prt(isp, ISP_LOGCONFIG, m, 0, "Single-Ended");
			break;
		default:
			isp_prt(isp, ISP_LOGERR,
			    "unknown mode on bus %d (0x%x)", 0, l);
			break;
		}

		if (IS_DUALBUS(isp)) {
			sdp = SDPARAM(isp, 1);
			l = ISP_READ(isp, SXP_PINS_DIFF|SXP_BANK1_SELECT);
			l &= ISP1080_MODE_MASK;
			switch (l) {
			case ISP1080_LVD_MODE:
				sdp->isp_lvdmode = 1;
				isp_prt(isp, ISP_LOGCONFIG, m, 1, "LVD");
				break;
			case ISP1080_HVD_MODE:
				sdp->isp_diffmode = 1;
				isp_prt(isp, ISP_LOGCONFIG,
				    m, 1, "Differential");
				break;
			case ISP1080_SE_MODE:
				sdp->isp_ultramode = 1;
				isp_prt(isp, ISP_LOGCONFIG,
				    m, 1, "Single-Ended");
				break;
			default:
				isp_prt(isp, ISP_LOGERR,
				    "unknown mode on bus %d (0x%x)", 1, l);
				break;
			}
		}
	} else {
		sdparam *sdp = SDPARAM(isp, 0);
		i = ISP_READ(isp, BIU_CONF0) & BIU_CONF0_HW_MASK;
		switch (i) {
		default:
			isp_prt(isp, ISP_LOGALL, "Unknown Chip Type 0x%x", i);
			/* FALLTHROUGH */
		case 1:
			btype = "1020";
			isp->isp_type = ISP_HA_SCSI_1020;
			isp->isp_clock = 40;
			break;
		case 2:
			/*
			 * Some 1020A chips are Ultra Capable, but don't
			 * run the clock rate up for that unless told to
			 * do so by the Ultra Capable bits being set.
			 */
			btype = "1020A";
			isp->isp_type = ISP_HA_SCSI_1020A;
			isp->isp_clock = 40;
			break;
		case 3:
			btype = "1040";
			isp->isp_type = ISP_HA_SCSI_1040;
			isp->isp_clock = 60;
			break;
		case 4:
			btype = "1040A";
			isp->isp_type = ISP_HA_SCSI_1040A;
			isp->isp_clock = 60;
			break;
		case 5:
			btype = "1040B";
			isp->isp_type = ISP_HA_SCSI_1040B;
			isp->isp_clock = 60;
			break;
		case 6:
			btype = "1040C";
			isp->isp_type = ISP_HA_SCSI_1040C;
			isp->isp_clock = 60;
                        break;
		}
		/*
		 * Now, while we're at it, gather info about ultra
		 * and/or differential mode.
		 */
		if (ISP_READ(isp, SXP_PINS_DIFF) & SXP_PINS_DIFF_MODE) {
			isp_prt(isp, ISP_LOGCONFIG, "Differential Mode");
			sdp->isp_diffmode = 1;
		} else {
			sdp->isp_diffmode = 0;
		}
		i = ISP_READ(isp, RISC_PSR);
		if (isp->isp_bustype == ISP_BT_SBUS) {
			i &= RISC_PSR_SBUS_ULTRA;
		} else {
			i &= RISC_PSR_PCI_ULTRA;
		}
		if (i != 0) {
			isp_prt(isp, ISP_LOGCONFIG, "Ultra Mode Capable");
			sdp->isp_ultramode = 1;
			/*
			 * If we're in Ultra Mode, we have to be 60MHz clock-
			 * even for the SBus version.
			 */
			isp->isp_clock = 60;
		} else {
			sdp->isp_ultramode = 0;
			/*
			 * Clock is known. Gronk.
			 */
		}

		/*
		 * Machine dependent clock (if set) overrides
		 * our generic determinations.
		 */
		if (isp->isp_mdvec->dv_clock) {
			if (isp->isp_mdvec->dv_clock < isp->isp_clock) {
				isp->isp_clock = isp->isp_mdvec->dv_clock;
			}
		}

	}

	/*
	 * Clear instrumentation
	 */
	isp->isp_intcnt = isp->isp_intbogus = 0;

	/*
	 * Do MD specific pre initialization
	 */
	ISP_RESET0(isp);

	/*
	 * Hit the chip over the head with hammer,
	 * and give it a chance to recover.
	 */

	if (IS_SCSI(isp)) {
		ISP_WRITE(isp, BIU_ICR, BIU_ICR_SOFT_RESET);
		/*
		 * A slight delay...
		 */
		ISP_DELAY(100);

		/*
		 * Clear data && control DMA engines.
		 */
		ISP_WRITE(isp, CDMA_CONTROL, DMA_CNTRL_CLEAR_CHAN | DMA_CNTRL_RESET_INT);
		ISP_WRITE(isp, DDMA_CONTROL, DMA_CNTRL_CLEAR_CHAN | DMA_CNTRL_RESET_INT);


	} else if (IS_24XX(isp)) {
		/*
		 * Stop DMA and wait for it to stop.
		 */
		ISP_WRITE(isp, BIU2400_CSR, BIU2400_DMA_STOP|(3 << 4));
		for (val = loops = 0; loops < 30000; loops++) {
			ISP_DELAY(10);
			val = ISP_READ(isp, BIU2400_CSR);
			if ((val & BIU2400_DMA_ACTIVE) == 0) {
				break;
			}
		}
		if (val & BIU2400_DMA_ACTIVE) {
			ISP_RESET0(isp);
			isp_prt(isp, ISP_LOGERR, "DMA Failed to Stop on Reset");
			return;
		}
		/*
		 * Hold it in SOFT_RESET and STOP state for 100us.
		 */
		ISP_WRITE(isp, BIU2400_CSR, BIU2400_SOFT_RESET|BIU2400_DMA_STOP|(3 << 4));
		ISP_DELAY(100);
		for (loops = 0; loops < 10000; loops++) {
			ISP_DELAY(5);
			val = ISP_READ(isp, OUTMAILBOX0);
		}
		for (val = loops = 0; loops < 500000; loops ++) {
			val = ISP_READ(isp, BIU2400_CSR);
			if ((val & BIU2400_SOFT_RESET) == 0) {
				break;
			}
		}
		if (val & BIU2400_SOFT_RESET) {
			ISP_RESET0(isp);
			isp_prt(isp, ISP_LOGERR, "Failed to come out of reset");
			return;
		}
	} else {
		ISP_WRITE(isp, BIU2100_CSR, BIU2100_SOFT_RESET);
		/*
		 * A slight delay...
		 */
		ISP_DELAY(100);

		/*
		 * Clear data && control DMA engines.
		 */
		ISP_WRITE(isp, CDMA2100_CONTROL, DMA_CNTRL2100_CLEAR_CHAN | DMA_CNTRL2100_RESET_INT);
		ISP_WRITE(isp, TDMA2100_CONTROL, DMA_CNTRL2100_CLEAR_CHAN | DMA_CNTRL2100_RESET_INT);
		ISP_WRITE(isp, RDMA2100_CONTROL, DMA_CNTRL2100_CLEAR_CHAN | DMA_CNTRL2100_RESET_INT);
	}

	/*
	 * Wait for ISP to be ready to go...
	 */
	loops = MBOX_DELAY_COUNT;
	for (;;) {
		if (IS_SCSI(isp)) {
			if (!(ISP_READ(isp, BIU_ICR) & BIU_ICR_SOFT_RESET)) {
				break;
			}
		} else if (IS_24XX(isp)) {
			if (ISP_READ(isp, OUTMAILBOX0) == 0) {
				break;
			}
		} else {
			if (!(ISP_READ(isp, BIU2100_CSR) & BIU2100_SOFT_RESET))
				break;
		}
		ISP_DELAY(100);
		if (--loops < 0) {
			ISP_DUMPREGS(isp, "chip reset timed out");
			ISP_RESET0(isp);
			return;
		}
	}

	/*
	 * After we've fired this chip up, zero out the conf1 register
	 * for SCSI adapters and other settings for the 2100.
	 */

	if (IS_SCSI(isp)) {
		ISP_WRITE(isp, BIU_CONF1, 0);
	} else if (!IS_24XX(isp)) {
		ISP_WRITE(isp, BIU2100_CSR, 0);
	}

	/*
	 * Reset RISC Processor
	 */
	if (IS_24XX(isp)) {
		ISP_WRITE(isp, BIU2400_HCCR, HCCR_2400_CMD_RESET);
		ISP_WRITE(isp, BIU2400_HCCR, HCCR_2400_CMD_RELEASE);
		ISP_WRITE(isp, BIU2400_HCCR, HCCR_2400_CMD_CLEAR_RESET);
	} else {
		ISP_WRITE(isp, HCCR, HCCR_CMD_RESET);
		ISP_DELAY(100);
		ISP_WRITE(isp, BIU_SEMA, 0);
	}

	/*
	 * Post-RISC Reset stuff.
	 */
	if (IS_24XX(isp)) {
		for (val = loops = 0; loops < 5000000; loops++) {
			ISP_DELAY(5);
			val = ISP_READ(isp, OUTMAILBOX0);
			if (val == 0) {
				break;
			}
		}
		if (val != 0) {
			ISP_RESET0(isp);
			isp_prt(isp, ISP_LOGERR, "reset didn't clear");
			return;
		}
	} else if (IS_SCSI(isp)) {
		uint16_t tmp = isp->isp_mdvec->dv_conf1;
		/*
		 * Busted FIFO. Turn off all but burst enables.
		 */
		if (isp->isp_type == ISP_HA_SCSI_1040A) {
			tmp &= BIU_BURST_ENABLE;
		}
		ISP_SETBITS(isp, BIU_CONF1, tmp);
		if (tmp & BIU_BURST_ENABLE) {
			ISP_SETBITS(isp, CDMA_CONF, DMA_ENABLE_BURST);
			ISP_SETBITS(isp, DDMA_CONF, DMA_ENABLE_BURST);
		}
		if (SDPARAM(isp, 0)->isp_ptisp) {
			if (SDPARAM(isp, 0)->isp_ultramode) {
				while (ISP_READ(isp, RISC_MTR) != 0x1313) {
					ISP_WRITE(isp, RISC_MTR, 0x1313);
					ISP_WRITE(isp, HCCR, HCCR_CMD_STEP);
				}
			} else {
				ISP_WRITE(isp, RISC_MTR, 0x1212);
			}
			/*
			 * PTI specific register
			 */
			ISP_WRITE(isp, RISC_EMB, DUAL_BANK);
		} else {
			ISP_WRITE(isp, RISC_MTR, 0x1212);
		}
		ISP_WRITE(isp, HCCR, HCCR_CMD_RELEASE);
	} else {
		ISP_WRITE(isp, RISC_MTR2100, 0x1212);
		if (IS_2200(isp) || IS_23XX(isp)) {
			ISP_WRITE(isp, HCCR, HCCR_2X00_DISABLE_PARITY_PAUSE);
		}
		ISP_WRITE(isp, HCCR, HCCR_CMD_RELEASE);
	}

	ISP_WRITE(isp, isp->isp_rqstinrp, 0);
	ISP_WRITE(isp, isp->isp_rqstoutrp, 0);
	ISP_WRITE(isp, isp->isp_respinrp, 0);
	ISP_WRITE(isp, isp->isp_respoutrp, 0);
	if (IS_24XX(isp)) {
		if (!IS_26XX(isp)) {
			ISP_WRITE(isp, BIU2400_PRI_REQINP, 0);
			ISP_WRITE(isp, BIU2400_PRI_REQOUTP, 0);
		}
		ISP_WRITE(isp, BIU2400_ATIO_RSPINP, 0);
		ISP_WRITE(isp, BIU2400_ATIO_RSPOUTP, 0);
	}

	/*
	 * Do MD specific post initialization
	 */
	ISP_RESET1(isp);

	/*
	 * Wait for everything to finish firing up.
	 *
	 * Avoid doing this on early 2312s because you can generate a PCI
	 * parity error (chip breakage).
	 */
	if (IS_2312(isp) && isp->isp_revision < 2) {
		ISP_DELAY(100);
	} else {
		loops = MBOX_DELAY_COUNT;
		while (ISP_READ(isp, OUTMAILBOX0) == MBOX_BUSY) {
			ISP_DELAY(100);
			if (--loops < 0) {
				ISP_RESET0(isp);
				isp_prt(isp, ISP_LOGERR, "MBOX_BUSY never cleared on reset");
				return;
			}
		}
	}

	/*
	 * Up until this point we've done everything by just reading or
	 * setting registers. From this point on we rely on at least *some*
	 * kind of firmware running in the card.
	 */

	/*
	 * Do some sanity checking by running a NOP command.
	 * If it succeeds, the ROM firmware is now running.
	 */
	MBSINIT(&mbs, MBOX_NO_OP, MBLOGALL, 0);
	isp_mboxcmd(isp, &mbs);
	if (mbs.param[0] != MBOX_COMMAND_COMPLETE) {
		isp_prt(isp, ISP_LOGERR, "NOP command failed (%x)", mbs.param[0]);
		ISP_RESET0(isp);
		return;
	}

	/*
	 * Do some operational tests
	 */

	if (IS_SCSI(isp) || IS_24XX(isp)) {
		static const uint16_t patterns[MAX_MAILBOX] = {
			0x0000, 0xdead, 0xbeef, 0xffff,
			0xa5a5, 0x5a5a, 0x7f7f, 0x7ff7,
			0x3421, 0xabcd, 0xdcba, 0xfeef,
			0xbead, 0xdebe, 0x2222, 0x3333,
			0x5555, 0x6666, 0x7777, 0xaaaa,
			0xffff, 0xdddd, 0x9999, 0x1fbc,
			0x6666, 0x6677, 0x1122, 0x33ff,
			0x0000, 0x0001, 0x1000, 0x1010,
		};
		int nmbox = ISP_NMBOX(isp);
		if (IS_SCSI(isp))
			nmbox = 6;
		MBSINIT(&mbs, MBOX_MAILBOX_REG_TEST, MBLOGALL, 0);
		for (i = 1; i < nmbox; i++) {
			mbs.param[i] = patterns[i];
		}
		isp_mboxcmd(isp, &mbs);
		if (mbs.param[0] != MBOX_COMMAND_COMPLETE) {
			ISP_RESET0(isp);
			return;
		}
		for (i = 1; i < nmbox; i++) {
			if (mbs.param[i] != patterns[i]) {
				ISP_RESET0(isp);
				isp_prt(isp, ISP_LOGERR, "Register Test Failed at Register %d: should have 0x%04x but got 0x%04x", i, patterns[i], mbs.param[i]);
				return;
			}
		}
	}

	/*
	 * Download new Firmware, unless requested not to do so.
	 * This is made slightly trickier in some cases where the
	 * firmware of the ROM revision is newer than the revision
	 * compiled into the driver. So, where we used to compare
	 * versions of our f/w and the ROM f/w, now we just see
	 * whether we have f/w at all and whether a config flag
	 * has disabled our download.
	 */
	if ((isp->isp_mdvec->dv_ispfw == NULL) || (isp->isp_confopts & ISP_CFG_NORELOAD)) {
		dodnld = 0;
	}

	if (IS_24XX(isp)) {
		code_org = ISP_CODE_ORG_2400;
	} else if (IS_23XX(isp)) {
		code_org = ISP_CODE_ORG_2300;
	} else {
		code_org = ISP_CODE_ORG;
	}

	isp->isp_loaded_fw = 0;
	if (dodnld && IS_24XX(isp)) {
		const uint32_t *ptr = isp->isp_mdvec->dv_ispfw;
		int wordload;

		/*
		 * Keep loading until we run out of f/w.
		 */
		code_org = ptr[2];	/* 1st load address is our start addr */
		wordload = 0;

		for (;;) {
			uint32_t la, wi, wl;

			isp_prt(isp, ISP_LOGDEBUG0, "load 0x%x words of code at load address 0x%x", ptr[3], ptr[2]);

			wi = 0;
			la = ptr[2];
			wl = ptr[3];

			while (wi < ptr[3]) {
				uint32_t *cp;
				uint32_t nw;

				nw = ISP_QUEUE_SIZE(RQUEST_QUEUE_LEN(isp)) >> 2;
				if (nw > wl) {
					nw = wl;
				}
				cp = isp->isp_rquest;
				for (i = 0; i < nw; i++) {
					ISP_IOXPUT_32(isp,  ptr[wi++], &cp[i]);
					wl--;
				}
				MEMORYBARRIER(isp, SYNC_REQUEST, 0, ISP_QUEUE_SIZE(RQUEST_QUEUE_LEN(isp)), -1);
	again:
				MBSINIT(&mbs, 0, MBLOGALL, 0);
				if (la < 0x10000 && nw < 0x10000) {
					mbs.param[0] = MBOX_LOAD_RISC_RAM_2100;
					mbs.param[1] = la;
					mbs.param[2] = DMA_WD1(isp->isp_rquest_dma);
					mbs.param[3] = DMA_WD0(isp->isp_rquest_dma);
					mbs.param[4] = nw;
					mbs.param[6] = DMA_WD3(isp->isp_rquest_dma);
					mbs.param[7] = DMA_WD2(isp->isp_rquest_dma);
					isp_prt(isp, ISP_LOGDEBUG0, "LOAD RISC RAM 2100 %u words at load address 0x%x", nw, la);
				} else if (wordload) {
					union {
						const uint32_t *cp;
						uint32_t *np;
					} ucd;
					ucd.cp = (const uint32_t *)cp;
					mbs.param[0] = MBOX_WRITE_RAM_WORD_EXTENDED;
					mbs.param[1] = la;
					mbs.param[2] = (*ucd.np);
					mbs.param[3] = (*ucd.np) >> 16;
					mbs.param[8] = la >> 16;
					isp->isp_mbxwrk0 = nw - 1;
					isp->isp_mbxworkp = ucd.np+1;
					isp->isp_mbxwrk1 = (la + 1);
					isp->isp_mbxwrk8 = (la + 1) >> 16;
					isp_prt(isp, ISP_LOGDEBUG0, "WRITE RAM WORD EXTENDED %u words at load address 0x%x", nw, la);
				} else {
					mbs.param[0] = MBOX_LOAD_RISC_RAM;
					mbs.param[1] = la;
					mbs.param[2] = DMA_WD1(isp->isp_rquest_dma);
					mbs.param[3] = DMA_WD0(isp->isp_rquest_dma);
					mbs.param[4] = nw >> 16;
					mbs.param[5] = nw;
					mbs.param[6] = DMA_WD3(isp->isp_rquest_dma);
					mbs.param[7] = DMA_WD2(isp->isp_rquest_dma);
					mbs.param[8] = la >> 16;
					isp_prt(isp, ISP_LOGDEBUG0, "LOAD RISC RAM %u words at load address 0x%x", nw, la);
				}
				isp_mboxcmd(isp, &mbs);
				if (mbs.param[0] != MBOX_COMMAND_COMPLETE) {
					if (mbs.param[0] == MBOX_HOST_INTERFACE_ERROR) {
						isp_prt(isp, ISP_LOGERR, "switching to word load");
						wordload = 1;
						goto again;
					}
					isp_prt(isp, ISP_LOGERR, "F/W Risc Ram Load Failed");
					ISP_RESET0(isp);
					return;
				}
				la += nw;
			}

			if (ptr[1] == 0) {
				break;
			}
			ptr += ptr[3];
		}
		isp->isp_loaded_fw = 1;
	} else if (dodnld && IS_23XX(isp)) {
		const uint16_t *ptr = isp->isp_mdvec->dv_ispfw;
		uint16_t wi, wl, segno;
		uint32_t la;

		la = code_org;
		segno = 0;

		for (;;) {
			uint32_t nxtaddr;

			isp_prt(isp, ISP_LOGDEBUG0, "load 0x%x words of code at load address 0x%x", ptr[3], la);

			wi = 0;
			wl = ptr[3];

			while (wi < ptr[3]) {
				uint16_t *cp;
				uint16_t nw;

				nw = ISP_QUEUE_SIZE(RQUEST_QUEUE_LEN(isp)) >> 1;
				if (nw > wl) {
					nw = wl;
				}
				if (nw > (1 << 15)) {
					nw = 1 << 15;
				}
				cp = isp->isp_rquest;
				for (i = 0; i < nw; i++) {
					ISP_IOXPUT_16(isp,  ptr[wi++], &cp[i]);
					wl--;
				}
				MEMORYBARRIER(isp, SYNC_REQUEST, 0, ISP_QUEUE_SIZE(RQUEST_QUEUE_LEN(isp)), -1);
				MBSINIT(&mbs, 0, MBLOGALL, 0);
				if (la < 0x10000) {
					mbs.param[0] = MBOX_LOAD_RISC_RAM_2100;
					mbs.param[1] = la;
					mbs.param[2] = DMA_WD1(isp->isp_rquest_dma);
					mbs.param[3] = DMA_WD0(isp->isp_rquest_dma);
					mbs.param[4] = nw;
					mbs.param[6] = DMA_WD3(isp->isp_rquest_dma);
					mbs.param[7] = DMA_WD2(isp->isp_rquest_dma);
					isp_prt(isp, ISP_LOGDEBUG1, "LOAD RISC RAM 2100 %u words at load address 0x%x\n", nw, la);
				} else {
					mbs.param[0] = MBOX_LOAD_RISC_RAM;
					mbs.param[1] = la;
					mbs.param[2] = DMA_WD1(isp->isp_rquest_dma);
					mbs.param[3] = DMA_WD0(isp->isp_rquest_dma);
					mbs.param[4] = nw;
					mbs.param[6] = DMA_WD3(isp->isp_rquest_dma);
					mbs.param[7] = DMA_WD2(isp->isp_rquest_dma);
					mbs.param[8] = la >> 16;
					isp_prt(isp, ISP_LOGDEBUG1, "LOAD RISC RAM %u words at load address 0x%x\n", nw, la);
				}
				isp_mboxcmd(isp, &mbs);
				if (mbs.param[0] != MBOX_COMMAND_COMPLETE) {
					isp_prt(isp, ISP_LOGERR, "F/W Risc Ram Load Failed");
					ISP_RESET0(isp);
					return;
				}
				la += nw;
			}

			if (!IS_2322(isp)) {
				break;
			}

			if (++segno == 3) {
				break;
			}

			/*
			 * If we're a 2322, the firmware actually comes in
			 * three chunks. We loaded the first at the code_org
			 * address. The other two chunks, which follow right
			 * after each other in memory here, get loaded at
			 * addresses specfied at offset 0x9..0xB.
			 */

			nxtaddr = ptr[3];
			ptr = &ptr[nxtaddr];
			la = ptr[5] | ((ptr[4] & 0x3f) << 16);
		}
		isp->isp_loaded_fw = 1;
	} else if (dodnld) {
		union {
			const uint16_t *cp;
			uint16_t *np;
		} ucd;
		ucd.cp = isp->isp_mdvec->dv_ispfw;
		isp->isp_mbxworkp = &ucd.np[1];
		isp->isp_mbxwrk0 = ucd.np[3] - 1;
		isp->isp_mbxwrk1 = code_org + 1;
		MBSINIT(&mbs, MBOX_WRITE_RAM_WORD, MBLOGNONE, 0);
		mbs.param[1] = code_org;
		mbs.param[2] = ucd.np[0];
		isp_prt(isp, ISP_LOGDEBUG1, "WRITE RAM %u words at load address 0x%x", ucd.np[3], code_org);
		isp_mboxcmd(isp, &mbs);
		if (mbs.param[0] != MBOX_COMMAND_COMPLETE) {
			isp_prt(isp, ISP_LOGERR, "F/W download failed at word %d", isp->isp_mbxwrk1 - code_org);
			ISP_RESET0(isp);
			return;
		}
	} else if (IS_26XX(isp)) {
		MBSINIT(&mbs, MBOX_LOAD_FLASH_FIRMWARE, MBLOGALL, 5000000);
		mbs.ibitm = 0x01;
		mbs.obitm = 0x07;
		isp_mboxcmd(isp, &mbs);
		if (mbs.param[0] != MBOX_COMMAND_COMPLETE) {
			isp_prt(isp, ISP_LOGERR, "Flash F/W load failed");
			ISP_RESET0(isp);
			return;
		}
	} else {
		isp_prt(isp, ISP_LOGDEBUG2, "skipping f/w download");
	}

	/*
	 * If we loaded firmware, verify its checksum
	 */
	if (isp->isp_loaded_fw) {
		MBSINIT(&mbs, MBOX_VERIFY_CHECKSUM, MBLOGNONE, 0);
		if (IS_24XX(isp)) {
			mbs.param[1] = code_org >> 16;
			mbs.param[2] = code_org;
		} else {
			mbs.param[1] = code_org;
		}
		isp_mboxcmd(isp, &mbs);
		if (mbs.param[0] != MBOX_COMMAND_COMPLETE) {
			isp_prt(isp, ISP_LOGERR, dcrc);
			ISP_RESET0(isp);
			return;
		}
	}

	/*
	 * Now start it rolling.
	 *
	 * If we didn't actually download f/w,
	 * we still need to (re)start it.
	 */


	MBSINIT(&mbs, MBOX_EXEC_FIRMWARE, MBLOGALL, 5000000);
	if (IS_24XX(isp)) {
		mbs.param[1] = code_org >> 16;
		mbs.param[2] = code_org;
		if (isp->isp_loaded_fw) {
			mbs.param[3] = 0;
		} else {
			mbs.param[3] = 1;
		}
	} else if (IS_2322(isp)) {
		mbs.param[1] = code_org;
		if (isp->isp_loaded_fw) {
			mbs.param[2] = 0;
		} else {
			mbs.param[2] = 1;
		}
	} else {
		mbs.param[1] = code_org;
	}
	isp_mboxcmd(isp, &mbs);
	if (IS_2322(isp) || IS_24XX(isp)) {
		if (mbs.param[0] != MBOX_COMMAND_COMPLETE) {
			ISP_RESET0(isp);
			return;
		}
	}

	if (IS_SCSI(isp)) {
		/*
		 * Set CLOCK RATE, but only if asked to.
		 */
		if (isp->isp_clock) {
			MBSINIT(&mbs, MBOX_SET_CLOCK_RATE, MBLOGALL, 0);
			mbs.param[1] = isp->isp_clock;
			isp_mboxcmd(isp, &mbs);
			/* we will try not to care if this fails */
		}
	}

	/*
	 * Ask the chip for the current firmware version.
	 * This should prove that the new firmware is working.
	 */
	MBSINIT(&mbs, MBOX_ABOUT_FIRMWARE, MBLOGALL, 0);
	isp_mboxcmd(isp, &mbs);
	if (mbs.param[0] != MBOX_COMMAND_COMPLETE) {
		ISP_RESET0(isp);
		return;
	}

	/*
	 * The SBus firmware that we are using apparently does not return
	 * major, minor, micro revisions in the mailbox registers, which
	 * is really, really, annoying.
	 */
	if (ISP_SBUS_SUPPORTED && isp->isp_bustype == ISP_BT_SBUS) {
		if (dodnld) {
#ifdef	ISP_TARGET_MODE
			isp->isp_fwrev[0] = 7;
			isp->isp_fwrev[1] = 55;
#else
			isp->isp_fwrev[0] = 1;
			isp->isp_fwrev[1] = 37;
#endif
			isp->isp_fwrev[2] = 0;
		}
	} else {
		isp->isp_fwrev[0] = mbs.param[1];
		isp->isp_fwrev[1] = mbs.param[2];
		isp->isp_fwrev[2] = mbs.param[3];
	}

	if (IS_FC(isp)) {
		/*
		 * We do not believe firmware attributes for 2100 code less
		 * than 1.17.0, unless it's the firmware we specifically
		 * are loading.
		 *
		 * Note that all 22XX and later f/w is greater than 1.X.0.
		 */
		if ((ISP_FW_OLDER_THAN(isp, 1, 17, 1))) {
#ifdef	USE_SMALLER_2100_FIRMWARE
			isp->isp_fwattr = ISP_FW_ATTR_SCCLUN;
#else
			isp->isp_fwattr = 0;
#endif
		} else {
			isp->isp_fwattr = mbs.param[6];
		}
		if (IS_24XX(isp)) {
			isp->isp_fwattr |= ((uint64_t) mbs.param[15]) << 16;
			if (isp->isp_fwattr & ISP2400_FW_ATTR_EXTNDED) {
				isp->isp_fwattr |=
				    (((uint64_t) mbs.param[16]) << 32) |
				    (((uint64_t) mbs.param[17]) << 48);
			}
		}
	} else {
		isp->isp_fwattr = 0;
	}

	isp_prt(isp, ISP_LOGCONFIG, "Board Type %s, Chip Revision 0x%x, %s F/W Revision %d.%d.%d",
	    btype, isp->isp_revision, dodnld? "loaded" : "resident", isp->isp_fwrev[0], isp->isp_fwrev[1], isp->isp_fwrev[2]);

	fwt = isp->isp_fwattr;
	if (IS_24XX(isp)) {
		buf = FCPARAM(isp, 0)->isp_scratch;
		ISP_SNPRINTF(buf, ISP_FC_SCRLEN, "Attributes:");
		if (fwt & ISP2400_FW_ATTR_CLASS2) {
			fwt ^=ISP2400_FW_ATTR_CLASS2;
			ISP_SNPRINTF(buf, ISP_FC_SCRLEN - strlen(buf), "%s Class2", buf);
		}
		if (fwt & ISP2400_FW_ATTR_IP) {
			fwt ^=ISP2400_FW_ATTR_IP;
			ISP_SNPRINTF(buf, ISP_FC_SCRLEN - strlen(buf), "%s IP", buf);
		}
		if (fwt & ISP2400_FW_ATTR_MULTIID) {
			fwt ^=ISP2400_FW_ATTR_MULTIID;
			ISP_SNPRINTF(buf, ISP_FC_SCRLEN - strlen(buf), "%s MultiID", buf);
		}
		if (fwt & ISP2400_FW_ATTR_SB2) {
			fwt ^=ISP2400_FW_ATTR_SB2;
			ISP_SNPRINTF(buf, ISP_FC_SCRLEN - strlen(buf), "%s SB2", buf);
		}
		if (fwt & ISP2400_FW_ATTR_T10CRC) {
			fwt ^=ISP2400_FW_ATTR_T10CRC;
			ISP_SNPRINTF(buf, ISP_FC_SCRLEN - strlen(buf), "%s T10CRC", buf);
		}
		if (fwt & ISP2400_FW_ATTR_VI) {
			fwt ^=ISP2400_FW_ATTR_VI;
			ISP_SNPRINTF(buf, ISP_FC_SCRLEN - strlen(buf), "%s VI", buf);
		}
		if (fwt & ISP2400_FW_ATTR_MQ) {
			fwt ^=ISP2400_FW_ATTR_MQ;
			ISP_SNPRINTF(buf, ISP_FC_SCRLEN - strlen(buf), "%s MQ", buf);
		}
		if (fwt & ISP2400_FW_ATTR_MSIX) {
			fwt ^=ISP2400_FW_ATTR_MSIX;
			ISP_SNPRINTF(buf, ISP_FC_SCRLEN - strlen(buf), "%s MSIX", buf);
		}
		if (fwt & ISP2400_FW_ATTR_FCOE) {
			fwt ^=ISP2400_FW_ATTR_FCOE;
			ISP_SNPRINTF(buf, ISP_FC_SCRLEN - strlen(buf), "%s FCOE", buf);
		}
		if (fwt & ISP2400_FW_ATTR_VP0) {
			fwt ^= ISP2400_FW_ATTR_VP0;
			ISP_SNPRINTF(buf, ISP_FC_SCRLEN - strlen(buf), "%s VP0_Decoupling", buf);
		}
		if (fwt & ISP2400_FW_ATTR_EXPFW) {
			fwt ^= ISP2400_FW_ATTR_EXPFW;
			ISP_SNPRINTF(buf, ISP_FC_SCRLEN - strlen(buf), "%s (Experimental)", buf);
		}
		if (fwt & ISP2400_FW_ATTR_HOTFW) {
			fwt ^= ISP2400_FW_ATTR_HOTFW;
			ISP_SNPRINTF(buf, ISP_FC_SCRLEN - strlen(buf), "%s HotFW", buf);
		}
		fwt &= ~ISP2400_FW_ATTR_EXTNDED;
		if (fwt & ISP2400_FW_ATTR_EXTVP) {
			fwt ^= ISP2400_FW_ATTR_EXTVP;
			ISP_SNPRINTF(buf, ISP_FC_SCRLEN - strlen(buf), "%s ExtVP", buf);
		}
		if (fwt & ISP2400_FW_ATTR_VN2VN) {
			fwt ^= ISP2400_FW_ATTR_VN2VN;
			ISP_SNPRINTF(buf, ISP_FC_SCRLEN - strlen(buf), "%s VN2VN", buf);
		}
		if (fwt & ISP2400_FW_ATTR_EXMOFF) {
			fwt ^= ISP2400_FW_ATTR_EXMOFF;
			ISP_SNPRINTF(buf, ISP_FC_SCRLEN - strlen(buf), "%s EXMOFF", buf);
		}
		if (fwt & ISP2400_FW_ATTR_NPMOFF) {
			fwt ^= ISP2400_FW_ATTR_NPMOFF;
			ISP_SNPRINTF(buf, ISP_FC_SCRLEN - strlen(buf), "%s NPMOFF", buf);
		}
		if (fwt & ISP2400_FW_ATTR_DIFCHOP) {
			fwt ^= ISP2400_FW_ATTR_DIFCHOP;
			ISP_SNPRINTF(buf, ISP_FC_SCRLEN - strlen(buf), "%s DIFCHOP", buf);
		}
		if (fwt & ISP2400_FW_ATTR_SRIOV) {
			fwt ^= ISP2400_FW_ATTR_SRIOV;
			ISP_SNPRINTF(buf, ISP_FC_SCRLEN - strlen(buf), "%s SRIOV", buf);
		}
		if (fwt & ISP2400_FW_ATTR_ASICTMP) {
			fwt ^= ISP2400_FW_ATTR_ASICTMP;
			ISP_SNPRINTF(buf, ISP_FC_SCRLEN - strlen(buf), "%s ASICTMP", buf);
		}
		if (fwt & ISP2400_FW_ATTR_ATIOMQ) {
			fwt ^= ISP2400_FW_ATTR_ATIOMQ;
			ISP_SNPRINTF(buf, ISP_FC_SCRLEN - strlen(buf), "%s ATIOMQ", buf);
		}
		if (fwt) {
			ISP_SNPRINTF(buf, ISP_FC_SCRLEN - strlen(buf), "%s (unknown 0x%08x%08x)", buf,
			    (uint32_t) (fwt >> 32), (uint32_t) fwt);
		}
		isp_prt(isp, ISP_LOGCONFIG, "%s", buf);
	} else if (IS_FC(isp)) {
		buf = FCPARAM(isp, 0)->isp_scratch;
		ISP_SNPRINTF(buf, ISP_FC_SCRLEN, "Attributes:");
		if (fwt & ISP_FW_ATTR_TMODE) {
			fwt ^=ISP_FW_ATTR_TMODE;
			ISP_SNPRINTF(buf, ISP_FC_SCRLEN - strlen(buf), "%s TargetMode", buf);
		}
		if (fwt & ISP_FW_ATTR_SCCLUN) {
			fwt ^=ISP_FW_ATTR_SCCLUN;
			ISP_SNPRINTF(buf, ISP_FC_SCRLEN - strlen(buf), "%s SCC-Lun", buf);
		}
		if (fwt & ISP_FW_ATTR_FABRIC) {
			fwt ^=ISP_FW_ATTR_FABRIC;
			ISP_SNPRINTF(buf, ISP_FC_SCRLEN - strlen(buf), "%s Fabric", buf);
		}
		if (fwt & ISP_FW_ATTR_CLASS2) {
			fwt ^=ISP_FW_ATTR_CLASS2;
			ISP_SNPRINTF(buf, ISP_FC_SCRLEN - strlen(buf), "%s Class2", buf);
		}
		if (fwt & ISP_FW_ATTR_FCTAPE) {
			fwt ^=ISP_FW_ATTR_FCTAPE;
			ISP_SNPRINTF(buf, ISP_FC_SCRLEN - strlen(buf), "%s FC-Tape", buf);
		}
		if (fwt & ISP_FW_ATTR_IP) {
			fwt ^=ISP_FW_ATTR_IP;
			ISP_SNPRINTF(buf, ISP_FC_SCRLEN - strlen(buf), "%s IP", buf);
		}
		if (fwt & ISP_FW_ATTR_VI) {
			fwt ^=ISP_FW_ATTR_VI;
			ISP_SNPRINTF(buf, ISP_FC_SCRLEN - strlen(buf), "%s VI", buf);
		}
		if (fwt & ISP_FW_ATTR_VI_SOLARIS) {
			fwt ^=ISP_FW_ATTR_VI_SOLARIS;
			ISP_SNPRINTF(buf, ISP_FC_SCRLEN - strlen(buf), "%s VI_SOLARIS", buf);
		}
		if (fwt & ISP_FW_ATTR_2KLOGINS) {
			fwt ^=ISP_FW_ATTR_2KLOGINS;
			ISP_SNPRINTF(buf, ISP_FC_SCRLEN - strlen(buf), "%s 2K-Login", buf);
		}
		if (fwt != 0) {
			ISP_SNPRINTF(buf, ISP_FC_SCRLEN - strlen(buf), "%s (unknown 0x%08x%08x)", buf,
			    (uint32_t) (fwt >> 32), (uint32_t) fwt);
		}
		isp_prt(isp, ISP_LOGCONFIG, "%s", buf);
	}

	if (IS_24XX(isp)) {
		MBSINIT(&mbs, MBOX_GET_RESOURCE_COUNT, MBLOGALL, 0);
		isp_mboxcmd(isp, &mbs);
		if (mbs.param[0] != MBOX_COMMAND_COMPLETE) {
			ISP_RESET0(isp);
			return;
		}
		if (isp->isp_maxcmds >= mbs.param[3]) {
			isp->isp_maxcmds = mbs.param[3];
		}
	} else {
		MBSINIT(&mbs, MBOX_GET_FIRMWARE_STATUS, MBLOGALL, 0);
		isp_mboxcmd(isp, &mbs);
		if (mbs.param[0] != MBOX_COMMAND_COMPLETE) {
			ISP_RESET0(isp);
			return;
		}
		if (isp->isp_maxcmds >= mbs.param[2]) {
			isp->isp_maxcmds = mbs.param[2];
		}
	}
	isp_prt(isp, ISP_LOGCONFIG, "%d max I/O command limit set", isp->isp_maxcmds);

	/*
	 * If we don't have Multi-ID f/w loaded, we need to restrict channels to one.
	 * Only make this check for non-SCSI cards (I'm not sure firmware attributes
	 * work for them).
	 */
	if (IS_FC(isp) && isp->isp_nchan > 1) {
		if (!ISP_CAP_MULTI_ID(isp)) {
<<<<<<< HEAD
			isp_prt(isp, ISP_LOGWARN, "non-MULTIID f/w loaded, only can enable 1 of %d channels", isp->isp_nchan);
=======
			isp_prt(isp, ISP_LOGWARN, "non-MULTIID f/w loaded, "
			    "only can enable 1 of %d channels", isp->isp_nchan);
			isp->isp_nchan = 1;
		} else if (!ISP_CAP_VP0(isp)) {
			isp_prt(isp, ISP_LOGWARN, "We can not use MULTIID "
			    "feature properly without VP0_Decoupling");
>>>>>>> 8fdb9ad2
			isp->isp_nchan = 1;
		}
	}
	if (IS_FC(isp)) {
		for (i = 0; i < isp->isp_nchan; i++)
			isp_change_fw_state(isp, i, FW_CONFIG_WAIT);
	}
	if (isp->isp_dead) {
		isp_shutdown(isp);
		ISP_DISABLE_INTS(isp);
		return;
	}

	isp->isp_state = ISP_RESETSTATE;

	/*
	 * Okay- now that we have new firmware running, we now (re)set our
	 * notion of how many luns we support. This is somewhat tricky because
	 * if we haven't loaded firmware, we sometimes do not have an easy way
	 * of knowing how many luns we support.
	 *
	 * Expanded lun firmware gives you 32 luns for SCSI cards and
	 * 16384 luns for Fibre Channel cards.
	 *
	 * It turns out that even for QLogic 2100s with ROM 1.10 and above
	 * we do get a firmware attributes word returned in mailbox register 6.
	 *
	 * Because the lun is in a different position in the Request Queue
	 * Entry structure for Fibre Channel with expanded lun firmware, we
	 * can only support one lun (lun zero) when we don't know what kind
	 * of firmware we're running.
	 */
	if (IS_SCSI(isp)) {
		if (dodnld) {
			if (IS_ULTRA2(isp) || IS_ULTRA3(isp)) {
				isp->isp_maxluns = 32;
			} else {
				isp->isp_maxluns = 8;
			}
		} else {
			isp->isp_maxluns = 8;
		}
	} else {
		if (ISP_CAP_SCCFW(isp)) {
			isp->isp_maxluns = 0;	/* No limit -- 2/8 bytes */
		} else {
			isp->isp_maxluns = 16;
		}
	}

	/*
	 * We get some default values established. As a side
	 * effect, NVRAM is read here (unless overriden by
	 * a configuration flag).
	 */
	if (do_load_defaults) {
		if (IS_SCSI(isp)) {
			isp_setdfltsdparm(isp);
		} else {
			for (i = 0; i < isp->isp_nchan; i++) {
				isp_setdfltfcparm(isp, i);
			}
		}
	}
}

/*
 * Clean firmware shutdown.
 */
static int
isp_deinit(ispsoftc_t *isp)
{
	mbreg_t mbs;

	isp->isp_state = ISP_NILSTATE;
	MBSINIT(&mbs, MBOX_STOP_FIRMWARE, MBLOGALL, 500000);
	mbs.param[1] = 0;
	mbs.param[2] = 0;
	mbs.param[3] = 0;
	mbs.param[4] = 0;
	mbs.param[5] = 0;
	mbs.param[6] = 0;
	mbs.param[7] = 0;
	mbs.param[8] = 0;
	isp_mboxcmd(isp, &mbs);
	return (mbs.param[0] == MBOX_COMMAND_COMPLETE ? 0 : mbs.param[0]);
}

/*
 * Initialize Parameters of Hardware to a known state.
 *
 * Locks are held before coming here.
 */
void
isp_init(ispsoftc_t *isp)
{
	if (IS_FC(isp)) {
		if (IS_24XX(isp)) {
			isp_fibre_init_2400(isp);
		} else {
			isp_fibre_init(isp);
		}
	} else {
		isp_scsi_init(isp);
	}
	GET_NANOTIME(&isp->isp_init_time);
}

static void
isp_scsi_init(ispsoftc_t *isp)
{
	sdparam *sdp_chan0, *sdp_chan1;
	mbreg_t mbs;

	isp->isp_state = ISP_INITSTATE;

	sdp_chan0 = SDPARAM(isp, 0);
	sdp_chan1 = sdp_chan0;
	if (IS_DUALBUS(isp)) {
		sdp_chan1 = SDPARAM(isp, 1);
	}

	/* First do overall per-card settings. */

	/*
	 * If we have fast memory timing enabled, turn it on.
	 */
	if (sdp_chan0->isp_fast_mttr) {
		ISP_WRITE(isp, RISC_MTR, 0x1313);
	}

	/*
	 * Set Retry Delay and Count.
	 * You set both channels at the same time.
	 */
	MBSINIT(&mbs, MBOX_SET_RETRY_COUNT, MBLOGALL, 0);
	mbs.param[1] = sdp_chan0->isp_retry_count;
	mbs.param[2] = sdp_chan0->isp_retry_delay;
	mbs.param[6] = sdp_chan1->isp_retry_count;
	mbs.param[7] = sdp_chan1->isp_retry_delay;
	isp_mboxcmd(isp, &mbs);
	if (mbs.param[0] != MBOX_COMMAND_COMPLETE) {
		return;
	}

	/*
	 * Set ASYNC DATA SETUP time. This is very important.
	 */
	MBSINIT(&mbs, MBOX_SET_ASYNC_DATA_SETUP_TIME, MBLOGALL, 0);
	mbs.param[1] = sdp_chan0->isp_async_data_setup;
	mbs.param[2] = sdp_chan1->isp_async_data_setup;
	isp_mboxcmd(isp, &mbs);
	if (mbs.param[0] != MBOX_COMMAND_COMPLETE) {
		return;
	}

	/*
	 * Set ACTIVE Negation State.
	 */
	MBSINIT(&mbs, MBOX_SET_ACT_NEG_STATE, MBLOGNONE, 0);
	mbs.param[1] =
	    (sdp_chan0->isp_req_ack_active_neg << 4) |
	    (sdp_chan0->isp_data_line_active_neg << 5);
	mbs.param[2] =
	    (sdp_chan1->isp_req_ack_active_neg << 4) |
	    (sdp_chan1->isp_data_line_active_neg << 5);
	isp_mboxcmd(isp, &mbs);
	if (mbs.param[0] != MBOX_COMMAND_COMPLETE) {
		isp_prt(isp, ISP_LOGERR,
		    "failed to set active negation state (%d,%d), (%d,%d)",
		    sdp_chan0->isp_req_ack_active_neg,
		    sdp_chan0->isp_data_line_active_neg,
		    sdp_chan1->isp_req_ack_active_neg,
		    sdp_chan1->isp_data_line_active_neg);
		/*
		 * But don't return.
		 */
	}

	/*
	 * Set the Tag Aging limit
	 */
	MBSINIT(&mbs, MBOX_SET_TAG_AGE_LIMIT, MBLOGALL, 0);
	mbs.param[1] = sdp_chan0->isp_tag_aging;
	mbs.param[2] = sdp_chan1->isp_tag_aging;
	isp_mboxcmd(isp, &mbs);
	if (mbs.param[0] != MBOX_COMMAND_COMPLETE) {
		isp_prt(isp, ISP_LOGERR, "failed to set tag age limit (%d,%d)",
		    sdp_chan0->isp_tag_aging, sdp_chan1->isp_tag_aging);
		return;
	}

	/*
	 * Set selection timeout.
	 */
	MBSINIT(&mbs, MBOX_SET_SELECT_TIMEOUT, MBLOGALL, 0);
	mbs.param[1] = sdp_chan0->isp_selection_timeout;
	mbs.param[2] = sdp_chan1->isp_selection_timeout;
	isp_mboxcmd(isp, &mbs);
	if (mbs.param[0] != MBOX_COMMAND_COMPLETE) {
		return;
	}

	/* now do per-channel settings */
	isp_scsi_channel_init(isp, 0);
	if (IS_DUALBUS(isp))
		isp_scsi_channel_init(isp, 1);

	/*
	 * Now enable request/response queues
	 */

	if (IS_ULTRA2(isp) || IS_1240(isp)) {
		MBSINIT(&mbs, MBOX_INIT_RES_QUEUE_A64, MBLOGALL, 0);
		mbs.param[1] = RESULT_QUEUE_LEN(isp);
		mbs.param[2] = DMA_WD1(isp->isp_result_dma);
		mbs.param[3] = DMA_WD0(isp->isp_result_dma);
		mbs.param[4] = 0;
		mbs.param[6] = DMA_WD3(isp->isp_result_dma);
		mbs.param[7] = DMA_WD2(isp->isp_result_dma);
		isp_mboxcmd(isp, &mbs);
		if (mbs.param[0] != MBOX_COMMAND_COMPLETE) {
			return;
		}
		isp->isp_residx = isp->isp_resodx = mbs.param[5];

		MBSINIT(&mbs, MBOX_INIT_REQ_QUEUE_A64, MBLOGALL, 0);
		mbs.param[1] = RQUEST_QUEUE_LEN(isp);
		mbs.param[2] = DMA_WD1(isp->isp_rquest_dma);
		mbs.param[3] = DMA_WD0(isp->isp_rquest_dma);
		mbs.param[5] = 0;
		mbs.param[6] = DMA_WD3(isp->isp_result_dma);
		mbs.param[7] = DMA_WD2(isp->isp_result_dma);
		isp_mboxcmd(isp, &mbs);
		if (mbs.param[0] != MBOX_COMMAND_COMPLETE) {
			return;
		}
		isp->isp_reqidx = isp->isp_reqodx = mbs.param[4];
	} else {
		MBSINIT(&mbs, MBOX_INIT_RES_QUEUE, MBLOGALL, 0);
		mbs.param[1] = RESULT_QUEUE_LEN(isp);
		mbs.param[2] = DMA_WD1(isp->isp_result_dma);
		mbs.param[3] = DMA_WD0(isp->isp_result_dma);
		mbs.param[4] = 0;
		isp_mboxcmd(isp, &mbs);
		if (mbs.param[0] != MBOX_COMMAND_COMPLETE) {
			return;
		}
		isp->isp_residx = isp->isp_resodx = mbs.param[5];

		MBSINIT(&mbs, MBOX_INIT_REQ_QUEUE, MBLOGALL, 0);
		mbs.param[1] = RQUEST_QUEUE_LEN(isp);
		mbs.param[2] = DMA_WD1(isp->isp_rquest_dma);
		mbs.param[3] = DMA_WD0(isp->isp_rquest_dma);
		mbs.param[5] = 0;
		isp_mboxcmd(isp, &mbs);
		if (mbs.param[0] != MBOX_COMMAND_COMPLETE) {
			return;
		}
		isp->isp_reqidx = isp->isp_reqodx = mbs.param[4];
	}

	/*
	 * Turn on LVD transitions for ULTRA2 or better and other features
	 *
	 * Now that we have 32 bit handles, don't do any fast posting
	 * any more. For Ultra2/Ultra3 cards, we can turn on 32 bit RIO
	 * operation or use fast posting. To be conservative, we'll only
	 * do this for Ultra3 cards now because the other cards are so
	 * rare for this author to find and test with.
	 */

	MBSINIT(&mbs, MBOX_SET_FW_FEATURES, MBLOGALL, 0);
	if (IS_ULTRA2(isp))
		mbs.param[1] |= FW_FEATURE_LVD_NOTIFY;
#ifdef	ISP_NO_RIO
	if (IS_ULTRA3(isp))
		mbs.param[1] |= FW_FEATURE_FAST_POST;
#else
	if (IS_ULTRA3(isp))
		mbs.param[1] |= FW_FEATURE_RIO_32BIT;
#endif
	if (mbs.param[1] != 0) {
		uint16_t sfeat = mbs.param[1];
		isp_mboxcmd(isp, &mbs);
		if (mbs.param[0] == MBOX_COMMAND_COMPLETE) {
			isp_prt(isp, ISP_LOGINFO,
			    "Enabled FW features (0x%x)", sfeat);
		}
	}

	isp->isp_state = ISP_RUNSTATE;
}

static void
isp_scsi_channel_init(ispsoftc_t *isp, int chan)
{
	sdparam *sdp;
	mbreg_t mbs;
	int tgt;

	sdp = SDPARAM(isp, chan);

	/*
	 * Set (possibly new) Initiator ID.
	 */
	MBSINIT(&mbs, MBOX_SET_INIT_SCSI_ID, MBLOGALL, 0);
	mbs.param[1] = (chan << 7) | sdp->isp_initiator_id;
	isp_mboxcmd(isp, &mbs);
	if (mbs.param[0] != MBOX_COMMAND_COMPLETE) {
		return;
	}
	isp_prt(isp, ISP_LOGINFO, "Chan %d Initiator ID is %d",
	    chan, sdp->isp_initiator_id);


	/*
	 * Set current per-target parameters to an initial safe minimum.
	 */
	for (tgt = 0; tgt < MAX_TARGETS; tgt++) {
		int lun;
		uint16_t sdf;

		if (sdp->isp_devparam[tgt].dev_enable == 0) {
			continue;
		}
#ifndef	ISP_TARGET_MODE
		sdf = sdp->isp_devparam[tgt].goal_flags;
		sdf &= DPARM_SAFE_DFLT;
		/*
		 * It is not quite clear when this changed over so that
		 * we could force narrow and async for 1000/1020 cards,
		 * but assume that this is only the case for loaded
		 * firmware.
		 */
		if (isp->isp_loaded_fw) {
			sdf |= DPARM_NARROW | DPARM_ASYNC;
		}
#else
		/*
		 * The !$*!)$!$)* f/w uses the same index into some
		 * internal table to decide how to respond to negotiations,
		 * so if we've said "let's be safe" for ID X, and ID X
		 * selects *us*, the negotiations will back to 'safe'
		 * (as in narrow/async). What the f/w *should* do is
		 * use the initiator id settings to decide how to respond.
		 */
		sdp->isp_devparam[tgt].goal_flags = sdf = DPARM_DEFAULT;
#endif
		MBSINIT(&mbs, MBOX_SET_TARGET_PARAMS, MBLOGNONE, 0);
		mbs.param[1] = (chan << 15) | (tgt << 8);
		mbs.param[2] = sdf;
		if ((sdf & DPARM_SYNC) == 0) {
			mbs.param[3] = 0;
		} else {
			mbs.param[3] =
			    (sdp->isp_devparam[tgt].goal_offset << 8) |
			    (sdp->isp_devparam[tgt].goal_period);
		}
		isp_prt(isp, ISP_LOGDEBUG0, "Initial Settings bus%d tgt%d flags 0x%x off 0x%x per 0x%x",
		    chan, tgt, mbs.param[2], mbs.param[3] >> 8, mbs.param[3] & 0xff);
		isp_mboxcmd(isp, &mbs);
		if (mbs.param[0] != MBOX_COMMAND_COMPLETE) {
			sdf = DPARM_SAFE_DFLT;
			MBSINIT(&mbs, MBOX_SET_TARGET_PARAMS, MBLOGALL, 0);
			mbs.param[1] = (tgt << 8) | (chan << 15);
			mbs.param[2] = sdf;
			mbs.param[3] = 0;
			isp_mboxcmd(isp, &mbs);
			if (mbs.param[0] != MBOX_COMMAND_COMPLETE) {
				continue;
			}
		}

		/*
		 * We don't update any information directly from the f/w
		 * because we need to run at least one command to cause a
		 * new state to be latched up. So, we just assume that we
		 * converge to the values we just had set.
		 *
		 * Ensure that we don't believe tagged queuing is enabled yet.
		 * It turns out that sometimes the ISP just ignores our
		 * attempts to set parameters for devices that it hasn't
		 * seen yet.
		 */
		sdp->isp_devparam[tgt].actv_flags = sdf & ~DPARM_TQING;
		for (lun = 0; lun < (int) isp->isp_maxluns; lun++) {
			MBSINIT(&mbs, MBOX_SET_DEV_QUEUE_PARAMS, MBLOGALL, 0);
			mbs.param[1] = (chan << 15) | (tgt << 8) | lun;
			mbs.param[2] = sdp->isp_max_queue_depth;
			mbs.param[3] = sdp->isp_devparam[tgt].exc_throttle;
			isp_mboxcmd(isp, &mbs);
			if (mbs.param[0] != MBOX_COMMAND_COMPLETE) {
				break;
			}
		}
	}
	for (tgt = 0; tgt < MAX_TARGETS; tgt++) {
		if (sdp->isp_devparam[tgt].dev_refresh) {
			sdp->sendmarker = 1;
			sdp->update = 1;
			break;
		}
	}
}

/*
 * Fibre Channel specific initialization.
 */
static void
isp_fibre_init(ispsoftc_t *isp)
{
	fcparam *fcp;
	isp_icb_t local, *icbp = &local;
	mbreg_t mbs;

	/*
	 * We only support one channel on non-24XX cards
	 */
	fcp = FCPARAM(isp, 0);
	if (fcp->role == ISP_ROLE_NONE)
		return;

	isp->isp_state = ISP_INITSTATE;
	ISP_MEMZERO(icbp, sizeof (*icbp));
	icbp->icb_version = ICB_VERSION1;
	icbp->icb_fwoptions = fcp->isp_fwoptions;

	/*
	 * Firmware Options are either retrieved from NVRAM or
	 * are patched elsewhere. We check them for sanity here
	 * and make changes based on board revision, but otherwise
	 * let others decide policy.
	 */

	/*
	 * If this is a 2100 < revision 5, we have to turn off FAIRNESS.
	 */
	if (IS_2100(isp) && isp->isp_revision < 5) {
		icbp->icb_fwoptions &= ~ICBOPT_FAIRNESS;
	}

	/*
	 * We have to use FULL LOGIN even though it resets the loop too much
	 * because otherwise port database entries don't get updated after
	 * a LIP- this is a known f/w bug for 2100 f/w less than 1.17.0.
	 */
	if (!ISP_FW_NEWER_THAN(isp, 1, 17, 0)) {
		icbp->icb_fwoptions |= ICBOPT_FULL_LOGIN;
	}

	/*
	 * Insist on Port Database Update Async notifications
	 */
	icbp->icb_fwoptions |= ICBOPT_PDBCHANGE_AE;

	/*
	 * Make sure that target role reflects into fwoptions.
	 */
	if (fcp->role & ISP_ROLE_TARGET) {
		icbp->icb_fwoptions |= ICBOPT_TGT_ENABLE;
	} else {
		icbp->icb_fwoptions &= ~ICBOPT_TGT_ENABLE;
	}

	/*
	 * For some reason my 2200 does not generate ATIOs in target mode
	 * if initiator is disabled.  Extra logins are better then target
	 * not working at all.
	 */
	if ((fcp->role & ISP_ROLE_INITIATOR) || IS_2100(isp) || IS_2200(isp)) {
		icbp->icb_fwoptions &= ~ICBOPT_INI_DISABLE;
	} else {
		icbp->icb_fwoptions |= ICBOPT_INI_DISABLE;
	}

	icbp->icb_maxfrmlen = DEFAULT_FRAMESIZE(isp);
	if (icbp->icb_maxfrmlen < ICB_MIN_FRMLEN || icbp->icb_maxfrmlen > ICB_MAX_FRMLEN) {
		isp_prt(isp, ISP_LOGERR, "bad frame length (%d) from NVRAM- using %d", DEFAULT_FRAMESIZE(isp), ICB_DFLT_FRMLEN);
		icbp->icb_maxfrmlen = ICB_DFLT_FRMLEN;
	}
	icbp->icb_maxalloc = fcp->isp_maxalloc;
	if (icbp->icb_maxalloc < 1) {
		isp_prt(isp, ISP_LOGERR, "bad maximum allocation (%d)- using 16", fcp->isp_maxalloc);
		icbp->icb_maxalloc = 16;
	}
	icbp->icb_execthrottle = DEFAULT_EXEC_THROTTLE(isp);
	if (icbp->icb_execthrottle < 1) {
		isp_prt(isp, ISP_LOGERR, "bad execution throttle of %d- using %d", DEFAULT_EXEC_THROTTLE(isp), ICB_DFLT_THROTTLE);
		icbp->icb_execthrottle = ICB_DFLT_THROTTLE;
	}
	icbp->icb_retry_delay = fcp->isp_retry_delay;
	icbp->icb_retry_count = fcp->isp_retry_count;
	if (fcp->isp_loopid < LOCAL_LOOP_LIM) {
		icbp->icb_hardaddr = fcp->isp_loopid;
		if (isp->isp_confopts & ISP_CFG_OWNLOOPID)
			icbp->icb_fwoptions |= ICBOPT_HARD_ADDRESS;
		else
			icbp->icb_fwoptions |= ICBOPT_PREV_ADDRESS;
	}

	/*
	 * Right now we just set extended options to prefer point-to-point
	 * over loop based upon some soft config options.
	 *
	 * NB: for the 2300, ICBOPT_EXTENDED is required.
	 */
	if (IS_2100(isp)) {
		/*
		 * We can't have Fast Posting any more- we now
		 * have 32 bit handles.
		 */
		icbp->icb_fwoptions &= ~ICBOPT_FAST_POST;
	} else if (IS_2200(isp) || IS_23XX(isp)) {
		icbp->icb_fwoptions |= ICBOPT_EXTENDED;

		icbp->icb_xfwoptions = fcp->isp_xfwoptions;

		if (ISP_CAP_FCTAPE(isp)) {
			if (isp->isp_confopts & ISP_CFG_NOFCTAPE)
				icbp->icb_xfwoptions &= ~ICBXOPT_FCTAPE;

			if (isp->isp_confopts & ISP_CFG_FCTAPE)
				icbp->icb_xfwoptions |= ICBXOPT_FCTAPE;

			if (icbp->icb_xfwoptions & ICBXOPT_FCTAPE) {
				icbp->icb_fwoptions &= ~ICBOPT_FULL_LOGIN;	/* per documents */
				icbp->icb_xfwoptions |= ICBXOPT_FCTAPE_CCQ|ICBXOPT_FCTAPE_CONFIRM;
				FCPARAM(isp, 0)->fctape_enabled = 1;
			} else {
				FCPARAM(isp, 0)->fctape_enabled = 0;
			}
		} else {
			icbp->icb_xfwoptions &= ~ICBXOPT_FCTAPE;
			FCPARAM(isp, 0)->fctape_enabled = 0;
		}

		/*
		 * Prefer or force Point-To-Point instead Loop?
		 */
		switch (isp->isp_confopts & ISP_CFG_PORT_PREF) {
		case ISP_CFG_NPORT:
			icbp->icb_xfwoptions &= ~ICBXOPT_TOPO_MASK;
			icbp->icb_xfwoptions |= ICBXOPT_PTP_2_LOOP;
			break;
		case ISP_CFG_NPORT_ONLY:
			icbp->icb_xfwoptions &= ~ICBXOPT_TOPO_MASK;
			icbp->icb_xfwoptions |= ICBXOPT_PTP_ONLY;
			break;
		case ISP_CFG_LPORT_ONLY:
			icbp->icb_xfwoptions &= ~ICBXOPT_TOPO_MASK;
			icbp->icb_xfwoptions |= ICBXOPT_LOOP_ONLY;
			break;
		default:
			/*
			 * Let NVRAM settings define it if they are sane
			 */
			switch (icbp->icb_xfwoptions & ICBXOPT_TOPO_MASK) {
			case ICBXOPT_PTP_2_LOOP:
			case ICBXOPT_PTP_ONLY:
			case ICBXOPT_LOOP_ONLY:
			case ICBXOPT_LOOP_2_PTP:
				break;
			default:
				icbp->icb_xfwoptions &= ~ICBXOPT_TOPO_MASK;
				icbp->icb_xfwoptions |= ICBXOPT_LOOP_2_PTP;
			}
			break;
		}
		if (IS_2200(isp)) {
			/*
			 * We can't have Fast Posting any more- we now
			 * have 32 bit handles.
			 *
			 * RIO seemed to have to much breakage.
			 *
			 * Just opt for safety.
			 */
			icbp->icb_xfwoptions &= ~ICBXOPT_RIO_16BIT;
			icbp->icb_fwoptions &= ~ICBOPT_FAST_POST;
		} else {
			/*
			 * QLogic recommends that FAST Posting be turned
			 * off for 23XX cards and instead allow the HBA
			 * to write response queue entries and interrupt
			 * after a delay (ZIO).
			 */
			icbp->icb_fwoptions &= ~ICBOPT_FAST_POST;
			if ((fcp->isp_xfwoptions & ICBXOPT_TIMER_MASK) == ICBXOPT_ZIO) {
				icbp->icb_xfwoptions |= ICBXOPT_ZIO;
				icbp->icb_idelaytimer = 10;
			}
			icbp->icb_zfwoptions = fcp->isp_zfwoptions;
			if (isp->isp_confopts & ISP_CFG_1GB) {
				icbp->icb_zfwoptions &= ~ICBZOPT_RATE_MASK;
				icbp->icb_zfwoptions |= ICBZOPT_RATE_1GB;
			} else if (isp->isp_confopts & ISP_CFG_2GB) {
				icbp->icb_zfwoptions &= ~ICBZOPT_RATE_MASK;
				icbp->icb_zfwoptions |= ICBZOPT_RATE_2GB;
			} else {
				switch (icbp->icb_zfwoptions & ICBZOPT_RATE_MASK) {
				case ICBZOPT_RATE_1GB:
				case ICBZOPT_RATE_2GB:
				case ICBZOPT_RATE_AUTO:
					break;
				default:
					icbp->icb_zfwoptions &= ~ICBZOPT_RATE_MASK;
					icbp->icb_zfwoptions |= ICBZOPT_RATE_AUTO;
					break;
				}
			}
		}
	}


	/*
	 * For 22XX > 2.1.26 && 23XX, set some options.
	 */
	if (ISP_FW_NEWER_THAN(isp, 2, 26, 0)) {
		MBSINIT(&mbs, MBOX_SET_FIRMWARE_OPTIONS, MBLOGALL, 0);
		mbs.param[1] = IFCOPT1_DISF7SWTCH|IFCOPT1_LIPASYNC|IFCOPT1_LIPF8;
		mbs.param[2] = 0;
		mbs.param[3] = 0;
		if (ISP_FW_NEWER_THAN(isp, 3, 16, 0)) {
			mbs.param[1] |= IFCOPT1_EQFQASYNC|IFCOPT1_CTIO_RETRY;
			if (fcp->role & ISP_ROLE_TARGET) {
				if (ISP_FW_NEWER_THAN(isp, 3, 25, 0)) {
					mbs.param[1] |= IFCOPT1_ENAPURE;
				}
				mbs.param[3] = IFCOPT3_NOPRLI;
			}
		}
		isp_mboxcmd(isp, &mbs);
		if (mbs.param[0] != MBOX_COMMAND_COMPLETE) {
			return;
		}
	}
	icbp->icb_logintime = ICB_LOGIN_TOV;

#ifdef	ISP_TARGET_MODE
	if (icbp->icb_fwoptions & ICBOPT_TGT_ENABLE) {
		icbp->icb_lunenables = 0xffff;
		icbp->icb_ccnt = 0xff;
		icbp->icb_icnt = 0xff;
		icbp->icb_lunetimeout = ICB_LUN_ENABLE_TOV;
	}
#endif
	if (fcp->isp_wwnn && fcp->isp_wwpn) {
		icbp->icb_fwoptions |= ICBOPT_BOTH_WWNS;
		MAKE_NODE_NAME_FROM_WWN(icbp->icb_nodename, fcp->isp_wwnn);
		MAKE_NODE_NAME_FROM_WWN(icbp->icb_portname, fcp->isp_wwpn);
		isp_prt(isp, ISP_LOGDEBUG1,
		    "Setting ICB Node 0x%08x%08x Port 0x%08x%08x",
		    ((uint32_t) (fcp->isp_wwnn >> 32)),
		    ((uint32_t) (fcp->isp_wwnn)),
		    ((uint32_t) (fcp->isp_wwpn >> 32)),
		    ((uint32_t) (fcp->isp_wwpn)));
	} else if (fcp->isp_wwpn) {
		icbp->icb_fwoptions &= ~ICBOPT_BOTH_WWNS;
		MAKE_NODE_NAME_FROM_WWN(icbp->icb_portname, fcp->isp_wwpn);
		isp_prt(isp, ISP_LOGDEBUG1,
		    "Setting ICB Port 0x%08x%08x",
		    ((uint32_t) (fcp->isp_wwpn >> 32)),
		    ((uint32_t) (fcp->isp_wwpn)));
	} else {
		isp_prt(isp, ISP_LOGERR, "No valid WWNs to use");
		return;
	}
	icbp->icb_rqstqlen = RQUEST_QUEUE_LEN(isp);
	if (icbp->icb_rqstqlen < 1) {
		isp_prt(isp, ISP_LOGERR, "bad request queue length");
	}
	icbp->icb_rsltqlen = RESULT_QUEUE_LEN(isp);
	if (icbp->icb_rsltqlen < 1) {
		isp_prt(isp, ISP_LOGERR, "bad result queue length");
	}
	icbp->icb_rqstaddr[RQRSP_ADDR0015] = DMA_WD0(isp->isp_rquest_dma);
	icbp->icb_rqstaddr[RQRSP_ADDR1631] = DMA_WD1(isp->isp_rquest_dma);
	icbp->icb_rqstaddr[RQRSP_ADDR3247] = DMA_WD2(isp->isp_rquest_dma);
	icbp->icb_rqstaddr[RQRSP_ADDR4863] = DMA_WD3(isp->isp_rquest_dma);
	icbp->icb_respaddr[RQRSP_ADDR0015] = DMA_WD0(isp->isp_result_dma);
	icbp->icb_respaddr[RQRSP_ADDR1631] = DMA_WD1(isp->isp_result_dma);
	icbp->icb_respaddr[RQRSP_ADDR3247] = DMA_WD2(isp->isp_result_dma);
	icbp->icb_respaddr[RQRSP_ADDR4863] = DMA_WD3(isp->isp_result_dma);

	if (FC_SCRATCH_ACQUIRE(isp, 0)) {
		isp_prt(isp, ISP_LOGERR, sacq);
		return;
	}
	isp_prt(isp, ISP_LOGDEBUG0, "isp_fibre_init: fwopt 0x%x xfwopt 0x%x zfwopt 0x%x",
	    icbp->icb_fwoptions, icbp->icb_xfwoptions, icbp->icb_zfwoptions);
	if (isp->isp_dblev & ISP_LOGDEBUG1)
		isp_print_bytes(isp, "isp_fibre_init", sizeof (*icbp), icbp);

	isp_put_icb(isp, icbp, (isp_icb_t *)fcp->isp_scratch);

	/*
	 * Init the firmware
	 */
	MBSINIT(&mbs, MBOX_INIT_FIRMWARE, MBLOGALL, 30000000);
	mbs.param[1] = 0;
	mbs.param[2] = DMA_WD1(fcp->isp_scdma);
	mbs.param[3] = DMA_WD0(fcp->isp_scdma);
	mbs.param[6] = DMA_WD3(fcp->isp_scdma);
	mbs.param[7] = DMA_WD2(fcp->isp_scdma);
	isp_prt(isp, ISP_LOGDEBUG0, "INIT F/W from %p (%08x%08x)",
	    fcp->isp_scratch, (uint32_t) ((uint64_t)fcp->isp_scdma >> 32),
	    (uint32_t) fcp->isp_scdma);
	MEMORYBARRIER(isp, SYNC_SFORDEV, 0, sizeof (*icbp), 0);
	isp_mboxcmd(isp, &mbs);
	FC_SCRATCH_RELEASE(isp, 0);
	if (mbs.param[0] != MBOX_COMMAND_COMPLETE)
		return;
	isp->isp_reqidx = 0;
	isp->isp_reqodx = 0;
	isp->isp_residx = 0;
	isp->isp_resodx = 0;

	/*
	 * Whatever happens, we're now committed to being here.
	 */
	isp->isp_state = ISP_RUNSTATE;
}

static void
isp_fibre_init_2400(ispsoftc_t *isp)
{
	fcparam *fcp;
	isp_icb_2400_t local, *icbp = &local;
	mbreg_t mbs;
	int chan;

	/*
	 * Check to see whether all channels have *some* kind of role
	 */
	for (chan = 0; chan < isp->isp_nchan; chan++) {
		fcp = FCPARAM(isp, chan);
		if (fcp->role != ISP_ROLE_NONE) {
			break;
		}
	}
	if (chan == isp->isp_nchan) {
		isp_prt(isp, ISP_LOG_WARN1, "all %d channels with role 'none'", chan);
		return;
	}

	isp->isp_state = ISP_INITSTATE;

	/*
	 * Start with channel 0.
	 */
	fcp = FCPARAM(isp, 0);

	/*
	 * Turn on LIP F8 async event (1)
	 */
	MBSINIT(&mbs, MBOX_SET_FIRMWARE_OPTIONS, MBLOGALL, 0);
	mbs.param[1] = 1;
	isp_mboxcmd(isp, &mbs);
	if (mbs.param[0] != MBOX_COMMAND_COMPLETE) {
		return;
	}

	ISP_MEMZERO(icbp, sizeof (*icbp));
	icbp->icb_fwoptions1 = fcp->isp_fwoptions;
	icbp->icb_fwoptions2 = fcp->isp_xfwoptions;
	icbp->icb_fwoptions3 = fcp->isp_zfwoptions;
	if (isp->isp_nchan > 1 && ISP_CAP_VP0(isp)) {
		icbp->icb_fwoptions1 &= ~ICB2400_OPT1_INI_DISABLE;
		icbp->icb_fwoptions1 |= ICB2400_OPT1_TGT_ENABLE;
	} else {
		if (fcp->role & ISP_ROLE_TARGET)
			icbp->icb_fwoptions1 |= ICB2400_OPT1_TGT_ENABLE;
		else
			icbp->icb_fwoptions1 &= ~ICB2400_OPT1_TGT_ENABLE;
		if (fcp->role & ISP_ROLE_INITIATOR)
			icbp->icb_fwoptions1 &= ~ICB2400_OPT1_INI_DISABLE;
		else
			icbp->icb_fwoptions1 |= ICB2400_OPT1_INI_DISABLE;
	}

	icbp->icb_version = ICB_VERSION1;
	icbp->icb_maxfrmlen = DEFAULT_FRAMESIZE(isp);
	if (icbp->icb_maxfrmlen < ICB_MIN_FRMLEN || icbp->icb_maxfrmlen > ICB_MAX_FRMLEN) {
		isp_prt(isp, ISP_LOGERR, "bad frame length (%d) from NVRAM- using %d", DEFAULT_FRAMESIZE(isp), ICB_DFLT_FRMLEN);
		icbp->icb_maxfrmlen = ICB_DFLT_FRMLEN;
	}

	icbp->icb_execthrottle = DEFAULT_EXEC_THROTTLE(isp);
	if (icbp->icb_execthrottle < 1) {
		isp_prt(isp, ISP_LOGERR, "bad execution throttle of %d- using %d", DEFAULT_EXEC_THROTTLE(isp), ICB_DFLT_THROTTLE);
		icbp->icb_execthrottle = ICB_DFLT_THROTTLE;
	}

	/*
	 * Set target exchange count. Take half if we are supporting both roles.
	 */
	if (icbp->icb_fwoptions1 & ICB2400_OPT1_TGT_ENABLE) {
		icbp->icb_xchgcnt = isp->isp_maxcmds;
		if ((icbp->icb_fwoptions1 & ICB2400_OPT1_INI_DISABLE) == 0)
			icbp->icb_xchgcnt >>= 1;
	}

	if (fcp->isp_loopid < LOCAL_LOOP_LIM) {
		icbp->icb_hardaddr = fcp->isp_loopid;
		if (isp->isp_confopts & ISP_CFG_OWNLOOPID)
			icbp->icb_fwoptions1 |= ICB2400_OPT1_HARD_ADDRESS;
		else
			icbp->icb_fwoptions1 |= ICB2400_OPT1_PREV_ADDRESS;
	}

	if (isp->isp_confopts & ISP_CFG_NOFCTAPE) {
		icbp->icb_fwoptions2 &= ~ICB2400_OPT2_FCTAPE;
	}
	if (isp->isp_confopts & ISP_CFG_FCTAPE) {
		icbp->icb_fwoptions2 |= ICB2400_OPT2_FCTAPE;
	}

	for (chan = 0; chan < isp->isp_nchan; chan++) {
		if (icbp->icb_fwoptions2 & ICB2400_OPT2_FCTAPE)
			FCPARAM(isp, chan)->fctape_enabled = 1;
		else
			FCPARAM(isp, chan)->fctape_enabled = 0;
	}

	switch (isp->isp_confopts & ISP_CFG_PORT_PREF) {
	case ISP_CFG_NPORT_ONLY:
		icbp->icb_fwoptions2 &= ~ICB2400_OPT2_TOPO_MASK;
		icbp->icb_fwoptions2 |= ICB2400_OPT2_PTP_ONLY;
		break;
	case ISP_CFG_LPORT_ONLY:
		icbp->icb_fwoptions2 &= ~ICB2400_OPT2_TOPO_MASK;
		icbp->icb_fwoptions2 |= ICB2400_OPT2_LOOP_ONLY;
		break;
	default:
		/* ISP_CFG_PTP_2_LOOP not available in 24XX/25XX */
		icbp->icb_fwoptions2 &= ~ICB2400_OPT2_TOPO_MASK;
		icbp->icb_fwoptions2 |= ICB2400_OPT2_LOOP_2_PTP;
		break;
	}

	switch (icbp->icb_fwoptions2 & ICB2400_OPT2_TIMER_MASK) {
	case ICB2400_OPT2_ZIO:
	case ICB2400_OPT2_ZIO1:
		icbp->icb_idelaytimer = 0;
		break;
	case 0:
		break;
	default:
		isp_prt(isp, ISP_LOGWARN, "bad value %x in fwopt2 timer field", icbp->icb_fwoptions2 & ICB2400_OPT2_TIMER_MASK);
		icbp->icb_fwoptions2 &= ~ICB2400_OPT2_TIMER_MASK;
		break;
	}

	if (IS_26XX(isp)) {
		/* We don't support MSI-X yet, so set this unconditionally. */
		icbp->icb_fwoptions2 |= ICB2400_OPT2_ENA_IHR;
		icbp->icb_fwoptions2 |= ICB2400_OPT2_ENA_IHA;
	}

	if ((icbp->icb_fwoptions3 & ICB2400_OPT3_RSPSZ_MASK) == 0) {
		icbp->icb_fwoptions3 |= ICB2400_OPT3_RSPSZ_24;
	}
	if (isp->isp_confopts & ISP_CFG_1GB) {
		icbp->icb_fwoptions3 &= ~ICB2400_OPT3_RATE_MASK;
		icbp->icb_fwoptions3 |= ICB2400_OPT3_RATE_1GB;
	} else if (isp->isp_confopts & ISP_CFG_2GB) {
		icbp->icb_fwoptions3 &= ~ICB2400_OPT3_RATE_MASK;
		icbp->icb_fwoptions3 |= ICB2400_OPT3_RATE_2GB;
	} else if (isp->isp_confopts & ISP_CFG_4GB) {
		icbp->icb_fwoptions3 &= ~ICB2400_OPT3_RATE_MASK;
		icbp->icb_fwoptions3 |= ICB2400_OPT3_RATE_4GB;
	} else if (isp->isp_confopts & ISP_CFG_8GB) {
		icbp->icb_fwoptions3 &= ~ICB2400_OPT3_RATE_MASK;
		icbp->icb_fwoptions3 |= ICB2400_OPT3_RATE_8GB;
	} else if (isp->isp_confopts & ISP_CFG_16GB) {
		icbp->icb_fwoptions3 &= ~ICB2400_OPT3_RATE_MASK;
		icbp->icb_fwoptions3 |= ICB2400_OPT3_RATE_16GB;
	} else {
		switch (icbp->icb_fwoptions3 & ICB2400_OPT3_RATE_MASK) {
		case ICB2400_OPT3_RATE_4GB:
		case ICB2400_OPT3_RATE_8GB:
		case ICB2400_OPT3_RATE_16GB:
		case ICB2400_OPT3_RATE_AUTO:
			break;
		case ICB2400_OPT3_RATE_2GB:
			if (isp->isp_type <= ISP_HA_FC_2500)
				break;
			/*FALLTHROUGH*/
		case ICB2400_OPT3_RATE_1GB:
			if (isp->isp_type <= ISP_HA_FC_2400)
				break;
			/*FALLTHROUGH*/
		default:
			icbp->icb_fwoptions3 &= ~ICB2400_OPT3_RATE_MASK;
			icbp->icb_fwoptions3 |= ICB2400_OPT3_RATE_AUTO;
			break;
		}
	}
	icbp->icb_logintime = ICB_LOGIN_TOV;

	if (fcp->isp_wwnn && fcp->isp_wwpn) {
		icbp->icb_fwoptions1 |= ICB2400_OPT1_BOTH_WWNS;
		MAKE_NODE_NAME_FROM_WWN(icbp->icb_portname, fcp->isp_wwpn);
		MAKE_NODE_NAME_FROM_WWN(icbp->icb_nodename, fcp->isp_wwnn);
		isp_prt(isp, ISP_LOGDEBUG1, "Setting ICB Node 0x%08x%08x Port 0x%08x%08x", ((uint32_t) (fcp->isp_wwnn >> 32)), ((uint32_t) (fcp->isp_wwnn)),
		    ((uint32_t) (fcp->isp_wwpn >> 32)), ((uint32_t) (fcp->isp_wwpn)));
	} else if (fcp->isp_wwpn) {
		icbp->icb_fwoptions1 &= ~ICB2400_OPT1_BOTH_WWNS;
		MAKE_NODE_NAME_FROM_WWN(icbp->icb_portname, fcp->isp_wwpn);
		isp_prt(isp, ISP_LOGDEBUG1, "Setting ICB Node to be same as Port 0x%08x%08x", ((uint32_t) (fcp->isp_wwpn >> 32)), ((uint32_t) (fcp->isp_wwpn)));
	} else {
		isp_prt(isp, ISP_LOGERR, "No valid WWNs to use");
		return;
	}
	icbp->icb_retry_count = fcp->isp_retry_count;

	icbp->icb_rqstqlen = RQUEST_QUEUE_LEN(isp);
	if (icbp->icb_rqstqlen < 8) {
		isp_prt(isp, ISP_LOGERR, "bad request queue length %d", icbp->icb_rqstqlen);
		return;
	}
	icbp->icb_rsltqlen = RESULT_QUEUE_LEN(isp);
	if (icbp->icb_rsltqlen < 8) {
		isp_prt(isp, ISP_LOGERR, "bad result queue length %d",
		    icbp->icb_rsltqlen);
		return;
	}
	icbp->icb_rqstaddr[RQRSP_ADDR0015] = DMA_WD0(isp->isp_rquest_dma);
	icbp->icb_rqstaddr[RQRSP_ADDR1631] = DMA_WD1(isp->isp_rquest_dma);
	icbp->icb_rqstaddr[RQRSP_ADDR3247] = DMA_WD2(isp->isp_rquest_dma);
	icbp->icb_rqstaddr[RQRSP_ADDR4863] = DMA_WD3(isp->isp_rquest_dma);

	icbp->icb_respaddr[RQRSP_ADDR0015] = DMA_WD0(isp->isp_result_dma);
	icbp->icb_respaddr[RQRSP_ADDR1631] = DMA_WD1(isp->isp_result_dma);
	icbp->icb_respaddr[RQRSP_ADDR3247] = DMA_WD2(isp->isp_result_dma);
	icbp->icb_respaddr[RQRSP_ADDR4863] = DMA_WD3(isp->isp_result_dma);

#ifdef	ISP_TARGET_MODE
	/* unconditionally set up the ATIO queue if we support target mode */
	icbp->icb_atioqlen = RESULT_QUEUE_LEN(isp);
	if (icbp->icb_atioqlen < 8) {
		isp_prt(isp, ISP_LOGERR, "bad ATIO queue length %d", icbp->icb_atioqlen);
		return;
	}
	icbp->icb_atioqaddr[RQRSP_ADDR0015] = DMA_WD0(isp->isp_atioq_dma);
	icbp->icb_atioqaddr[RQRSP_ADDR1631] = DMA_WD1(isp->isp_atioq_dma);
	icbp->icb_atioqaddr[RQRSP_ADDR3247] = DMA_WD2(isp->isp_atioq_dma);
	icbp->icb_atioqaddr[RQRSP_ADDR4863] = DMA_WD3(isp->isp_atioq_dma);
	isp_prt(isp, ISP_LOGDEBUG0, "isp_fibre_init_2400: atioq %04x%04x%04x%04x", DMA_WD3(isp->isp_atioq_dma), DMA_WD2(isp->isp_atioq_dma),
	    DMA_WD1(isp->isp_atioq_dma), DMA_WD0(isp->isp_atioq_dma));
#endif

	isp_prt(isp, ISP_LOGDEBUG0, "isp_fibre_init_2400: fwopt1 0x%x fwopt2 0x%x fwopt3 0x%x", icbp->icb_fwoptions1, icbp->icb_fwoptions2, icbp->icb_fwoptions3);

	isp_prt(isp, ISP_LOGDEBUG0, "isp_fibre_init_2400: rqst %04x%04x%04x%04x rsp %04x%04x%04x%04x", DMA_WD3(isp->isp_rquest_dma), DMA_WD2(isp->isp_rquest_dma),
	    DMA_WD1(isp->isp_rquest_dma), DMA_WD0(isp->isp_rquest_dma), DMA_WD3(isp->isp_result_dma), DMA_WD2(isp->isp_result_dma),
	    DMA_WD1(isp->isp_result_dma), DMA_WD0(isp->isp_result_dma));

	if (isp->isp_dblev & ISP_LOGDEBUG1) {
		isp_print_bytes(isp, "isp_fibre_init_2400", sizeof (*icbp), icbp);
	}

	if (FC_SCRATCH_ACQUIRE(isp, 0)) {
		isp_prt(isp, ISP_LOGERR, sacq);
		return;
	}
	ISP_MEMZERO(fcp->isp_scratch, ISP_FC_SCRLEN);
	isp_put_icb_2400(isp, icbp, fcp->isp_scratch);

	/*
	 * Now fill in information about any additional channels
	 */
	if (isp->isp_nchan > 1) {
		isp_icb_2400_vpinfo_t vpinfo, *vdst;
		vp_port_info_t pi, *pdst;
		size_t amt = 0;
		uint8_t *off;

		vpinfo.vp_global_options = ICB2400_VPGOPT_GEN_RIDA;
		if (ISP_CAP_VP0(isp)) {
			vpinfo.vp_global_options |= ICB2400_VPGOPT_VP0_DECOUPLE;
			vpinfo.vp_count = isp->isp_nchan;
			chan = 0;
		} else {
			vpinfo.vp_count = isp->isp_nchan - 1;
			chan = 1;
		}
		off = fcp->isp_scratch;
		off += ICB2400_VPINFO_OFF;
		vdst = (isp_icb_2400_vpinfo_t *) off;
		isp_put_icb_2400_vpinfo(isp, &vpinfo, vdst);
		amt = ICB2400_VPINFO_OFF + sizeof (isp_icb_2400_vpinfo_t);
		for (; chan < isp->isp_nchan; chan++) {
			fcparam *fcp2;

			ISP_MEMZERO(&pi, sizeof (pi));
			fcp2 = FCPARAM(isp, chan);
			if (fcp2->role != ISP_ROLE_NONE) {
				pi.vp_port_options = ICB2400_VPOPT_ENABLED |
				    ICB2400_VPOPT_ENA_SNSLOGIN;
				if (fcp2->role & ISP_ROLE_INITIATOR)
					pi.vp_port_options |= ICB2400_VPOPT_INI_ENABLE;
				if ((fcp2->role & ISP_ROLE_TARGET) == 0)
					pi.vp_port_options |= ICB2400_VPOPT_TGT_DISABLE;
			}
			if (fcp2->isp_loopid < LOCAL_LOOP_LIM) {
				pi.vp_port_loopid = fcp2->isp_loopid;
				if (isp->isp_confopts & ISP_CFG_OWNLOOPID)
					pi.vp_port_options |= ICB2400_VPOPT_HARD_ADDRESS;
				else
					pi.vp_port_options |= ICB2400_VPOPT_PREV_ADDRESS;
			}
			MAKE_NODE_NAME_FROM_WWN(pi.vp_port_portname, fcp2->isp_wwpn);
			MAKE_NODE_NAME_FROM_WWN(pi.vp_port_nodename, fcp2->isp_wwnn);
			off = fcp->isp_scratch;
			if (ISP_CAP_VP0(isp))
				off += ICB2400_VPINFO_PORT_OFF(chan);
			else
				off += ICB2400_VPINFO_PORT_OFF(chan - 1);
			pdst = (vp_port_info_t *) off;
			isp_put_vp_port_info(isp, &pi, pdst);
			amt += ICB2400_VPOPT_WRITE_SIZE;
		}
		if (isp->isp_dblev & ISP_LOGDEBUG1) {
			isp_print_bytes(isp, "isp_fibre_init_2400",
			    amt - ICB2400_VPINFO_OFF,
			    (char *)fcp->isp_scratch + ICB2400_VPINFO_OFF);
		}
	}

	/*
	 * Init the firmware
	 */
	MBSINIT(&mbs, 0, MBLOGALL, 30000000);
	if (isp->isp_nchan > 1) {
		mbs.param[0] = MBOX_INIT_FIRMWARE_MULTI_ID;
	} else {
		mbs.param[0] = MBOX_INIT_FIRMWARE;
	}
	mbs.param[1] = 0;
	mbs.param[2] = DMA_WD1(fcp->isp_scdma);
	mbs.param[3] = DMA_WD0(fcp->isp_scdma);
	mbs.param[6] = DMA_WD3(fcp->isp_scdma);
	mbs.param[7] = DMA_WD2(fcp->isp_scdma);
	isp_prt(isp, ISP_LOGDEBUG0, "INIT F/W from %04x%04x%04x%04x", DMA_WD3(fcp->isp_scdma), DMA_WD2(fcp->isp_scdma), DMA_WD1(fcp->isp_scdma), DMA_WD0(fcp->isp_scdma));
	MEMORYBARRIER(isp, SYNC_SFORDEV, 0, sizeof (*icbp), 0);
	isp_mboxcmd(isp, &mbs);
	FC_SCRATCH_RELEASE(isp, 0);

	if (mbs.param[0] != MBOX_COMMAND_COMPLETE) {
		return;
	}
	isp->isp_reqidx = 0;
	isp->isp_reqodx = 0;
	isp->isp_residx = 0;
	isp->isp_resodx = 0;
	isp->isp_atioodx = 0;

	/*
	 * Whatever happens, we're now committed to being here.
	 */
	isp->isp_state = ISP_RUNSTATE;
}

static int
isp_fc_enable_vp(ispsoftc_t *isp, int chan)
{
	fcparam *fcp = FCPARAM(isp, chan);
	vp_modify_t vp;
	void *reqp;
	uint8_t resp[QENTRY_LEN];

	/* Build a VP MODIFY command in memory */
	ISP_MEMZERO(&vp, sizeof(vp));
	vp.vp_mod_hdr.rqs_entry_type = RQSTYPE_VP_MODIFY;
	vp.vp_mod_hdr.rqs_entry_count = 1;
	vp.vp_mod_cnt = 1;
	vp.vp_mod_idx0 = chan;
	vp.vp_mod_cmd = VP_MODIFY_ENA;
	vp.vp_mod_ports[0].options = ICB2400_VPOPT_ENABLED |
	    ICB2400_VPOPT_ENA_SNSLOGIN;
	if (fcp->role & ISP_ROLE_INITIATOR)
		vp.vp_mod_ports[0].options |= ICB2400_VPOPT_INI_ENABLE;
	if ((fcp->role & ISP_ROLE_TARGET) == 0)
		vp.vp_mod_ports[0].options |= ICB2400_VPOPT_TGT_DISABLE;
	if (fcp->isp_loopid < LOCAL_LOOP_LIM) {
		vp.vp_mod_ports[0].loopid = fcp->isp_loopid;
		if (isp->isp_confopts & ISP_CFG_OWNLOOPID)
			vp.vp_mod_ports[0].options |= ICB2400_VPOPT_HARD_ADDRESS;
		else
			vp.vp_mod_ports[0].options |= ICB2400_VPOPT_PREV_ADDRESS;
	}
	MAKE_NODE_NAME_FROM_WWN(vp.vp_mod_ports[0].wwpn, fcp->isp_wwpn);
	MAKE_NODE_NAME_FROM_WWN(vp.vp_mod_ports[0].wwnn, fcp->isp_wwnn);

	/* Prepare space for response in memory */
	memset(resp, 0xff, sizeof(resp));
	vp.vp_mod_hdl = isp_allocate_handle(isp, resp, ISP_HANDLE_CTRL);
	if (vp.vp_mod_hdl == 0) {
		isp_prt(isp, ISP_LOGERR,
		    "%s: VP_MODIFY of Chan %d out of handles", __func__, chan);
		return (EIO);
	}

	/* Send request and wait for response. */
	reqp = isp_getrqentry(isp);
	if (reqp == NULL) {
		isp_prt(isp, ISP_LOGERR,
		    "%s: VP_MODIFY of Chan %d out of rqent", __func__, chan);
		isp_destroy_handle(isp, vp.vp_mod_hdl);
		return (EIO);
	}
	isp_put_vp_modify(isp, &vp, (vp_modify_t *)reqp);
	ISP_SYNC_REQUEST(isp);
	if (msleep(resp, &isp->isp_lock, 0, "VP_MODIFY", 5*hz) == EWOULDBLOCK) {
		isp_prt(isp, ISP_LOGERR,
		    "%s: VP_MODIFY of Chan %d timed out", __func__, chan);
		isp_destroy_handle(isp, vp.vp_mod_hdl);
		return (EIO);
	}
	isp_get_vp_modify(isp, (vp_modify_t *)resp, &vp);

	if (vp.vp_mod_hdr.rqs_flags != 0 || vp.vp_mod_status != VP_STS_OK) {
		isp_prt(isp, ISP_LOGERR,
		    "%s: VP_MODIFY of Chan %d failed with flags %x status %d",
		    __func__, chan, vp.vp_mod_hdr.rqs_flags, vp.vp_mod_status);
		return (EIO);
	}
	return (0);
}

static int
isp_fc_disable_vp(ispsoftc_t *isp, int chan)
{
	vp_ctrl_info_t vp;
	void *reqp;
	uint8_t resp[QENTRY_LEN];

	/* Build a VP CTRL command in memory */
	ISP_MEMZERO(&vp, sizeof(vp));
	vp.vp_ctrl_hdr.rqs_entry_type = RQSTYPE_VP_CTRL;
	vp.vp_ctrl_hdr.rqs_entry_count = 1;
	if (ISP_CAP_VP0(isp)) {
		vp.vp_ctrl_status = 1;
	} else {
		vp.vp_ctrl_status = 0;
		chan--;	/* VP0 can not be controlled in this case. */
	}
	vp.vp_ctrl_command = VP_CTRL_CMD_DISABLE_VP_LOGO_ALL;
	vp.vp_ctrl_vp_count = 1;
	vp.vp_ctrl_idmap[chan / 16] |= (1 << chan % 16);

	/* Prepare space for response in memory */
	memset(resp, 0xff, sizeof(resp));
	vp.vp_ctrl_handle = isp_allocate_handle(isp, resp, ISP_HANDLE_CTRL);
	if (vp.vp_ctrl_handle == 0) {
		isp_prt(isp, ISP_LOGERR,
		    "%s: VP_CTRL of Chan %d out of handles", __func__, chan);
		return (EIO);
	}

	/* Send request and wait for response. */
	reqp = isp_getrqentry(isp);
	if (reqp == NULL) {
		isp_prt(isp, ISP_LOGERR,
		    "%s: VP_CTRL of Chan %d out of rqent", __func__, chan);
		isp_destroy_handle(isp, vp.vp_ctrl_handle);
		return (EIO);
	}
	isp_put_vp_ctrl_info(isp, &vp, (vp_ctrl_info_t *)reqp);
	ISP_SYNC_REQUEST(isp);
	if (msleep(resp, &isp->isp_lock, 0, "VP_CTRL", 5*hz) == EWOULDBLOCK) {
		isp_prt(isp, ISP_LOGERR,
		    "%s: VP_CTRL of Chan %d timed out", __func__, chan);
		isp_destroy_handle(isp, vp.vp_ctrl_handle);
		return (EIO);
	}
	isp_get_vp_ctrl_info(isp, (vp_ctrl_info_t *)resp, &vp);

	if (vp.vp_ctrl_hdr.rqs_flags != 0 || vp.vp_ctrl_status != 0) {
		isp_prt(isp, ISP_LOGERR,
		    "%s: VP_CTRL of Chan %d failed with flags %x status %d %d",
		    __func__, chan, vp.vp_ctrl_hdr.rqs_flags,
		    vp.vp_ctrl_status, vp.vp_ctrl_index_fail);
		return (EIO);
	}
	return (0);
}

static int
isp_fc_change_role(ispsoftc_t *isp, int chan, int new_role)
{
	fcparam *fcp = FCPARAM(isp, chan);
	int i, was, res = 0;

	if (chan >= isp->isp_nchan) {
		isp_prt(isp, ISP_LOGWARN, "%s: bad channel %d", __func__, chan);
		return (ENXIO);
	}
	if (fcp->role == new_role)
		return (0);
	for (was = 0, i = 0; i < isp->isp_nchan; i++) {
		if (FCPARAM(isp, i)->role != ISP_ROLE_NONE)
			was++;
	}
	if (was == 0 || (was == 1 && fcp->role != ISP_ROLE_NONE)) {
		fcp->role = new_role;
		return (isp_reinit(isp, 0));
	}
	if (fcp->role != ISP_ROLE_NONE) {
		res = isp_fc_disable_vp(isp, chan);
		isp_clear_portdb(isp, chan);
	}
	fcp->role = new_role;
	if (fcp->role != ISP_ROLE_NONE)
		res = isp_fc_enable_vp(isp, chan);
	return (res);
}

static void
isp_clear_portdb(ispsoftc_t *isp, int chan)
{
	fcparam *fcp = FCPARAM(isp, chan);
	fcportdb_t *lp;
	int i;

	for (i = 0; i < MAX_FC_TARG; i++) {
		lp = &fcp->portdb[i];
		switch (lp->state) {
		case FC_PORTDB_STATE_DEAD:
		case FC_PORTDB_STATE_CHANGED:
		case FC_PORTDB_STATE_VALID:
			lp->state = FC_PORTDB_STATE_NIL;
			isp_async(isp, ISPASYNC_DEV_GONE, chan, lp);
			break;
		case FC_PORTDB_STATE_NIL:
		case FC_PORTDB_STATE_NEW:
			lp->state = FC_PORTDB_STATE_NIL;
			break;
		case FC_PORTDB_STATE_ZOMBIE:
			break;
		default:
			panic("Don't know how to clear state %d\n", lp->state);
		}
	}
}

static void
isp_mark_portdb(ispsoftc_t *isp, int chan)
{
	fcparam *fcp = FCPARAM(isp, chan);
	fcportdb_t *lp;
	int i;

	for (i = 0; i < MAX_FC_TARG; i++) {
		lp = &fcp->portdb[i];
<<<<<<< HEAD
		switch (lp->state) {
		case FC_PORTDB_STATE_PROBATIONAL:
		case FC_PORTDB_STATE_DEAD:
		case FC_PORTDB_STATE_CHANGED:
		case FC_PORTDB_STATE_PENDING_VALID:
		case FC_PORTDB_STATE_VALID:
			if (disposition > 0)
				lp->state = FC_PORTDB_STATE_PROBATIONAL;
			else {
				lp->state = FC_PORTDB_STATE_NIL;
				isp_async(isp, ISPASYNC_DEV_GONE, chan, lp);
			}
			break;
		case FC_PORTDB_STATE_ZOMBIE:
			break;
		case FC_PORTDB_STATE_NIL:
		case FC_PORTDB_STATE_NEW:
		default:
			ISP_MEMZERO(lp, sizeof(*lp));
			lp->state = FC_PORTDB_STATE_NIL;
			break;
		}
=======
		if (lp->state == FC_PORTDB_STATE_NIL)
			continue;
		if (lp->portid >= DOMAIN_CONTROLLER_BASE &&
		    lp->portid <= DOMAIN_CONTROLLER_END)
			continue;
		fcp->portdb[i].probational = 1;
>>>>>>> 8fdb9ad2
	}
}

/*
 * Perform an IOCB PLOGI or LOGO via EXECUTE IOCB A64 for 24XX cards
 * or via FABRIC LOGIN/FABRIC LOGOUT for other cards.
 */
static int
isp_plogx(ispsoftc_t *isp, int chan, uint16_t handle, uint32_t portid, int flags)
{
	isp_plogx_t pl;
	void *reqp;
	uint8_t resp[QENTRY_LEN];
	uint32_t sst, parm1;
	int rval, lev;
	const char *msg;
	char buf[64];

	isp_prt(isp, ISP_LOG_SANCFG, "Chan %d PLOGX %s PortID 0x%06x nphdl 0x%x",
	    chan, (flags & PLOGX_FLG_CMD_MASK) == PLOGX_FLG_CMD_PLOGI ?
	    "Login":"Logout", portid, handle);
	if (!IS_24XX(isp)) {
		int action = flags & PLOGX_FLG_CMD_MASK;
		if (action == PLOGX_FLG_CMD_PLOGI) {
			return (isp_port_login(isp, handle, portid));
		} else if (action == PLOGX_FLG_CMD_LOGO) {
			return (isp_port_logout(isp, handle, portid));
		} else {
			return (MBOX_INVALID_COMMAND);
		}
	}

	ISP_MEMZERO(&pl, sizeof(pl));
	pl.plogx_header.rqs_entry_count = 1;
	pl.plogx_header.rqs_entry_type = RQSTYPE_LOGIN;
	pl.plogx_nphdl = handle;
	pl.plogx_vphdl = chan;
	pl.plogx_portlo = portid;
	pl.plogx_rspsz_porthi = (portid >> 16) & 0xff;
	pl.plogx_flags = flags;

	/* Prepare space for response in memory */
	memset(resp, 0xff, sizeof(resp));
	pl.plogx_handle = isp_allocate_handle(isp, resp, ISP_HANDLE_CTRL);
	if (pl.plogx_handle == 0) {
		isp_prt(isp, ISP_LOGERR,
		    "%s: PLOGX of Chan %d out of handles", __func__, chan);
		return (-1);
	}

	/* Send request and wait for response. */
	reqp = isp_getrqentry(isp);
	if (reqp == NULL) {
		isp_prt(isp, ISP_LOGERR,
		    "%s: PLOGX of Chan %d out of rqent", __func__, chan);
		isp_destroy_handle(isp, pl.plogx_handle);
		return (-1);
	}
	if (isp->isp_dblev & ISP_LOGDEBUG1)
		isp_print_bytes(isp, "IOCB LOGX", QENTRY_LEN, &pl);
	isp_put_plogx(isp, &pl, (isp_plogx_t *)reqp);
	ISP_SYNC_REQUEST(isp);
	if (msleep(resp, &isp->isp_lock, 0, "PLOGX", 3 * ICB_LOGIN_TOV * hz)
	    == EWOULDBLOCK) {
		isp_prt(isp, ISP_LOGERR,
		    "%s: PLOGX of Chan %d timed out", __func__, chan);
		isp_destroy_handle(isp, pl.plogx_handle);
		return (-1);
	}
	isp_get_plogx(isp, (isp_plogx_t *)resp, &pl);
	if (isp->isp_dblev & ISP_LOGDEBUG1)
		isp_print_bytes(isp, "IOCB LOGX response", QENTRY_LEN, &pl);

	if (pl.plogx_status == PLOGX_STATUS_OK) {
		return (0);
	} else if (pl.plogx_status != PLOGX_STATUS_IOCBERR) {
		isp_prt(isp, ISP_LOGWARN,
		    "status 0x%x on port login IOCB channel %d",
		    pl.plogx_status, chan);
		return (-1);
	}

	sst = pl.plogx_ioparm[0].lo16 | (pl.plogx_ioparm[0].hi16 << 16);
	parm1 = pl.plogx_ioparm[1].lo16 | (pl.plogx_ioparm[1].hi16 << 16);

	rval = -1;
	lev = ISP_LOGERR;
	msg = NULL;

	switch (sst) {
	case PLOGX_IOCBERR_NOLINK:
		msg = "no link";
		break;
	case PLOGX_IOCBERR_NOIOCB:
		msg = "no IOCB buffer";
		break;
	case PLOGX_IOCBERR_NOXGHG:
		msg = "no Exchange Control Block";
		break;
	case PLOGX_IOCBERR_FAILED:
		ISP_SNPRINTF(buf, sizeof (buf), "reason 0x%x (last LOGIN state 0x%x)", parm1 & 0xff, (parm1 >> 8) & 0xff);
		msg = buf;
		break;
	case PLOGX_IOCBERR_NOFABRIC:
		msg = "no fabric";
		break;
	case PLOGX_IOCBERR_NOTREADY:
		msg = "firmware not ready";
		break;
	case PLOGX_IOCBERR_NOLOGIN:
		ISP_SNPRINTF(buf, sizeof (buf), "not logged in (last state 0x%x)", parm1);
		msg = buf;
		rval = MBOX_NOT_LOGGED_IN;
		break;
	case PLOGX_IOCBERR_REJECT:
		ISP_SNPRINTF(buf, sizeof (buf), "LS_RJT = 0x%x", parm1);
		msg = buf;
		break;
	case PLOGX_IOCBERR_NOPCB:
		msg = "no PCB allocated";
		break;
	case PLOGX_IOCBERR_EINVAL:
		ISP_SNPRINTF(buf, sizeof (buf), "invalid parameter at offset 0x%x", parm1);
		msg = buf;
		break;
	case PLOGX_IOCBERR_PORTUSED:
		lev = ISP_LOG_SANCFG|ISP_LOG_WARN1;
		ISP_SNPRINTF(buf, sizeof (buf), "already logged in with N-Port handle 0x%x", parm1);
		msg = buf;
		rval = MBOX_PORT_ID_USED | (parm1 << 16);
		break;
	case PLOGX_IOCBERR_HNDLUSED:
		lev = ISP_LOG_SANCFG|ISP_LOG_WARN1;
		ISP_SNPRINTF(buf, sizeof (buf), "handle already used for PortID 0x%06x", parm1);
		msg = buf;
		rval = MBOX_LOOP_ID_USED;
		break;
	case PLOGX_IOCBERR_NOHANDLE:
		msg = "no handle allocated";
		break;
	case PLOGX_IOCBERR_NOFLOGI:
		msg = "no FLOGI_ACC";
		break;
	default:
		ISP_SNPRINTF(buf, sizeof (buf), "status %x from %x", pl.plogx_status, flags);
		msg = buf;
		break;
	}
	if (msg) {
		isp_prt(isp, ISP_LOGERR, "Chan %d PLOGX PortID 0x%06x to N-Port handle 0x%x: %s", chan, portid, handle, msg);
	}
	return (rval);
}

static int
isp_port_login(ispsoftc_t *isp, uint16_t handle, uint32_t portid)
{
	mbreg_t mbs;

	MBSINIT(&mbs, MBOX_FABRIC_LOGIN, MBLOGNONE, 500000);
	if (ISP_CAP_2KLOGIN(isp)) {
		mbs.param[1] = handle;
		mbs.ibits = (1 << 10);
	} else {
		mbs.param[1] = handle << 8;
	}
	mbs.param[2] = portid >> 16;
	mbs.param[3] = portid;
	mbs.logval = MBLOGNONE;
	mbs.timeout = 500000;
	isp_mboxcmd(isp, &mbs);

	switch (mbs.param[0]) {
	case MBOX_PORT_ID_USED:
		isp_prt(isp, ISP_LOG_SANCFG|ISP_LOG_WARN1, "isp_port_login: portid 0x%06x already logged in as 0x%x", portid, mbs.param[1]);
		return (MBOX_PORT_ID_USED | (mbs.param[1] << 16));

	case MBOX_LOOP_ID_USED:
		isp_prt(isp, ISP_LOG_SANCFG|ISP_LOG_WARN1, "isp_port_login: handle 0x%x in use for port id 0x%02xXXXX", handle, mbs.param[1] & 0xff);
		return (MBOX_LOOP_ID_USED);

	case MBOX_COMMAND_COMPLETE:
		return (0);

	case MBOX_COMMAND_ERROR:
		isp_prt(isp, ISP_LOG_SANCFG|ISP_LOG_WARN1, "isp_port_login: error 0x%x in PLOGI to port 0x%06x", mbs.param[1], portid);
		return (MBOX_COMMAND_ERROR);

	case MBOX_ALL_IDS_USED:
		isp_prt(isp, ISP_LOG_SANCFG|ISP_LOG_WARN1, "isp_port_login: all IDs used for fabric login");
		return (MBOX_ALL_IDS_USED);

	default:
		isp_prt(isp, ISP_LOG_SANCFG, "isp_port_login: error 0x%x on port login of 0x%06x@0x%0x", mbs.param[0], portid, handle);
		return (mbs.param[0]);
	}
}

/*
 * Pre-24XX fabric port logout
 *
 * Note that portid is not used
 */
static int
isp_port_logout(ispsoftc_t *isp, uint16_t handle, uint32_t portid)
{
	mbreg_t mbs;

	MBSINIT(&mbs, MBOX_FABRIC_LOGOUT, MBLOGNONE, 500000);
	if (ISP_CAP_2KLOGIN(isp)) {
		mbs.param[1] = handle;
		mbs.ibits = (1 << 10);
	} else {
		mbs.param[1] = handle << 8;
	}
	isp_mboxcmd(isp, &mbs);
	return (mbs.param[0] == MBOX_COMMAND_COMPLETE? 0 : mbs.param[0]);
}

static int
isp_getpdb(ispsoftc_t *isp, int chan, uint16_t id, isp_pdb_t *pdb)
{
	fcparam *fcp = FCPARAM(isp, chan);
	mbreg_t mbs;
	union {
		isp_pdb_21xx_t fred;
		isp_pdb_24xx_t bill;
	} un;

	MBSINIT(&mbs, MBOX_GET_PORT_DB,
	    MBLOGALL & ~MBLOGMASK(MBOX_COMMAND_PARAM_ERROR), 250000);
	if (IS_24XX(isp)) {
		mbs.ibits = (1 << 9)|(1 << 10);
		mbs.param[1] = id;
		mbs.param[9] = chan;
	} else if (ISP_CAP_2KLOGIN(isp)) {
		mbs.param[1] = id;
	} else {
		mbs.param[1] = id << 8;
	}
	mbs.param[2] = DMA_WD1(fcp->isp_scdma);
	mbs.param[3] = DMA_WD0(fcp->isp_scdma);
	mbs.param[6] = DMA_WD3(fcp->isp_scdma);
	mbs.param[7] = DMA_WD2(fcp->isp_scdma);
	if (FC_SCRATCH_ACQUIRE(isp, chan)) {
		isp_prt(isp, ISP_LOGERR, sacq);
		return (-1);
	}
	MEMORYBARRIER(isp, SYNC_SFORDEV, 0, sizeof (un), chan);
	isp_mboxcmd(isp, &mbs);
	if (mbs.param[0] != MBOX_COMMAND_COMPLETE) {
		FC_SCRATCH_RELEASE(isp, chan);
		return (mbs.param[0] | (mbs.param[1] << 16));
	}
	if (IS_24XX(isp)) {
		isp_get_pdb_24xx(isp, fcp->isp_scratch, &un.bill);
		pdb->handle = un.bill.pdb_handle;
		pdb->prli_word3 = un.bill.pdb_prli_svc3;
		pdb->portid = BITS2WORD_24XX(un.bill.pdb_portid_bits);
		ISP_MEMCPY(pdb->portname, un.bill.pdb_portname, 8);
		ISP_MEMCPY(pdb->nodename, un.bill.pdb_nodename, 8);
<<<<<<< HEAD
		isp_prt(isp, ISP_LOG_SANCFG, "Chan %d handle 0x%x Port 0x%06x flags 0x%x curstate %x", chan, id, pdb->portid, un.bill.pdb_flags, un.bill.pdb_curstate);
=======
		isp_prt(isp, ISP_LOGDEBUG1,
		    "Chan %d handle 0x%x Port 0x%06x flags 0x%x curstate %x",
		    chan, id, pdb->portid, un.bill.pdb_flags,
		    un.bill.pdb_curstate);
>>>>>>> 8fdb9ad2
		if (un.bill.pdb_curstate < PDB2400_STATE_PLOGI_DONE || un.bill.pdb_curstate > PDB2400_STATE_LOGGED_IN) {
			mbs.param[0] = MBOX_NOT_LOGGED_IN;
			FC_SCRATCH_RELEASE(isp, chan);
			return (mbs.param[0]);
		}
	} else {
		isp_get_pdb_21xx(isp, fcp->isp_scratch, &un.fred);
		pdb->handle = un.fred.pdb_loopid;
		pdb->prli_word3 = un.fred.pdb_prli_svc3;
		pdb->portid = BITS2WORD(un.fred.pdb_portid_bits);
		ISP_MEMCPY(pdb->portname, un.fred.pdb_portname, 8);
		ISP_MEMCPY(pdb->nodename, un.fred.pdb_nodename, 8);
		isp_prt(isp, ISP_LOGDEBUG1,
		    "Chan %d handle 0x%x Port 0x%06x", chan, id, pdb->portid);
	}
	FC_SCRATCH_RELEASE(isp, chan);
	return (0);
}

static int
isp_gethandles(ispsoftc_t *isp, int chan, uint16_t *handles, int *num, int loop)
{
<<<<<<< HEAD
	isp_pdb_t pdb;
	int lim, loopid;

	isp_prt(isp, ISP_LOG_SANCFG|ISP_LOGINFO, "Chan %d chip port dump", chan);
	if (ISP_CAP_2KLOGIN(isp)) {
		lim = NPH_MAX_2K;
=======
	fcparam *fcp = FCPARAM(isp, chan);
	mbreg_t mbs;
	isp_pnhle_21xx_t el1, *elp1;
	isp_pnhle_23xx_t el3, *elp3;
	isp_pnhle_24xx_t el4, *elp4;
	int i, j;
	uint32_t p;
	uint16_t h;

	MBSINIT(&mbs, MBOX_GET_ID_LIST, MBLOGALL, 250000);
	if (IS_24XX(isp)) {
		mbs.param[2] = DMA_WD1(fcp->isp_scdma);
		mbs.param[3] = DMA_WD0(fcp->isp_scdma);
		mbs.param[6] = DMA_WD3(fcp->isp_scdma);
		mbs.param[7] = DMA_WD2(fcp->isp_scdma);
		mbs.param[8] = ISP_FC_SCRLEN;
		mbs.param[9] = chan;
>>>>>>> 8fdb9ad2
	} else {
		mbs.ibits = (1 << 1)|(1 << 2)|(1 << 3)|(1 << 6);
		mbs.param[1] = DMA_WD1(fcp->isp_scdma);
		mbs.param[2] = DMA_WD0(fcp->isp_scdma);
		mbs.param[3] = DMA_WD3(fcp->isp_scdma);
		mbs.param[6] = DMA_WD2(fcp->isp_scdma);
	}
	if (FC_SCRATCH_ACQUIRE(isp, chan)) {
		isp_prt(isp, ISP_LOGERR, sacq);
		return (-1);
	}
	MEMORYBARRIER(isp, SYNC_SFORDEV, 0, ISP_FC_SCRLEN, chan);
	isp_mboxcmd(isp, &mbs);
	if (mbs.param[0] != MBOX_COMMAND_COMPLETE) {
		FC_SCRATCH_RELEASE(isp, chan);
		return (mbs.param[0] | (mbs.param[1] << 16));
	}
	elp1 = fcp->isp_scratch;
	elp3 = fcp->isp_scratch;
	elp4 = fcp->isp_scratch;
	for (i = 0, j = 0; i < mbs.param[1] && j < *num; i++) {
		if (IS_24XX(isp)) {
			isp_get_pnhle_24xx(isp, &elp4[i], &el4);
			p = el4.pnhle_port_id_lo |
			    (el4.pnhle_port_id_hi << 16);
			h = el4.pnhle_handle;
		} else if (IS_23XX(isp)) {
			isp_get_pnhle_23xx(isp, &elp3[i], &el3);
			p = el3.pnhle_port_id_lo |
			    (el3.pnhle_port_id_hi << 16);
			h = el3.pnhle_handle;
		} else { /* 21xx */
			isp_get_pnhle_21xx(isp, &elp1[i], &el1);
			p = el1.pnhle_port_id_lo |
			    ((el1.pnhle_port_id_hi_handle & 0xff) << 16);
			h = el1.pnhle_port_id_hi_handle >> 8;
		}
		if (loop && (p >> 8) != (fcp->isp_portid >> 8))
			continue;
		handles[j++] = h;
	}
	*num = j;
	FC_SCRATCH_RELEASE(isp, chan);
	return (0);
}

static void
isp_dump_chip_portdb(ispsoftc_t *isp, int chan)
{
	isp_pdb_t pdb;
	uint16_t lim, nphdl;

	isp_prt(isp, ISP_LOG_SANCFG|ISP_LOGINFO, "Chan %d chip port dump", chan);
	if (ISP_CAP_2KLOGIN(isp)) {
		lim = NPH_MAX_2K;
	} else {
		lim = NPH_MAX;
	}
	for (nphdl = 0; nphdl != lim; nphdl++) {
		if (isp_getpdb(isp, chan, nphdl, &pdb)) {
			continue;
		}
		isp_prt(isp, ISP_LOG_SANCFG|ISP_LOGINFO, "Chan %d Handle 0x%04x "
		    "PortID 0x%06x WWPN 0x%02x%02x%02x%02x%02x%02x%02x%02x",
		    chan, nphdl, pdb.portid, pdb.portname[0], pdb.portname[1],
		    pdb.portname[2], pdb.portname[3], pdb.portname[4],
		    pdb.portname[5], pdb.portname[6], pdb.portname[7]);
	}
}

static uint64_t
isp_get_wwn(ispsoftc_t *isp, int chan, int nphdl, int nodename)
{
	uint64_t wwn = INI_NONE;
	mbreg_t mbs;

	MBSINIT(&mbs, MBOX_GET_PORT_NAME,
	    MBLOGALL & ~MBLOGMASK(MBOX_COMMAND_PARAM_ERROR), 500000);
	if (ISP_CAP_2KLOGIN(isp)) {
		mbs.param[1] = nphdl;
		if (nodename) {
			mbs.param[10] = 1;
		}
		mbs.param[9] = chan;
	} else {
		mbs.ibitm = 3;
		mbs.param[1] = nphdl << 8;
		if (nodename) {
			mbs.param[1] |= 1;
		}
	}
	isp_mboxcmd(isp, &mbs);
	if (mbs.param[0] != MBOX_COMMAND_COMPLETE) {
		return (wwn);
	}
	if (IS_24XX(isp)) {
		wwn =
		    (((uint64_t)(mbs.param[2] >> 8))	<< 56) |
		    (((uint64_t)(mbs.param[2] & 0xff))	<< 48) |
		    (((uint64_t)(mbs.param[3] >> 8))	<< 40) |
		    (((uint64_t)(mbs.param[3] & 0xff))	<< 32) |
		    (((uint64_t)(mbs.param[6] >> 8))	<< 24) |
		    (((uint64_t)(mbs.param[6] & 0xff))	<< 16) |
		    (((uint64_t)(mbs.param[7] >> 8))	<<  8) |
		    (((uint64_t)(mbs.param[7] & 0xff)));
	} else {
		wwn =
		    (((uint64_t)(mbs.param[2] & 0xff))  << 56) |
		    (((uint64_t)(mbs.param[2] >> 8))	<< 48) |
		    (((uint64_t)(mbs.param[3] & 0xff))	<< 40) |
		    (((uint64_t)(mbs.param[3] >> 8))	<< 32) |
		    (((uint64_t)(mbs.param[6] & 0xff))	<< 24) |
		    (((uint64_t)(mbs.param[6] >> 8))	<< 16) |
		    (((uint64_t)(mbs.param[7] & 0xff))	<<  8) |
		    (((uint64_t)(mbs.param[7] >> 8)));
	}
	return (wwn);
}

/*
 * Make sure we have good FC link.
 */

static int
isp_fclink_test(ispsoftc_t *isp, int chan, int usdelay)
{
	mbreg_t mbs;
	int i, r;
	uint16_t nphdl;
	fcparam *fcp;
	isp_pdb_t pdb;
	NANOTIME_T hra, hrb;

	fcp = FCPARAM(isp, chan);

	if (fcp->isp_loopstate < LOOP_HAVE_LINK)
		return (-1);
	if (fcp->isp_loopstate >= LOOP_LTEST_DONE)
		return (0);

	isp_prt(isp, ISP_LOG_SANCFG, "Chan %d FC link test", chan);
	fcp->isp_loopstate = LOOP_TESTING_LINK;

	/*
	 * Wait up to N microseconds for F/W to go to a ready state.
	 */
	GET_NANOTIME(&hra);
	while (1) {
		isp_change_fw_state(isp, chan, isp_fw_state(isp, chan));
		if (fcp->isp_fwstate == FW_READY) {
			break;
		}
		if (fcp->isp_loopstate < LOOP_TESTING_LINK)
			goto abort;
		GET_NANOTIME(&hrb);
		if ((NANOTIME_SUB(&hrb, &hra) / 1000 + 1000 >= usdelay))
			break;
		ISP_SLEEP(isp, 1000);
	}
	if (fcp->isp_fwstate != FW_READY) {
		isp_prt(isp, ISP_LOG_SANCFG,
		    "Chan %d Firmware is not ready (%s)",
		    chan, isp_fc_fw_statename(fcp->isp_fwstate));
		return (-1);
	}

	/*
	 * Get our Loop ID and Port ID.
	 */
	MBSINIT(&mbs, MBOX_GET_LOOP_ID, MBLOGALL, 0);
	mbs.param[9] = chan;
	isp_mboxcmd(isp, &mbs);
	if (mbs.param[0] != MBOX_COMMAND_COMPLETE) {
		return (-1);
	}

	if (IS_2100(isp)) {
		/*
		 * Don't bother with fabric if we are using really old
		 * 2100 firmware. It's just not worth it.
		 */
		if (ISP_FW_NEWER_THAN(isp, 1, 15, 37))
			fcp->isp_topo = TOPO_FL_PORT;
		else
			fcp->isp_topo = TOPO_NL_PORT;
	} else {
		int topo = (int) mbs.param[6];
		if (topo < TOPO_NL_PORT || topo > TOPO_PTP_STUB) {
			topo = TOPO_PTP_STUB;
		}
		fcp->isp_topo = topo;
	}
	fcp->isp_portid = mbs.param[2] | (mbs.param[3] << 16);

	if (!TOPO_IS_FABRIC(fcp->isp_topo)) {
		fcp->isp_loopid = mbs.param[1] & 0xff;
	} else if (fcp->isp_topo != TOPO_F_PORT) {
		uint8_t alpa = fcp->isp_portid;

		for (i = 0; alpa_map[i]; i++) {
			if (alpa_map[i] == alpa)
				break;
		}
		if (alpa_map[i])
			fcp->isp_loopid = i;
	}

	if (fcp->isp_topo == TOPO_F_PORT || fcp->isp_topo == TOPO_FL_PORT) {
		nphdl = IS_24XX(isp) ? NPH_FL_ID : FL_ID;
		r = isp_getpdb(isp, chan, nphdl, &pdb);
		if (r != 0 || pdb.portid == 0) {
			if (IS_2100(isp)) {
				fcp->isp_topo = TOPO_NL_PORT;
			} else {
				isp_prt(isp, ISP_LOGWARN,
				    "fabric topology, but cannot get info about fabric controller (0x%x)", r);
				fcp->isp_topo = TOPO_PTP_STUB;
			}
			goto not_on_fabric;
		}

		if (IS_24XX(isp)) {
			fcp->isp_fabric_params = mbs.param[7];
			fcp->isp_sns_hdl = NPH_SNS_ID;
			r = isp_register_fc4_type_24xx(isp, chan);
			if (r == 0)
				isp_register_fc4_features_24xx(isp, chan);
		} else {
			fcp->isp_sns_hdl = SNS_ID;
			r = isp_register_fc4_type(isp, chan);
			if (r == 0 && fcp->role == ISP_ROLE_TARGET)
				isp_send_change_request(isp, chan);
		}
		if (r) {
			isp_prt(isp, ISP_LOGWARN|ISP_LOG_SANCFG, "%s: register fc4 type failed", __func__);
			return (-1);
		}
	}

not_on_fabric:
	/* Get link speed. */
	fcp->isp_gbspeed = 1;
	if (IS_23XX(isp) || IS_24XX(isp)) {
		MBSINIT(&mbs, MBOX_GET_SET_DATA_RATE, MBLOGALL, 3000000);
		mbs.param[1] = MBGSD_GET_RATE;
		/* mbs.param[2] undefined if we're just getting rate */
		isp_mboxcmd(isp, &mbs);
		if (mbs.param[0] == MBOX_COMMAND_COMPLETE) {
			if (mbs.param[1] == MBGSD_10GB)
				fcp->isp_gbspeed = 10;
			else if (mbs.param[1] == MBGSD_16GB)
				fcp->isp_gbspeed = 16;
			else if (mbs.param[1] == MBGSD_8GB)
				fcp->isp_gbspeed = 8;
			else if (mbs.param[1] == MBGSD_4GB)
				fcp->isp_gbspeed = 4;
			else if (mbs.param[1] == MBGSD_2GB)
				fcp->isp_gbspeed = 2;
			else if (mbs.param[1] == MBGSD_1GB)
				fcp->isp_gbspeed = 1;
		}
	}

	if (fcp->isp_loopstate < LOOP_TESTING_LINK) {
abort:
		isp_prt(isp, ISP_LOG_SANCFG,
		    "Chan %d FC link test aborted", chan);
		return (1);
	}
	fcp->isp_loopstate = LOOP_LTEST_DONE;
	isp_prt(isp, ISP_LOG_SANCFG|ISP_LOGCONFIG,
	    "Chan %d WWPN %016jx WWNN %016jx",
	    chan, (uintmax_t)fcp->isp_wwpn, (uintmax_t)fcp->isp_wwnn);
	isp_prt(isp, ISP_LOG_SANCFG|ISP_LOGCONFIG,
	    "Chan %d %dGb %s PortID 0x%06x LoopID 0x%02x",
	    chan, fcp->isp_gbspeed, isp_fc_toponame(fcp), fcp->isp_portid,
	    fcp->isp_loopid);
	isp_prt(isp, ISP_LOG_SANCFG, "Chan %d FC link test done", chan);
	return (0);
}

/*
 * Complete the synchronization of our Port Database.
 *
 * At this point, we've scanned the local loop (if any) and the fabric
 * and performed fabric logins on all new devices.
 *
 * Our task here is to go through our port database removing any entities
 * that are still marked probational (issuing PLOGO for ones which we had
 * PLOGI'd into) or are dead, and notifying upper layers about new/changed
 * devices.
 */
static int
isp_pdb_sync(ispsoftc_t *isp, int chan)
{
	fcparam *fcp = FCPARAM(isp, chan);
	fcportdb_t *lp;
	uint16_t dbidx;

	if (fcp->isp_loopstate < LOOP_FSCAN_DONE)
		return (-1);
	if (fcp->isp_loopstate >= LOOP_READY)
		return (0);

	isp_prt(isp, ISP_LOG_SANCFG, "Chan %d FC PDB sync", chan);

	fcp->isp_loopstate = LOOP_SYNCING_PDB;

	for (dbidx = 0; dbidx < MAX_FC_TARG; dbidx++) {
		lp = &fcp->portdb[dbidx];

<<<<<<< HEAD
		if (lp->state == FC_PORTDB_STATE_NIL ||
		    lp->state == FC_PORTDB_STATE_VALID) {
=======
		if (lp->state == FC_PORTDB_STATE_NIL)
>>>>>>> 8fdb9ad2
			continue;
		if (lp->probational && lp->state != FC_PORTDB_STATE_ZOMBIE)
			lp->state = FC_PORTDB_STATE_DEAD;
		switch (lp->state) {
		case FC_PORTDB_STATE_DEAD:
			lp->state = FC_PORTDB_STATE_NIL;
			isp_async(isp, ISPASYNC_DEV_GONE, chan, lp);
			if (lp->autologin == 0) {
				(void) isp_plogx(isp, chan, lp->handle,
				    lp->portid,
				    PLOGX_FLG_CMD_LOGO |
				    PLOGX_FLG_IMPLICIT |
				    PLOGX_FLG_FREE_NPHDL);
			}
			/*
			 * Note that we might come out of this with our state
			 * set to FC_PORTDB_STATE_ZOMBIE.
			 */
			break;
		case FC_PORTDB_STATE_NEW:
<<<<<<< HEAD
			lp->portid = lp->new_portid;
			lp->prli_word3 = lp->new_prli_word3;
			lp->state = FC_PORTDB_STATE_VALID;
			isp_async(isp, ISPASYNC_DEV_ARRIVED, chan, lp);
			lp->new_prli_word3 = 0;
			lp->new_portid = 0;
=======
			lp->state = FC_PORTDB_STATE_VALID;
			isp_async(isp, ISPASYNC_DEV_ARRIVED, chan, lp);
>>>>>>> 8fdb9ad2
			break;
		case FC_PORTDB_STATE_CHANGED:
			lp->state = FC_PORTDB_STATE_VALID;
			isp_async(isp, ISPASYNC_DEV_CHANGED, chan, lp);
<<<<<<< HEAD
			lp->portid = lp->new_portid;
			lp->prli_word3 = lp->new_prli_word3;
			lp->new_prli_word3 = 0;
			lp->new_portid = 0;
			break;
		case FC_PORTDB_STATE_PENDING_VALID:
			lp->portid = lp->new_portid;
			lp->prli_word3 = lp->new_prli_word3;
			lp->state = FC_PORTDB_STATE_VALID;
			isp_async(isp, ISPASYNC_DEV_STAYED, chan, lp);
			if (dbidx != FL_ID) {
				lp->new_prli_word3 = 0;
				lp->new_portid = 0;
			}
=======
			lp->portid = lp->new_portid;
			lp->prli_word3 = lp->new_prli_word3;
			break;
		case FC_PORTDB_STATE_VALID:
			isp_async(isp, ISPASYNC_DEV_STAYED, chan, lp);
>>>>>>> 8fdb9ad2
			break;
		case FC_PORTDB_STATE_ZOMBIE:
			break;
		default:
			isp_prt(isp, ISP_LOGWARN,
			    "isp_pdb_sync: state %d for idx %d",
			    lp->state, dbidx);
			isp_dump_portdb(isp, chan);
		}
	}

	if (fcp->isp_loopstate < LOOP_SYNCING_PDB) {
		isp_prt(isp, ISP_LOG_SANCFG,
		    "Chan %d FC PDB sync aborted", chan);
		return (1);
	}

	fcp->isp_loopstate = LOOP_READY;
	isp_prt(isp, ISP_LOG_SANCFG, "Chan %d FC PDB sync done", chan);
	return (0);
}

static void
isp_pdb_add_update(ispsoftc_t *isp, int chan, isp_pdb_t *pdb)
{
	fcportdb_t *lp;
	uint64_t wwnn, wwpn;

	MAKE_WWN_FROM_NODE_NAME(wwnn, pdb->nodename);
	MAKE_WWN_FROM_NODE_NAME(wwpn, pdb->portname);

	/* Search port database for the same WWPN. */
	if (isp_find_pdb_by_wwpn(isp, chan, wwpn, &lp)) {
		if (!lp->probational) {
			isp_prt(isp, ISP_LOGERR,
			    "Chan %d Port 0x%06x@0x%04x [%d] is not probational (0x%x)",
			    chan, lp->portid, lp->handle,
			    FC_PORTDB_TGT(isp, chan, lp), lp->state);
			isp_dump_portdb(isp, chan);
			return;
		}
		lp->probational = 0;
		lp->node_wwn = wwnn;

		/* Old device, nothing new. */
		if (lp->portid == pdb->portid &&
		    lp->handle == pdb->handle &&
		    lp->prli_word3 == pdb->prli_word3) {
			if (lp->state != FC_PORTDB_STATE_NEW)
				lp->state = FC_PORTDB_STATE_VALID;
			isp_prt(isp, ISP_LOG_SANCFG,
			    "Chan %d Port 0x%06x@0x%04x is valid",
			    chan, pdb->portid, pdb->handle);
			return;
		}

		/* Something has changed. */
		lp->state = FC_PORTDB_STATE_CHANGED;
		lp->handle = pdb->handle;
		lp->new_portid = pdb->portid;
		lp->new_prli_word3 = pdb->prli_word3;
		isp_prt(isp, ISP_LOG_SANCFG,
		    "Chan %d Port 0x%06x@0x%04x is changed",
		    chan, pdb->portid, pdb->handle);
		return;
	}

	/* It seems like a new port. Find an empty slot for it. */
	if (!isp_find_pdb_empty(isp, chan, &lp)) {
		isp_prt(isp, ISP_LOGERR, "Chan %d out of portdb entries", chan);
		return;
	}

	ISP_MEMZERO(lp, sizeof (fcportdb_t));
	lp->autologin = 1;
	lp->probational = 0;
	lp->state = FC_PORTDB_STATE_NEW;
	lp->portid = lp->new_portid = pdb->portid;
	lp->prli_word3 = lp->new_prli_word3 = pdb->prli_word3;
	lp->handle = pdb->handle;
	lp->port_wwn = wwpn;
	lp->node_wwn = wwnn;
	isp_prt(isp, ISP_LOG_SANCFG, "Chan %d Port 0x%06x@0x%04x is new",
	    chan, pdb->portid, pdb->handle);
}

/*
 * Fix port IDs for logged-in initiators on pre-2400 chips.
 * For those chips we are not receiving login events, adding initiators
 * based on ATIO requests, but there is no port ID in that structure.
 */
static void
isp_fix_portids(ispsoftc_t *isp, int chan)
{
	fcparam *fcp = FCPARAM(isp, chan);
	isp_pdb_t pdb;
	uint64_t wwpn;
	int i, r;

	for (i = 0; i < MAX_FC_TARG; i++) {
		fcportdb_t *lp = &fcp->portdb[i];

		if (lp->state == FC_PORTDB_STATE_NIL ||
		    lp->state == FC_PORTDB_STATE_ZOMBIE)
			continue;
		if (VALID_PORT(lp->portid))
			continue;

		r = isp_getpdb(isp, chan, lp->handle, &pdb);
		if (fcp->isp_loopstate < LOOP_SCANNING_LOOP)
			return;
		if (r != 0) {
			isp_prt(isp, ISP_LOGDEBUG1,
			    "Chan %d FC Scan Loop handle %d returned %x",
			    chan, lp->handle, r);
			continue;
		}

		MAKE_WWN_FROM_NODE_NAME(wwpn, pdb.portname);
		if (lp->port_wwn != wwpn)
			continue;
		lp->portid = lp->new_portid = pdb.portid;
		isp_prt(isp, ISP_LOG_SANCFG,
		    "Chan %d Port 0x%06x@0x%04x is fixed",
		    chan, pdb.portid, pdb.handle);
	}
}

/*
 * Scan local loop for devices.
 */
static int
isp_scan_loop(ispsoftc_t *isp, int chan)
{
	fcparam *fcp = FCPARAM(isp, chan);
	int idx, lim, r;
	isp_pdb_t pdb;
	uint16_t *handles;
	uint16_t handle;

	if (fcp->isp_loopstate < LOOP_LTEST_DONE)
		return (-1);
	if (fcp->isp_loopstate >= LOOP_LSCAN_DONE)
		return (0);

	isp_prt(isp, ISP_LOG_SANCFG, "Chan %d FC loop scan", chan);
	fcp->isp_loopstate = LOOP_SCANNING_LOOP;
	if (TOPO_IS_FABRIC(fcp->isp_topo)) {
		if (!IS_24XX(isp)) {
			isp_fix_portids(isp, chan);
			if (fcp->isp_loopstate < LOOP_SCANNING_LOOP)
				goto abort;
		}
		isp_prt(isp, ISP_LOG_SANCFG,
		    "Chan %d FC loop scan done (no loop)", chan);
		fcp->isp_loopstate = LOOP_LSCAN_DONE;
		return (0);
	}

	handles = (uint16_t *)fcp->isp_scanscratch;
	lim = ISP_FC_SCRLEN / 2;
	r = isp_gethandles(isp, chan, handles, &lim, 1);
	if (r != 0) {
		isp_prt(isp, ISP_LOG_SANCFG,
		    "Chan %d Getting list of handles failed with %x", chan, r);
		isp_prt(isp, ISP_LOG_SANCFG,
		    "Chan %d FC loop scan done (bad)", chan);
		return (-1);
	}

<<<<<<< HEAD
=======
	isp_prt(isp, ISP_LOG_SANCFG, "Chan %d Got %d handles",
	    chan, lim);

>>>>>>> 8fdb9ad2
	/*
	 * Run through the list and get the port database info for each one.
	 */
	isp_mark_portdb(isp, chan);
	for (idx = 0; idx < lim; idx++) {
		handle = handles[idx];

		/*
		 * Don't scan "special" ids.
		 */
		if (ISP_CAP_2KLOGIN(isp)) {
			if (handle >= NPH_RESERVED)
				continue;
		} else {
			if (handle >= FL_ID && handle <= SNS_ID)
				continue;
		}

		/*
		 * In older cards with older f/w GET_PORT_DATABASE has been
		 * known to hang. This trick gets around that problem.
		 */
		if (IS_2100(isp) || IS_2200(isp)) {
			uint64_t node_wwn = isp_get_wwn(isp, chan, handle, 1);
			if (fcp->isp_loopstate < LOOP_SCANNING_LOOP) {
abort:
				isp_prt(isp, ISP_LOG_SANCFG,
				    "Chan %d FC loop scan aborted", chan);
				return (1);
			}
			if (node_wwn == INI_NONE) {
				continue;
			}
		}

		/*
		 * Get the port database entity for this index.
		 */
		r = isp_getpdb(isp, chan, handle, &pdb);
		if (fcp->isp_loopstate < LOOP_SCANNING_LOOP)
			goto abort;
		if (r != 0) {
			isp_prt(isp, ISP_LOGDEBUG1,
			    "Chan %d FC Scan Loop handle %d returned %x",
			    chan, handle, r);
			continue;
		}

<<<<<<< HEAD
		if (fcp->isp_loopstate < LOOP_SCANNING_LOOP) {
			ISP_MARK_PORTDB(isp, chan, 1);
			isp_prt(isp, ISP_LOG_SANCFG, "Chan %d FC scan loop DONE (bad)", chan);
			return (-1);
		}

		/*
		 * On *very* old 2100 firmware we would end up sometimes
		 * with the firmware returning the port database entry
		 * for something else. We used to restart this, but
		 * now we just punt.
		 */
		if (IS_2100(isp) && pdb.handle != handle) {
			isp_prt(isp, ISP_LOGWARN,
			    "Chan %d cannot synchronize port database", chan);
			ISP_MARK_PORTDB(isp, chan, 1);
			isp_prt(isp, ISP_LOG_SANCFG, "Chan %d FC scan loop DONE (bad)", chan);
			return (-1);
		}

		/*
		 * Save the pertinent info locally.
		 */
		MAKE_WWN_FROM_NODE_NAME(tmp.node_wwn, pdb.nodename);
		MAKE_WWN_FROM_NODE_NAME(tmp.port_wwn, pdb.portname);
		tmp.prli_word3 = pdb.prli_word3;
		tmp.portid = pdb.portid;
		tmp.handle = pdb.handle;

		/*
		 * Check to make sure it's still a valid entry. The 24XX seems
		 * to return a portid but not a WWPN/WWNN or role for devices
		 * which shift on a loop.
		 */
		if (tmp.node_wwn == 0 || tmp.port_wwn == 0 || tmp.portid == 0) {
			int a, b, c;
			isp_prt(isp, ISP_LOGWARN,
			    "Chan %d bad pdb (WWNN %016jx, WWPN %016jx, PortID %06x, W3 0x%x, H 0x%x) @ handle 0x%x",
			    chan, tmp.node_wwn, tmp.port_wwn, tmp.portid, tmp.prli_word3, tmp.handle, handle);
			a = (tmp.node_wwn == 0);
			b = (tmp.port_wwn == 0);
			c = (tmp.portid == 0);
			if (a == 0 && b == 0) {
				tmp.node_wwn =
				    isp_get_wwn(isp, chan, handle, 1);
				tmp.port_wwn =
				    isp_get_wwn(isp, chan, handle, 0);
				if (tmp.node_wwn && tmp.port_wwn) {
					isp_prt(isp, ISP_LOGWARN, "DODGED!");
					goto cont;
				}
			}
			isp_dump_portdb(isp, chan);
			continue;
		}
  cont:

		/*
		 * Now search the entire port database
		 * for the same Port WWN.
		 */
		if (isp_find_pdb_by_wwn(isp, chan, tmp.port_wwn, &lp)) {
			/*
			 * Okay- we've found a non-nil entry that matches.
			 * Check to make sure it's probational or a zombie.
			 */
			if (lp->state != FC_PORTDB_STATE_PROBATIONAL &&
			    lp->state != FC_PORTDB_STATE_ZOMBIE &&
			    lp->state != FC_PORTDB_STATE_VALID) {
				isp_prt(isp, ISP_LOGERR,
				    "Chan %d [%d] not probational/zombie (0x%x)",
				    chan, FC_PORTDB_TGT(isp, chan, lp), lp->state);
				isp_dump_portdb(isp, chan);
				ISP_MARK_PORTDB(isp, chan, 1);
				isp_prt(isp, ISP_LOG_SANCFG, "Chan %d FC scan loop DONE (bad)", chan);
				return (-1);
			}

			/*
			 * Mark the device as something the f/w logs into
			 * automatically.
			 */
			lp->autologin = 1;
			lp->node_wwn = tmp.node_wwn;

			/*
			 * Check to make see if really still the same
			 * device. If it is, we mark it pending valid.
			 */
			if (lp->portid == tmp.portid && lp->handle == tmp.handle && lp->prli_word3 == tmp.prli_word3) {
				lp->new_portid = tmp.portid;
				lp->new_prli_word3 = tmp.prli_word3;
				lp->state = FC_PORTDB_STATE_PENDING_VALID;
				isp_prt(isp, ISP_LOG_SANCFG, "Chan %d Loop Port 0x%06x@0x%04x Pending Valid", chan, tmp.portid, tmp.handle);
				continue;
			}

			/*
			 * We can wipe out the old handle value
			 * here because it's no longer valid.
			 */
			lp->handle = tmp.handle;

			/*
			 * Claim that this has changed and let somebody else
			 * decide what to do.
			 */
			isp_prt(isp, ISP_LOG_SANCFG, "Chan %d Loop Port 0x%06x@0x%04x changed", chan, tmp.portid, tmp.handle);
			lp->state = FC_PORTDB_STATE_CHANGED;
			lp->new_portid = tmp.portid;
			lp->new_prli_word3 = tmp.prli_word3;
			continue;
		}

		/*
		 * Ah. A new device entry. Find an empty slot
		 * for it and save info for later disposition.
		 */
		for (i = 0; i < MAX_FC_TARG; i++) {
			if (fcp->portdb[i].state == FC_PORTDB_STATE_NIL) {
				break;
			}
		}
		if (i == MAX_FC_TARG) {
			isp_prt(isp, ISP_LOGERR,
			    "Chan %d out of portdb entries", chan);
			continue;
		}
		lp = &fcp->portdb[i];

		ISP_MEMZERO(lp, sizeof (fcportdb_t));
		lp->autologin = 1;
		lp->state = FC_PORTDB_STATE_NEW;
		lp->new_portid = tmp.portid;
		lp->new_prli_word3 = tmp.prli_word3;
		lp->handle = tmp.handle;
		lp->port_wwn = tmp.port_wwn;
		lp->node_wwn = tmp.node_wwn;
		isp_prt(isp, ISP_LOG_SANCFG, "Chan %d Loop Port 0x%06x@0x%04x is New Entry", chan, tmp.portid, tmp.handle);
	}
	fcp->isp_loopstate = LOOP_LSCAN_DONE;
	isp_prt(isp, ISP_LOG_SANCFG, "Chan %d FC scan loop DONE", chan);
=======
		isp_pdb_add_update(isp, chan, &pdb);
	}
	if (fcp->isp_loopstate < LOOP_SCANNING_LOOP)
		goto abort;
	fcp->isp_loopstate = LOOP_LSCAN_DONE;
	isp_prt(isp, ISP_LOG_SANCFG, "Chan %d FC loop scan done", chan);
>>>>>>> 8fdb9ad2
	return (0);
}

/*
 * Scan the fabric for devices and add them to our port database.
 *
 * Use the GID_FT command to get all Port IDs for FC4 SCSI devices it knows.
 *
 * For 2100-23XX cards, we can use the SNS mailbox command to pass simple
 * name server commands to the switch management server via the QLogic f/w.
 *
 * For the 24XX card, we have to use CT-Pass through run via the Execute IOCB
 * mailbox command.
 */
#define	GIDLEN	(ISP_FC_SCRLEN - (3 * QENTRY_LEN))
#define	NGENT	((GIDLEN - 16) >> 2)

#define	XTXOFF	(ISP_FC_SCRLEN - (3 * QENTRY_LEN))	/* CT request */
#define	CTXOFF	(ISP_FC_SCRLEN - (2 * QENTRY_LEN))	/* Request IOCB */
#define	ZTXOFF	(ISP_FC_SCRLEN - (1 * QENTRY_LEN))	/* Response IOCB */

static int
isp_gid_ft_sns(ispsoftc_t *isp, int chan)
{
	union {
		sns_gid_ft_req_t _x;
		uint8_t _y[SNS_GID_FT_REQ_SIZE];
	} un;
	fcparam *fcp = FCPARAM(isp, chan);
	sns_gid_ft_req_t *rq = &un._x;
	uint8_t *scp = fcp->isp_scratch;
	mbreg_t mbs;

	isp_prt(isp, ISP_LOGDEBUG0, "Chan %d requesting GID_FT via SNS", chan);
	if (FC_SCRATCH_ACQUIRE(isp, chan)) {
		isp_prt(isp, ISP_LOGERR, sacq);
		return (-1);
	}

	ISP_MEMZERO(rq, SNS_GID_FT_REQ_SIZE);
	rq->snscb_rblen = GIDLEN >> 1;
	rq->snscb_addr[RQRSP_ADDR0015] = DMA_WD0(fcp->isp_scdma);
	rq->snscb_addr[RQRSP_ADDR1631] = DMA_WD1(fcp->isp_scdma);
	rq->snscb_addr[RQRSP_ADDR3247] = DMA_WD2(fcp->isp_scdma);
	rq->snscb_addr[RQRSP_ADDR4863] = DMA_WD3(fcp->isp_scdma);
	rq->snscb_sblen = 6;
	rq->snscb_cmd = SNS_GID_FT;
	rq->snscb_mword_div_2 = NGENT;
	rq->snscb_fc4_type = FC4_SCSI;

	isp_put_gid_ft_request(isp, rq, (sns_gid_ft_req_t *)&scp[CTXOFF]);
	MEMORYBARRIER(isp, SYNC_SFORDEV, CTXOFF, SNS_GID_FT_REQ_SIZE, chan);

	MBSINIT(&mbs, MBOX_SEND_SNS, MBLOGALL, 10000000);
	mbs.param[0] = MBOX_SEND_SNS;
	mbs.param[1] = SNS_GID_FT_REQ_SIZE >> 1;
	mbs.param[2] = DMA_WD1(fcp->isp_scdma + CTXOFF);
	mbs.param[3] = DMA_WD0(fcp->isp_scdma + CTXOFF);
	mbs.param[6] = DMA_WD3(fcp->isp_scdma + CTXOFF);
	mbs.param[7] = DMA_WD2(fcp->isp_scdma + CTXOFF);
	isp_mboxcmd(isp, &mbs);
	if (mbs.param[0] != MBOX_COMMAND_COMPLETE) {
		if (mbs.param[0] == MBOX_INVALID_COMMAND) {
			return (1);
		} else {
			return (-1);
		}
	}
	MEMORYBARRIER(isp, SYNC_SFORCPU, 0, GIDLEN, chan);
	if (isp->isp_dblev & ISP_LOGDEBUG1)
		isp_print_bytes(isp, "CT response", GIDLEN, scp);
	isp_get_gid_ft_response(isp, (sns_gid_ft_rsp_t *)scp,
	    (sns_gid_ft_rsp_t *)fcp->isp_scanscratch, NGENT);
	FC_SCRATCH_RELEASE(isp, chan);
	return (0);
}

static int
isp_gid_ft_ct_passthru(ispsoftc_t *isp, int chan)
{
	mbreg_t mbs;
	fcparam *fcp = FCPARAM(isp, chan);
	union {
		isp_ct_pt_t plocal;
		ct_hdr_t clocal;
		uint8_t q[QENTRY_LEN];
	} un;
	isp_ct_pt_t *pt;
	ct_hdr_t *ct;
	uint32_t *rp;
	uint8_t *scp = fcp->isp_scratch;

	isp_prt(isp, ISP_LOGDEBUG0, "Chan %d requesting GID_FT via CT", chan);
	if (FC_SCRATCH_ACQUIRE(isp, chan)) {
		isp_prt(isp, ISP_LOGERR, sacq);
		return (-1);
	}

	/*
	 * Build a Passthrough IOCB in memory.
	 */
	pt = &un.plocal;
	ISP_MEMZERO(un.q, QENTRY_LEN);
	pt->ctp_header.rqs_entry_count = 1;
	pt->ctp_header.rqs_entry_type = RQSTYPE_CT_PASSTHRU;
	pt->ctp_handle = 0xffffffff;
	pt->ctp_nphdl = fcp->isp_sns_hdl;
	pt->ctp_cmd_cnt = 1;
	pt->ctp_vpidx = ISP_GET_VPIDX(isp, chan);
	pt->ctp_time = 10;
	pt->ctp_rsp_cnt = 1;
	pt->ctp_rsp_bcnt = GIDLEN;
	pt->ctp_cmd_bcnt = sizeof (*ct) + sizeof (uint32_t);
	pt->ctp_dataseg[0].ds_base = DMA_LO32(fcp->isp_scdma+XTXOFF);
	pt->ctp_dataseg[0].ds_basehi = DMA_HI32(fcp->isp_scdma+XTXOFF);
	pt->ctp_dataseg[0].ds_count = sizeof (*ct) + sizeof (uint32_t);
	pt->ctp_dataseg[1].ds_base = DMA_LO32(fcp->isp_scdma);
	pt->ctp_dataseg[1].ds_basehi = DMA_HI32(fcp->isp_scdma);
	pt->ctp_dataseg[1].ds_count = GIDLEN;
	if (isp->isp_dblev & ISP_LOGDEBUG1) {
		isp_print_bytes(isp, "ct IOCB", QENTRY_LEN, pt);
	}
	isp_put_ct_pt(isp, pt, (isp_ct_pt_t *) &scp[CTXOFF]);

	/*
	 * Build the CT header and command in memory.
	 *
	 * Note that the CT header has to end up as Big Endian format in memory.
	 */
	ct = &un.clocal;
	ISP_MEMZERO(ct, sizeof (*ct));
	ct->ct_revision = CT_REVISION;
	ct->ct_fcs_type = CT_FC_TYPE_FC;
	ct->ct_fcs_subtype = CT_FC_SUBTYPE_NS;
	ct->ct_cmd_resp = SNS_GID_FT;
	ct->ct_bcnt_resid = (GIDLEN - 16) >> 2;

	isp_put_ct_hdr(isp, ct, (ct_hdr_t *) &scp[XTXOFF]);
	rp = (uint32_t *) &scp[XTXOFF+sizeof (*ct)];
	ISP_IOZPUT_32(isp, FC4_SCSI, rp);
	if (isp->isp_dblev & ISP_LOGDEBUG1) {
		isp_print_bytes(isp, "CT HDR + payload after put",
		    sizeof (*ct) + sizeof (uint32_t), &scp[XTXOFF]);
	}
	ISP_MEMZERO(&scp[ZTXOFF], QENTRY_LEN);
	MBSINIT(&mbs, MBOX_EXEC_COMMAND_IOCB_A64, MBLOGALL,
	    MBCMD_DEFAULT_TIMEOUT + pt->ctp_time * 1000000);
	mbs.param[1] = QENTRY_LEN;
	mbs.param[2] = DMA_WD1(fcp->isp_scdma + CTXOFF);
	mbs.param[3] = DMA_WD0(fcp->isp_scdma + CTXOFF);
	mbs.param[6] = DMA_WD3(fcp->isp_scdma + CTXOFF);
	mbs.param[7] = DMA_WD2(fcp->isp_scdma + CTXOFF);
	MEMORYBARRIER(isp, SYNC_SFORDEV, XTXOFF, 2 * QENTRY_LEN, chan);
	isp_mboxcmd(isp, &mbs);
	if (mbs.param[0] != MBOX_COMMAND_COMPLETE) {
		return (-1);
	}
	MEMORYBARRIER(isp, SYNC_SFORCPU, 0, ISP_FC_SCRLEN, chan);
	pt = &un.plocal;
	isp_get_ct_pt(isp, (isp_ct_pt_t *) &scp[ZTXOFF], pt);
	if (isp->isp_dblev & ISP_LOGDEBUG1) {
		isp_print_bytes(isp, "IOCB response", QENTRY_LEN, pt);
	}

	if (pt->ctp_status && pt->ctp_status != RQCS_DATA_UNDERRUN) {
		isp_prt(isp, ISP_LOGWARN,
		    "Chan %d GID_FT CT Passthrough returned 0x%x",
		    chan, pt->ctp_status);
		return (-1);
	}
	if (isp->isp_dblev & ISP_LOGDEBUG1)
		isp_print_bytes(isp, "CT response", GIDLEN, scp);
	isp_get_gid_ft_response(isp, (sns_gid_ft_rsp_t *)scp,
	    (sns_gid_ft_rsp_t *)fcp->isp_scanscratch, NGENT);
	FC_SCRATCH_RELEASE(isp, chan);
	return (0);
}

static int
isp_scan_fabric(ispsoftc_t *isp, int chan)
{
	fcparam *fcp = FCPARAM(isp, chan);
	fcportdb_t *lp;
	uint32_t portid;
	uint16_t nphdl;
	isp_pdb_t pdb;
	int portidx, portlim, r;
	sns_gid_ft_rsp_t *rs;

	if (fcp->isp_loopstate < LOOP_LSCAN_DONE)
		return (-1);
	if (fcp->isp_loopstate >= LOOP_FSCAN_DONE)
		return (0);

	isp_prt(isp, ISP_LOG_SANCFG, "Chan %d FC fabric scan", chan);
	fcp->isp_loopstate = LOOP_SCANNING_FABRIC;
	if (!TOPO_IS_FABRIC(fcp->isp_topo)) {
		fcp->isp_loopstate = LOOP_FSCAN_DONE;
		isp_prt(isp, ISP_LOG_SANCFG,
		    "Chan %d FC fabric scan done (no fabric)", chan);
		return (0);
	}

	if (fcp->isp_loopstate < LOOP_SCANNING_FABRIC) {
abort:
		FC_SCRATCH_RELEASE(isp, chan);
		isp_prt(isp, ISP_LOG_SANCFG,
		    "Chan %d FC fabric scan aborted", chan);
		return (1);
	}

	/*
	 * Make sure we still are logged into the fabric controller.
	 */
	nphdl = IS_24XX(isp) ? NPH_FL_ID : FL_ID;
	r = isp_getpdb(isp, chan, nphdl, &pdb);
	if ((r & 0xffff) == MBOX_NOT_LOGGED_IN) {
		isp_dump_chip_portdb(isp, chan);
	}
	if (r) {
		fcp->isp_loopstate = LOOP_LTEST_DONE;
fail:
		isp_prt(isp, ISP_LOG_SANCFG,
		    "Chan %d FC fabric scan done (bad)", chan);
		return (-1);
	}

	/* Get list of port IDs from SNS. */
	if (IS_24XX(isp))
		r = isp_gid_ft_ct_passthru(isp, chan);
	else
		r = isp_gid_ft_sns(isp, chan);
	if (fcp->isp_loopstate < LOOP_SCANNING_FABRIC)
		goto abort;
	if (r > 0) {
		fcp->isp_loopstate = LOOP_FSCAN_DONE;
		return (-1);
	} else if (r < 0) {
		fcp->isp_loopstate = LOOP_LTEST_DONE;	/* try again */
		return (-1);
	}

	rs = (sns_gid_ft_rsp_t *) fcp->isp_scanscratch;
	if (fcp->isp_loopstate < LOOP_SCANNING_FABRIC)
		goto abort;
	if (rs->snscb_cthdr.ct_cmd_resp != LS_ACC) {
		int level;
		if (rs->snscb_cthdr.ct_reason == 9 && rs->snscb_cthdr.ct_explanation == 7) {
			level = ISP_LOG_SANCFG;
		} else {
			level = ISP_LOGWARN;
		}
		isp_prt(isp, level, "Chan %d Fabric Nameserver rejected GID_FT"
		    " (Reason=0x%x Expl=0x%x)", chan,
		    rs->snscb_cthdr.ct_reason,
		    rs->snscb_cthdr.ct_explanation);
		fcp->isp_loopstate = LOOP_FSCAN_DONE;
		return (-1);
	}

	/* Check our buffer was big enough to get the full list. */
	for (portidx = 0; portidx < NGENT-1; portidx++) {
		if (rs->snscb_ports[portidx].control & 0x80)
			break;
	}
	if ((rs->snscb_ports[portidx].control & 0x80) == 0) {
		isp_prt(isp, ISP_LOGWARN,
		    "fabric too big for scratch area: increase ISP_FC_SCRLEN");
	}
	portlim = portidx + 1;
	isp_prt(isp, ISP_LOG_SANCFG,
	    "Chan %d Got %d ports back from name server", chan, portlim);

	/* Go through the list and remove duplicate port ids. */
	for (portidx = 0; portidx < portlim; portidx++) {
		int npidx;

		portid =
		    ((rs->snscb_ports[portidx].portid[0]) << 16) |
		    ((rs->snscb_ports[portidx].portid[1]) << 8) |
		    ((rs->snscb_ports[portidx].portid[2]));

		for (npidx = portidx + 1; npidx < portlim; npidx++) {
			uint32_t new_portid =
			    ((rs->snscb_ports[npidx].portid[0]) << 16) |
			    ((rs->snscb_ports[npidx].portid[1]) << 8) |
			    ((rs->snscb_ports[npidx].portid[2]));
			if (new_portid == portid) {
				break;
			}
		}

		if (npidx < portlim) {
			rs->snscb_ports[npidx].portid[0] = 0;
			rs->snscb_ports[npidx].portid[1] = 0;
			rs->snscb_ports[npidx].portid[2] = 0;
			isp_prt(isp, ISP_LOG_SANCFG, "Chan %d removing duplicate PortID 0x%06x entry from list", chan, portid);
		}
	}

	/*
	 * We now have a list of Port IDs for all FC4 SCSI devices
	 * that the Fabric Name server knows about.
	 *
	 * For each entry on this list go through our port database looking
	 * for probational entries- if we find one, then an old entry is
	 * maybe still this one. We get some information to find out.
	 *
	 * Otherwise, it's a new fabric device, and we log into it
	 * (unconditionally). After searching the entire database
	 * again to make sure that we never ever ever ever have more
	 * than one entry that has the same PortID or the same
	 * WWNN/WWPN duple, we enter the device into our database.
	 */
	isp_mark_portdb(isp, chan);
	for (portidx = 0; portidx < portlim; portidx++) {
		portid = ((rs->snscb_ports[portidx].portid[0]) << 16) |
			 ((rs->snscb_ports[portidx].portid[1]) << 8) |
			 ((rs->snscb_ports[portidx].portid[2]));
		isp_prt(isp, ISP_LOG_SANCFG,
		    "Chan %d Checking fabric port 0x%06x", chan, portid);
		if (portid == 0) {
			isp_prt(isp, ISP_LOG_SANCFG,
			    "Chan %d Port at idx %d is zero",
			    chan, portidx);
			continue;
		}
<<<<<<< HEAD

		/*
		 * Skip ourselves here and on other channels. If we're
		 * multi-id, we can't check the portids in other FCPARAM
		 * arenas because the resolutions here aren't synchronized.
		 * The best way to do this is to exclude looking at portids
		 * that have the same domain and area code as our own
		 * portid.
		 */
		if (ISP_CAP_MULTI_ID(isp) && isp->isp_nchan > 1) {
			if ((portid >> 8) == (fcp->isp_portid >> 8)) {
				isp_prt(isp, ISP_LOG_SANCFG,
				    "Chan %d skip PortID 0x%06x",
				    chan, portid);
				continue;
			}
		} else if (portid == fcp->isp_portid) {
=======
		if (portid == fcp->isp_portid) {
>>>>>>> 8fdb9ad2
			isp_prt(isp, ISP_LOG_SANCFG,
			    "Chan %d Port 0x%06x is our", chan, portid);
			continue;
		}

<<<<<<< HEAD
		isp_prt(isp, ISP_LOG_SANCFG,
		    "Chan %d Checking Fabric Port 0x%06x", chan, portid);

		/*
		 * We now search our Port Database for any
		 * probational entries with this PortID. We don't
		 * look for zombies here- only probational
		 * entries (we've already logged out of zombies).
		 */
		for (dbidx = 0; dbidx < MAX_FC_TARG; dbidx++) {
			lp = &fcp->portdb[dbidx];

			if (lp->state != FC_PORTDB_STATE_PROBATIONAL) {
				continue;
			}
			if (lp->portid == portid) {
				break;
=======
		/* Now search the entire port database for the same portid. */
		if (isp_find_pdb_by_portid(isp, chan, portid, &lp)) {
			if (!lp->probational) {
				isp_prt(isp, ISP_LOGERR,
				    "Chan %d Port 0x%06x@0x%04x [%d] is not probational (0x%x)",
				    chan, lp->portid, lp->handle,
				    FC_PORTDB_TGT(isp, chan, lp), lp->state);
				isp_dump_portdb(isp, chan);
				goto fail;
>>>>>>> 8fdb9ad2
			}

			/*
			 * See if we're still logged into it.
			 *
			 * If we aren't, mark it as a dead device and
			 * leave the new portid in the database entry
			 * for somebody further along to decide what to
			 * do (policy choice).
			 *
			 * If we are, check to see if it's the same
			 * device still (it should be). If for some
			 * reason it isn't, mark it as a changed device
			 * and leave the new portid and role in the
			 * database entry for somebody further along to
			 * decide what to do (policy choice).
			 */
			r = isp_getpdb(isp, chan, lp->handle, &pdb);
			if (fcp->isp_loopstate < LOOP_SCANNING_FABRIC)
				goto abort;
			if (r != 0) {
				lp->state = FC_PORTDB_STATE_DEAD;
<<<<<<< HEAD
				isp_prt(isp, ISP_LOG_SANCFG, "Chan %d Fabric PortID 0x%06x handle 0x%x is dead (%d)", chan, portid, lp->handle, r);
				continue;
			}


			/*
			 * Check to make sure that handle, portid, WWPN and
			 * WWNN agree. If they don't, then the association
			 * between this PortID and the stated handle has been
			 * broken by the firmware.
			 */
			MAKE_WWN_FROM_NODE_NAME(wwnn, pdb.nodename);
			MAKE_WWN_FROM_NODE_NAME(wwpn, pdb.portname);
			if (pdb.handle != lp->handle ||
			    pdb.portid != portid ||
			    wwpn != lp->port_wwn ||
			    (lp->node_wwn != 0 && wwnn != lp->node_wwn)) {
				isp_prt(isp, ISP_LOG_SANCFG,
				    fconf, chan, dbidx, pdb.handle, pdb.portid,
				    (uint32_t) (wwnn >> 32), (uint32_t) wwnn,
				    (uint32_t) (wwpn >> 32), (uint32_t) wwpn,
				    lp->handle, portid,
				    (uint32_t) (lp->node_wwn >> 32),
				    (uint32_t) lp->node_wwn,
				    (uint32_t) (lp->port_wwn >> 32),
				    (uint32_t) lp->port_wwn);
				/*
				 * Try to re-login to this device using a
				 * new handle. If that fails, mark it dead.
				 *
				 * isp_login_device will check for handle and
				 * portid consistency after re-login.
				 *
				 */
				if ((fcp->role & ISP_ROLE_INITIATOR) == 0 ||
				    isp_login_device(isp, chan, portid, &pdb,
				     &oldhandle)) {
					lp->new_portid = portid;
					lp->state = FC_PORTDB_STATE_DEAD;
					if (fcp->isp_loopstate !=
					    LOOP_SCANNING_FABRIC) {
						FC_SCRATCH_RELEASE(isp, chan);
						ISP_MARK_PORTDB(isp, chan, 1);
						return (-1);
					}
					continue;
				}
				if (fcp->isp_loopstate !=
				    LOOP_SCANNING_FABRIC) {
					FC_SCRATCH_RELEASE(isp, chan);
					ISP_MARK_PORTDB(isp, chan, 1);
					return (-1);
				}
				FCPARAM(isp, 0)->isp_lasthdl = oldhandle;
				MAKE_WWN_FROM_NODE_NAME(wwnn, pdb.nodename);
				MAKE_WWN_FROM_NODE_NAME(wwpn, pdb.portname);
				if (wwpn != lp->port_wwn ||
				    (lp->node_wwn != 0 && wwnn != lp->node_wwn)) {
					isp_prt(isp, ISP_LOGWARN, "changed WWN"
					    " after relogin");
					lp->new_portid = portid;
					lp->state = FC_PORTDB_STATE_DEAD;
					continue;
				}

				lp->handle = pdb.handle;
				handle_changed++;
			}

			nr = pdb.prli_word3;

			/*
			 * Check to see whether the portid and roles have
			 * stayed the same. If they have stayed the same,
			 * we believe that this is the same device and it
			 * hasn't become disconnected and reconnected, so
			 * mark it as pending valid.
			 *
			 * If they aren't the same, mark the device as a
			 * changed device and save the new port id and role
			 * and let somebody else decide.
			 */

			lp->new_portid = portid;
			lp->new_prli_word3 = nr;
			if (pdb.portid != lp->portid || nr != lp->prli_word3 || handle_changed) {
				isp_prt(isp, ISP_LOG_SANCFG, "Chan %d Fabric Port 0x%06x changed", chan, portid);
				lp->state = FC_PORTDB_STATE_CHANGED;
			} else {
				isp_prt(isp, ISP_LOG_SANCFG, "Chan %d Fabric Port 0x%06x Now Pending Valid", chan, portid);
				lp->state = FC_PORTDB_STATE_PENDING_VALID;
			}
			continue;
		}

		if ((fcp->role & ISP_ROLE_INITIATOR) == 0)
			continue;

		/*
		 * Ah- a new entry. Search the database again for all non-NIL
		 * entries to make sure we never ever make a new database entry
		 * with the same port id. While we're at it, mark where the
		 * last free entry was.
		 */

		dbidx = MAX_FC_TARG;
		for (lp = fcp->portdb; lp < &fcp->portdb[MAX_FC_TARG]; lp++) {
			if (lp >= &fcp->portdb[FL_ID] &&
			    lp <= &fcp->portdb[SNS_ID]) {
				continue;
			}
			if (lp->state == FC_PORTDB_STATE_NIL) {
				if (dbidx == MAX_FC_TARG) {
					dbidx = lp - fcp->portdb;
				}
				continue;
			}
			if (lp->state == FC_PORTDB_STATE_ZOMBIE) {
				continue;
			}
			if (lp->portid == portid) {
				break;
			}
		}

		if (lp < &fcp->portdb[MAX_FC_TARG]) {
			isp_prt(isp, ISP_LOGWARN, "Chan %d PortID 0x%06x "
			    "already at %d handle %d state %d",
			    chan, portid, dbidx, lp->handle, lp->state);
			continue;
		}

		/*
		 * We should have the index of the first free entry seen.
		 */
		if (dbidx == MAX_FC_TARG) {
			isp_prt(isp, ISP_LOGERR,
			    "port database too small to login PortID 0x%06x"
			    "- increase MAX_FC_TARG", portid);
			continue;
		}

		/*
		 * Otherwise, point to our new home.
		 */
		lp = &fcp->portdb[dbidx];

		/*
		 * Try to see if we are logged into this device,
		 * and maybe log into it.
		 *
		 * isp_login_device will check for handle and
		 * portid consistency after login.
		 */
		if (isp_login_device(isp, chan, portid, &pdb, &oldhandle)) {
			if (fcp->isp_loopstate != LOOP_SCANNING_FABRIC) {
				FC_SCRATCH_RELEASE(isp, chan);
				ISP_MARK_PORTDB(isp, chan, 1);
				return (-1);
			}
			continue;
		}
		if (fcp->isp_loopstate != LOOP_SCANNING_FABRIC) {
			FC_SCRATCH_RELEASE(isp, chan);
			ISP_MARK_PORTDB(isp, chan, 1);
			return (-1);
		}
		FCPARAM(isp, 0)->isp_lasthdl = oldhandle;

		handle = pdb.handle;
		MAKE_WWN_FROM_NODE_NAME(wwnn, pdb.nodename);
		MAKE_WWN_FROM_NODE_NAME(wwpn, pdb.portname);
		nr = pdb.prli_word3;

		/*
		 * And go through the database *one* more time to make sure
		 * that we do not make more than one entry that has the same
		 * WWNN/WWPN duple
		 */
		for (dbidx = 0; dbidx < MAX_FC_TARG; dbidx++) {
			if (dbidx >= FL_ID && dbidx <= SNS_ID) {
				continue;
			}
			if ((fcp->portdb[dbidx].node_wwn == wwnn ||
			     fcp->portdb[dbidx].node_wwn == 0) &&
			    fcp->portdb[dbidx].port_wwn == wwpn) {
				break;
			}
		}

		if (dbidx == MAX_FC_TARG) {
			ISP_MEMZERO(lp, sizeof (fcportdb_t));
			lp->handle = handle;
			lp->node_wwn = wwnn;
			lp->port_wwn = wwpn;
			lp->new_portid = portid;
			lp->new_prli_word3 = nr;
			lp->state = FC_PORTDB_STATE_NEW;
			isp_prt(isp, ISP_LOG_SANCFG, "Chan %d Fabric Port 0x%06x is a New Entry", chan, portid);
=======
				isp_prt(isp, ISP_LOG_SANCFG,
				    "Chan %d Port 0x%06x handle 0x%x is dead (%d)",
				    chan, portid, lp->handle, r);
				goto relogin;
			}

			isp_pdb_add_update(isp, chan, &pdb);
			continue;
		}

relogin:
		if ((fcp->role & ISP_ROLE_INITIATOR) == 0) {
			isp_prt(isp, ISP_LOG_SANCFG,
			    "Chan %d Port 0x%06x is not logged in", chan, portid);
>>>>>>> 8fdb9ad2
			continue;
		}

		if (isp_login_device(isp, chan, portid, &pdb,
		    &FCPARAM(isp, 0)->isp_lasthdl)) {
			if (fcp->isp_loopstate < LOOP_SCANNING_FABRIC)
				goto abort;
			continue;
		}

<<<<<<< HEAD
		/*
		 * We found a zombie entry that matches us.
		 * Revive it. We know that WWN and WWPN
		 * are the same. For fabric devices, we
		 * don't care that handle is different
		 * as we assign that. If role or portid
		 * are different, it maybe a changed device.
		 */
		lp = &fcp->portdb[dbidx];
		lp->handle = handle;
		lp->node_wwn = wwnn;
		lp->new_portid = portid;
		lp->new_prli_word3 = nr;
		if (lp->portid != portid || lp->prli_word3 != nr) {
			isp_prt(isp, ISP_LOG_SANCFG, "Chan %d Zombie Fabric Port 0x%06x Now Changed", chan, portid);
			lp->state = FC_PORTDB_STATE_CHANGED;
		} else {
			isp_prt(isp, ISP_LOG_SANCFG, "Chan %d Zombie Fabric Port 0x%06x Now Pending Valid", chan, portid);
			lp->state = FC_PORTDB_STATE_PENDING_VALID;
		}
=======
		isp_pdb_add_update(isp, chan, &pdb);
>>>>>>> 8fdb9ad2
	}

	if (fcp->isp_loopstate < LOOP_SCANNING_FABRIC)
		goto abort;
	fcp->isp_loopstate = LOOP_FSCAN_DONE;
	isp_prt(isp, ISP_LOG_SANCFG, "Chan %d FC fabric scan done", chan);
	return (0);
}

/*
 * Find an unused handle and try and use to login to a port.
 */
static int
isp_login_device(ispsoftc_t *isp, int chan, uint32_t portid, isp_pdb_t *p, uint16_t *ohp)
{
	int lim, i, r;
	uint16_t handle;

	if (ISP_CAP_2KLOGIN(isp)) {
		lim = NPH_MAX_2K;
	} else {
		lim = NPH_MAX;
	}

	handle = isp_next_handle(isp, ohp);
	for (i = 0; i < lim; i++) {
		if (FCPARAM(isp, chan)->isp_loopstate != LOOP_SCANNING_FABRIC)
			return (-1);

		/* Check if this handle is free. */
		r = isp_getpdb(isp, chan, handle, p);
		if (r == 0) {
			if (p->portid != portid) {
				/* This handle is busy, try next one. */
				handle = isp_next_handle(isp, ohp);
				continue;
			}
			break;
		}
		if (FCPARAM(isp, chan)->isp_loopstate != LOOP_SCANNING_FABRIC)
			return (-1);

		/*
		 * Now try and log into the device
		 */
		r = isp_plogx(isp, chan, handle, portid, PLOGX_FLG_CMD_PLOGI);
		if (r == 0) {
			break;
		} else if ((r & 0xffff) == MBOX_PORT_ID_USED) {
			/*
			 * If we get here, then the firmwware still thinks we're logged into this device, but with a different
			 * handle. We need to break that association. We used to try and just substitute the handle, but then
			 * failed to get any data via isp_getpdb (below).
			 */
			if (isp_plogx(isp, chan, r >> 16, portid, PLOGX_FLG_CMD_LOGO | PLOGX_FLG_IMPLICIT | PLOGX_FLG_FREE_NPHDL)) {
				isp_prt(isp, ISP_LOGERR, "baw... logout of %x failed", r >> 16);
			}
			if (FCPARAM(isp, chan)->isp_loopstate != LOOP_SCANNING_FABRIC)
				return (-1);
			r = isp_plogx(isp, chan, handle, portid, PLOGX_FLG_CMD_PLOGI);
			if (r != 0)
				i = lim;
			break;
		} else if ((r & 0xffff) == MBOX_LOOP_ID_USED) {
			/* Try the next handle. */
			handle = isp_next_handle(isp, ohp);
		} else {
			/* Give up. */
			i = lim;
			break;
		}
	}

	if (i == lim) {
		isp_prt(isp, ISP_LOGWARN, "Chan %d PLOGI 0x%06x failed", chan, portid);
		return (-1);
	}

	/*
	 * If we successfully logged into it, get the PDB for it
	 * so we can crosscheck that it is still what we think it
	 * is and that we also have the role it plays
	 */
	r = isp_getpdb(isp, chan, handle, p);
	if (r != 0) {
		isp_prt(isp, ISP_LOGERR, "Chan %d new device 0x%06x@0x%x disappeared", chan, portid, handle);
		return (-1);
	}

	if (p->handle != handle || p->portid != portid) {
		isp_prt(isp, ISP_LOGERR, "Chan %d new device 0x%06x@0x%x changed (0x%06x@0x%0x)",
		    chan, portid, handle, p->portid, p->handle);
		return (-1);
	}
	return (0);
}

static int
isp_send_change_request(ispsoftc_t *isp, int chan)
{
	mbreg_t mbs;

	MBSINIT(&mbs, MBOX_SEND_CHANGE_REQUEST, MBLOGALL, 500000);
	mbs.param[1] = 0x03;
	mbs.param[9] = chan;
	isp_mboxcmd(isp, &mbs);
	return (mbs.param[0] == MBOX_COMMAND_COMPLETE ? 0 : -1);
}

static int
isp_register_fc4_type(ispsoftc_t *isp, int chan)
{
	fcparam *fcp = FCPARAM(isp, chan);
	uint8_t local[SNS_RFT_ID_REQ_SIZE];
	sns_screq_t *reqp = (sns_screq_t *) local;
	mbreg_t mbs;

	ISP_MEMZERO((void *) reqp, SNS_RFT_ID_REQ_SIZE);
	reqp->snscb_rblen = SNS_RFT_ID_RESP_SIZE >> 1;
	reqp->snscb_addr[RQRSP_ADDR0015] = DMA_WD0(fcp->isp_scdma + 0x100);
	reqp->snscb_addr[RQRSP_ADDR1631] = DMA_WD1(fcp->isp_scdma + 0x100);
	reqp->snscb_addr[RQRSP_ADDR3247] = DMA_WD2(fcp->isp_scdma + 0x100);
	reqp->snscb_addr[RQRSP_ADDR4863] = DMA_WD3(fcp->isp_scdma + 0x100);
	reqp->snscb_sblen = 22;
	reqp->snscb_data[0] = SNS_RFT_ID;
	reqp->snscb_data[4] = fcp->isp_portid & 0xffff;
	reqp->snscb_data[5] = (fcp->isp_portid >> 16) & 0xff;
	reqp->snscb_data[6] = (1 << FC4_SCSI);
	if (FC_SCRATCH_ACQUIRE(isp, chan)) {
		isp_prt(isp, ISP_LOGERR, sacq);
		return (-1);
	}
	isp_put_sns_request(isp, reqp, (sns_screq_t *) fcp->isp_scratch);
	MBSINIT(&mbs, MBOX_SEND_SNS, MBLOGALL, 1000000);
	mbs.param[1] = SNS_RFT_ID_REQ_SIZE >> 1;
	mbs.param[2] = DMA_WD1(fcp->isp_scdma);
	mbs.param[3] = DMA_WD0(fcp->isp_scdma);
	mbs.param[6] = DMA_WD3(fcp->isp_scdma);
	mbs.param[7] = DMA_WD2(fcp->isp_scdma);
	MEMORYBARRIER(isp, SYNC_SFORDEV, 0, SNS_RFT_ID_REQ_SIZE, chan);
	isp_mboxcmd(isp, &mbs);
	FC_SCRATCH_RELEASE(isp, chan);
	if (mbs.param[0] == MBOX_COMMAND_COMPLETE) {
		return (0);
	} else {
		return (-1);
	}
}

static int
isp_register_fc4_type_24xx(ispsoftc_t *isp, int chan)
{
	mbreg_t mbs;
	fcparam *fcp = FCPARAM(isp, chan);
	union {
		isp_ct_pt_t plocal;
		rft_id_t clocal;
		uint8_t q[QENTRY_LEN];
	} un;
	isp_ct_pt_t *pt;
	ct_hdr_t *ct;
	rft_id_t *rp;
	uint8_t *scp = fcp->isp_scratch;

	if (FC_SCRATCH_ACQUIRE(isp, chan)) {
		isp_prt(isp, ISP_LOGERR, sacq);
		return (-1);
	}

	/*
	 * Build a Passthrough IOCB in memory.
	 */
	ISP_MEMZERO(un.q, QENTRY_LEN);
	pt = &un.plocal;
	pt->ctp_header.rqs_entry_count = 1;
	pt->ctp_header.rqs_entry_type = RQSTYPE_CT_PASSTHRU;
	pt->ctp_handle = 0xffffffff;
	pt->ctp_nphdl = fcp->isp_sns_hdl;
	pt->ctp_cmd_cnt = 1;
	pt->ctp_vpidx = ISP_GET_VPIDX(isp, chan);
	pt->ctp_time = 4;
	pt->ctp_rsp_cnt = 1;
	pt->ctp_rsp_bcnt = sizeof (ct_hdr_t);
	pt->ctp_cmd_bcnt = sizeof (rft_id_t);
	pt->ctp_dataseg[0].ds_base = DMA_LO32(fcp->isp_scdma+XTXOFF);
	pt->ctp_dataseg[0].ds_basehi = DMA_HI32(fcp->isp_scdma+XTXOFF);
	pt->ctp_dataseg[0].ds_count = sizeof (rft_id_t);
	pt->ctp_dataseg[1].ds_base = DMA_LO32(fcp->isp_scdma);
	pt->ctp_dataseg[1].ds_basehi = DMA_HI32(fcp->isp_scdma);
	pt->ctp_dataseg[1].ds_count = sizeof (ct_hdr_t);
	isp_put_ct_pt(isp, pt, (isp_ct_pt_t *) &scp[CTXOFF]);
	if (isp->isp_dblev & ISP_LOGDEBUG1) {
		isp_print_bytes(isp, "IOCB CT Request", QENTRY_LEN, pt);
	}

	/*
	 * Build the CT header and command in memory.
	 *
	 * Note that the CT header has to end up as Big Endian format in memory.
	 */
	ISP_MEMZERO(&un.clocal, sizeof (un.clocal));
	ct = &un.clocal.rftid_hdr;
	ct->ct_revision = CT_REVISION;
	ct->ct_fcs_type = CT_FC_TYPE_FC;
	ct->ct_fcs_subtype = CT_FC_SUBTYPE_NS;
	ct->ct_cmd_resp = SNS_RFT_ID;
	ct->ct_bcnt_resid = (sizeof (rft_id_t) - sizeof (ct_hdr_t)) >> 2;
	rp = &un.clocal;
	rp->rftid_portid[0] = fcp->isp_portid >> 16;
	rp->rftid_portid[1] = fcp->isp_portid >> 8;
	rp->rftid_portid[2] = fcp->isp_portid;
	rp->rftid_fc4types[FC4_SCSI >> 5] = 1 << (FC4_SCSI & 0x1f);
	isp_put_rft_id(isp, rp, (rft_id_t *) &scp[XTXOFF]);
	if (isp->isp_dblev & ISP_LOGDEBUG1) {
		isp_print_bytes(isp, "CT Header", QENTRY_LEN, &scp[XTXOFF]);
	}

	ISP_MEMZERO(&scp[ZTXOFF], sizeof (ct_hdr_t));

	MBSINIT(&mbs, MBOX_EXEC_COMMAND_IOCB_A64, MBLOGALL,
	    MBCMD_DEFAULT_TIMEOUT + pt->ctp_time * 1000000);
	mbs.param[1] = QENTRY_LEN;
	mbs.param[2] = DMA_WD1(fcp->isp_scdma + CTXOFF);
	mbs.param[3] = DMA_WD0(fcp->isp_scdma + CTXOFF);
	mbs.param[6] = DMA_WD3(fcp->isp_scdma + CTXOFF);
	mbs.param[7] = DMA_WD2(fcp->isp_scdma + CTXOFF);
	MEMORYBARRIER(isp, SYNC_SFORDEV, XTXOFF, 2 * QENTRY_LEN, chan);
	isp_mboxcmd(isp, &mbs);
	if (mbs.param[0] != MBOX_COMMAND_COMPLETE) {
		FC_SCRATCH_RELEASE(isp, chan);
		return (-1);
	}
	MEMORYBARRIER(isp, SYNC_SFORCPU, ZTXOFF, QENTRY_LEN, chan);
	pt = &un.plocal;
	isp_get_ct_pt(isp, (isp_ct_pt_t *) &scp[ZTXOFF], pt);
	if (isp->isp_dblev & ISP_LOGDEBUG1) {
		isp_print_bytes(isp, "IOCB response", QENTRY_LEN, pt);
	}
	if (pt->ctp_status) {
		FC_SCRATCH_RELEASE(isp, chan);
		isp_prt(isp, ISP_LOGWARN,
		    "Chan %d Register FC4 Type CT Passthrough returned 0x%x",
		    chan, pt->ctp_status);
		return (1);
	}

	isp_get_ct_hdr(isp, (ct_hdr_t *) scp, ct);
	FC_SCRATCH_RELEASE(isp, chan);

	if (ct->ct_cmd_resp == LS_RJT) {
		isp_prt(isp, ISP_LOG_SANCFG|ISP_LOG_WARN1, "Chan %d Register FC4 Type rejected", chan);
		return (-1);
	} else if (ct->ct_cmd_resp == LS_ACC) {
		isp_prt(isp, ISP_LOG_SANCFG, "Chan %d Register FC4 Type accepted", chan);
		return (0);
	} else {
		isp_prt(isp, ISP_LOGWARN, "Chan %d Register FC4 Type: 0x%x", chan, ct->ct_cmd_resp);
		return (-1);
	}
}

static int
isp_register_fc4_features_24xx(ispsoftc_t *isp, int chan)
{
	mbreg_t mbs;
	fcparam *fcp = FCPARAM(isp, chan);
	union {
		isp_ct_pt_t plocal;
		rff_id_t clocal;
		uint8_t q[QENTRY_LEN];
	} un;
	isp_ct_pt_t *pt;
	ct_hdr_t *ct;
	rff_id_t *rp;
	uint8_t *scp = fcp->isp_scratch;

	if (FC_SCRATCH_ACQUIRE(isp, chan)) {
		isp_prt(isp, ISP_LOGERR, sacq);
		return (-1);
	}

	/*
	 * Build a Passthrough IOCB in memory.
	 */
	ISP_MEMZERO(un.q, QENTRY_LEN);
	pt = &un.plocal;
	pt->ctp_header.rqs_entry_count = 1;
	pt->ctp_header.rqs_entry_type = RQSTYPE_CT_PASSTHRU;
	pt->ctp_handle = 0xffffffff;
	pt->ctp_nphdl = fcp->isp_sns_hdl;
	pt->ctp_cmd_cnt = 1;
	pt->ctp_vpidx = ISP_GET_VPIDX(isp, chan);
	pt->ctp_time = 4;
	pt->ctp_rsp_cnt = 1;
	pt->ctp_rsp_bcnt = sizeof (ct_hdr_t);
	pt->ctp_cmd_bcnt = sizeof (rff_id_t);
	pt->ctp_dataseg[0].ds_base = DMA_LO32(fcp->isp_scdma+XTXOFF);
	pt->ctp_dataseg[0].ds_basehi = DMA_HI32(fcp->isp_scdma+XTXOFF);
	pt->ctp_dataseg[0].ds_count = sizeof (rff_id_t);
	pt->ctp_dataseg[1].ds_base = DMA_LO32(fcp->isp_scdma);
	pt->ctp_dataseg[1].ds_basehi = DMA_HI32(fcp->isp_scdma);
	pt->ctp_dataseg[1].ds_count = sizeof (ct_hdr_t);
	isp_put_ct_pt(isp, pt, (isp_ct_pt_t *) &scp[CTXOFF]);
	if (isp->isp_dblev & ISP_LOGDEBUG1) {
		isp_print_bytes(isp, "IOCB CT Request", QENTRY_LEN, pt);
	}

	/*
	 * Build the CT header and command in memory.
	 *
	 * Note that the CT header has to end up as Big Endian format in memory.
	 */
	ISP_MEMZERO(&un.clocal, sizeof (un.clocal));
	ct = &un.clocal.rffid_hdr;
	ct->ct_revision = CT_REVISION;
	ct->ct_fcs_type = CT_FC_TYPE_FC;
	ct->ct_fcs_subtype = CT_FC_SUBTYPE_NS;
	ct->ct_cmd_resp = SNS_RFF_ID;
	ct->ct_bcnt_resid = (sizeof (rff_id_t) - sizeof (ct_hdr_t)) >> 2;
	rp = &un.clocal;
	rp->rffid_portid[0] = fcp->isp_portid >> 16;
	rp->rffid_portid[1] = fcp->isp_portid >> 8;
	rp->rffid_portid[2] = fcp->isp_portid;
	rp->rffid_fc4features = 0;
	if (fcp->role & ISP_ROLE_TARGET)
		rp->rffid_fc4features |= 1;
	if (fcp->role & ISP_ROLE_INITIATOR)
		rp->rffid_fc4features |= 2;
	rp->rffid_fc4type = FC4_SCSI;
	isp_put_rff_id(isp, rp, (rff_id_t *) &scp[XTXOFF]);
	if (isp->isp_dblev & ISP_LOGDEBUG1) {
		isp_print_bytes(isp, "CT Header", QENTRY_LEN, &scp[XTXOFF]);
	}

	ISP_MEMZERO(&scp[ZTXOFF], sizeof (ct_hdr_t));

	MBSINIT(&mbs, MBOX_EXEC_COMMAND_IOCB_A64, MBLOGALL,
	    MBCMD_DEFAULT_TIMEOUT + pt->ctp_time * 1000000);
	mbs.param[1] = QENTRY_LEN;
	mbs.param[2] = DMA_WD1(fcp->isp_scdma + CTXOFF);
	mbs.param[3] = DMA_WD0(fcp->isp_scdma + CTXOFF);
	mbs.param[6] = DMA_WD3(fcp->isp_scdma + CTXOFF);
	mbs.param[7] = DMA_WD2(fcp->isp_scdma + CTXOFF);
	MEMORYBARRIER(isp, SYNC_SFORDEV, XTXOFF, 2 * QENTRY_LEN, chan);
	isp_mboxcmd(isp, &mbs);
	if (mbs.param[0] != MBOX_COMMAND_COMPLETE) {
		FC_SCRATCH_RELEASE(isp, chan);
		return (-1);
	}
	MEMORYBARRIER(isp, SYNC_SFORCPU, ZTXOFF, QENTRY_LEN, chan);
	pt = &un.plocal;
	isp_get_ct_pt(isp, (isp_ct_pt_t *) &scp[ZTXOFF], pt);
	if (isp->isp_dblev & ISP_LOGDEBUG1) {
		isp_print_bytes(isp, "IOCB response", QENTRY_LEN, pt);
	}
	if (pt->ctp_status) {
		FC_SCRATCH_RELEASE(isp, chan);
		isp_prt(isp, ISP_LOGWARN,
		    "Chan %d Register FC4 Features CT Passthrough returned 0x%x",
		    chan, pt->ctp_status);
		return (1);
	}

	isp_get_ct_hdr(isp, (ct_hdr_t *) scp, ct);
	FC_SCRATCH_RELEASE(isp, chan);

	if (ct->ct_cmd_resp == LS_RJT) {
		isp_prt(isp, ISP_LOG_SANCFG|ISP_LOG_WARN1,
		    "Chan %d Register FC4 Features rejected", chan);
		return (-1);
	} else if (ct->ct_cmd_resp == LS_ACC) {
		isp_prt(isp, ISP_LOG_SANCFG,
		    "Chan %d Register FC4 Features accepted", chan);
		return (0);
	} else {
		isp_prt(isp, ISP_LOGWARN,
		    "Chan %d Register FC4 Features: 0x%x", chan, ct->ct_cmd_resp);
		return (-1);
	}
}

static uint16_t
isp_next_handle(ispsoftc_t *isp, uint16_t *ohp)
{
	fcparam *fcp;
	int i, chan, wrap;
	uint16_t handle, minh, maxh;

	handle = *ohp;
	if (ISP_CAP_2KLOGIN(isp)) {
		minh = 0;
		maxh = NPH_RESERVED - 1;
	} else {
		minh = SNS_ID + 1;
		maxh = NPH_MAX - 1;
	}
	wrap = 0;

next:
	if (handle == NIL_HANDLE) {
		handle = minh;
	} else {
		handle++;
		if (handle > maxh) {
			if (++wrap >= 2) {
				isp_prt(isp, ISP_LOGERR, "Out of port handles!");
				return (NIL_HANDLE);
			}
			handle = minh;
		}
	}
	for (chan = 0; chan < isp->isp_nchan; chan++) {
		fcp = FCPARAM(isp, chan);
		if (fcp->role == ISP_ROLE_NONE)
			continue;
		for (i = 0; i < MAX_FC_TARG; i++) {
			if (fcp->portdb[i].state != FC_PORTDB_STATE_NIL &&
			    fcp->portdb[i].handle == handle)
				goto next;
		}
	}
	*ohp = handle;
	return (handle);
}

/*
 * Start a command. Locking is assumed done in the caller.
 */

int
isp_start(XS_T *xs)
{
	ispsoftc_t *isp;
	uint32_t cdblen;
	uint8_t local[QENTRY_LEN];
	ispreq_t *reqp;
	void *cdbp, *qep;
	uint16_t *tptr;
	fcportdb_t *lp;
	int target, dmaresult;

	XS_INITERR(xs);
	isp = XS_ISP(xs);

	/*
	 * Check command CDB length, etc.. We really are limited to 16 bytes
	 * for Fibre Channel, but can do up to 44 bytes in parallel SCSI,
	 * but probably only if we're running fairly new firmware (we'll
	 * let the old f/w choke on an extended command queue entry).
	 */

	if (XS_CDBLEN(xs) > (IS_FC(isp)? 16 : 44) || XS_CDBLEN(xs) == 0) {
		isp_prt(isp, ISP_LOGERR, "unsupported cdb length (%d, CDB[0]=0x%x)", XS_CDBLEN(xs), XS_CDBP(xs)[0] & 0xff);
		XS_SETERR(xs, HBA_BOTCH);
		return (CMD_COMPLETE);
	}

	/*
	 * Translate the target to device handle as appropriate, checking
	 * for correct device state as well.
	 */
	target = XS_TGT(xs);
	if (IS_FC(isp)) {
		fcparam *fcp = FCPARAM(isp, XS_CHANNEL(xs));

		if ((fcp->role & ISP_ROLE_INITIATOR) == 0) {
			isp_prt(isp, ISP_LOG_WARN1,
			    "%d.%d.%jx I am not an initiator",
			    XS_CHANNEL(xs), target, (uintmax_t)XS_LUN(xs));
			XS_SETERR(xs, HBA_SELTIMEOUT);
			return (CMD_COMPLETE);
		}

		if (isp->isp_state != ISP_RUNSTATE) {
			isp_prt(isp, ISP_LOGERR, "Adapter not at RUNSTATE");
			XS_SETERR(xs, HBA_BOTCH);
			return (CMD_COMPLETE);
		}

		/*
		 * Try again later.
		 */
		if (fcp->isp_loopstate != LOOP_READY) {
			return (CMD_RQLATER);
		}

		isp_prt(isp, ISP_LOGDEBUG2, "XS_TGT(xs)=%d", target);
		lp = &fcp->portdb[target];
		if (target < 0 || target >= MAX_FC_TARG ||
		    lp->is_target == 0) {
			XS_SETERR(xs, HBA_SELTIMEOUT);
			return (CMD_COMPLETE);
		}
		if (lp->state == FC_PORTDB_STATE_ZOMBIE) {
<<<<<<< HEAD
			isp_prt(isp, ISP_LOGDEBUG1, "%d.%d.%d target zombie", XS_CHANNEL(xs), target, XS_LUN(xs));
			return (CMD_RQLATER);
		}
		if (lp->state != FC_PORTDB_STATE_VALID) {
			isp_prt(isp, ISP_LOGDEBUG1, "%d.%d.%d bad db port state 0x%x", XS_CHANNEL(xs), target, XS_LUN(xs), lp->state);
=======
			isp_prt(isp, ISP_LOGDEBUG1,
			    "%d.%d.%jx target zombie",
			    XS_CHANNEL(xs), target, (uintmax_t)XS_LUN(xs));
			return (CMD_RQLATER);
		}
		if (lp->state != FC_PORTDB_STATE_VALID) {
			isp_prt(isp, ISP_LOGDEBUG1,
			    "%d.%d.%jx bad db port state 0x%x",
			    XS_CHANNEL(xs), target, (uintmax_t)XS_LUN(xs), lp->state);
>>>>>>> 8fdb9ad2
			XS_SETERR(xs, HBA_SELTIMEOUT);
			return (CMD_COMPLETE);
		}
	} else {
		sdparam *sdp = SDPARAM(isp, XS_CHANNEL(xs));
		if (isp->isp_state != ISP_RUNSTATE) {
			isp_prt(isp, ISP_LOGERR, "Adapter not at RUNSTATE");
			XS_SETERR(xs, HBA_BOTCH);
			return (CMD_COMPLETE);
		}

		if (sdp->update) {
			isp_spi_update(isp, XS_CHANNEL(xs));
		}
		lp = NULL;
	}

 start_again:

	qep = isp_getrqentry(isp);
	if (qep == NULL) {
		isp_prt(isp, ISP_LOG_WARN1, "Request Queue Overflow");
		XS_SETERR(xs, HBA_BOTCH);
		return (CMD_EAGAIN);
	}
	XS_SETERR(xs, HBA_NOERROR);

	/*
	 * Now see if we need to synchronize the ISP with respect to anything.
	 * We do dual duty here (cough) for synchronizing for busses other
	 * than which we got here to send a command to.
	 */
	reqp = (ispreq_t *) local;
	ISP_MEMZERO(local, QENTRY_LEN);
	if (ISP_TST_SENDMARKER(isp, XS_CHANNEL(xs))) {
		if (IS_24XX(isp)) {
			isp_marker_24xx_t *m = (isp_marker_24xx_t *) reqp;
			m->mrk_header.rqs_entry_count = 1;
			m->mrk_header.rqs_entry_type = RQSTYPE_MARKER;
			m->mrk_modifier = SYNC_ALL;
			m->mrk_vphdl = XS_CHANNEL(xs);
			isp_put_marker_24xx(isp, m, qep);
		} else {
			isp_marker_t *m = (isp_marker_t *) reqp;
			m->mrk_header.rqs_entry_count = 1;
			m->mrk_header.rqs_entry_type = RQSTYPE_MARKER;
			m->mrk_target = (XS_CHANNEL(xs) << 7);	/* bus # */
			m->mrk_modifier = SYNC_ALL;
			isp_put_marker(isp, m, qep);
		}
		ISP_SYNC_REQUEST(isp);
		ISP_SET_SENDMARKER(isp, XS_CHANNEL(xs), 0);
		goto start_again;
	}

	reqp->req_header.rqs_entry_count = 1;

	/*
	 * Select and install Header Code.
	 * Note that it might be overridden before going out
	 * if we're on a 64 bit platform. The lower level
	 * code (isp_send_cmd) will select the appropriate
	 * 64 bit variant if it needs to.
	 */
	if (IS_24XX(isp)) {
		reqp->req_header.rqs_entry_type = RQSTYPE_T7RQS;
	} else if (IS_FC(isp)) {
		reqp->req_header.rqs_entry_type = RQSTYPE_T2RQS;
	} else {
		if (XS_CDBLEN(xs) > 12) {
			reqp->req_header.rqs_entry_type = RQSTYPE_CMDONLY;
		} else {
			reqp->req_header.rqs_entry_type = RQSTYPE_REQUEST;
		}
	}

	/*
	 * Set task attributes
	 */
	if (IS_24XX(isp)) {
		int ttype;
		if (XS_TAG_P(xs)) {
			ttype = XS_TAG_TYPE(xs);
		} else {
			if (XS_CDBP(xs)[0] == 0x3) {
				ttype = REQFLAG_HTAG;
			} else {
				ttype = REQFLAG_STAG;
			}
		}
		if (ttype == REQFLAG_OTAG) {
			ttype = FCP_CMND_TASK_ATTR_ORDERED;
		} else if (ttype == REQFLAG_HTAG) {
			ttype = FCP_CMND_TASK_ATTR_HEAD;
		} else {
			ttype = FCP_CMND_TASK_ATTR_SIMPLE;
		}
		((ispreqt7_t *)reqp)->req_task_attribute = ttype;
	} else if (IS_FC(isp)) {
		/*
		 * See comment in isp_intr
		 */
		/* XS_SET_RESID(xs, 0); */

		/*
		 * Fibre Channel always requires some kind of tag.
		 * The Qlogic drivers seem be happy not to use a tag,
		 * but this breaks for some devices (IBM drives).
		 */
		if (XS_TAG_P(xs)) {
			((ispreqt2_t *)reqp)->req_flags = XS_TAG_TYPE(xs);
		} else {
			/*
			 * If we don't know what tag to use, use HEAD OF QUEUE
			 * for Request Sense or Simple.
			 */
			if (XS_CDBP(xs)[0] == 0x3)	/* REQUEST SENSE */
				((ispreqt2_t *)reqp)->req_flags = REQFLAG_HTAG;
			else
				((ispreqt2_t *)reqp)->req_flags = REQFLAG_STAG;
		}
	} else {
		sdparam *sdp = SDPARAM(isp, XS_CHANNEL(xs));
		if ((sdp->isp_devparam[target].actv_flags & DPARM_TQING) && XS_TAG_P(xs)) {
			reqp->req_flags = XS_TAG_TYPE(xs);
		}
	}

	tptr = &reqp->req_time;

	/*
	 * NB: we do not support long CDBs (yet)
	 */
	cdblen = XS_CDBLEN(xs);

	if (IS_SCSI(isp)) {
		if (cdblen > sizeof (reqp->req_cdb)) {
			isp_prt(isp, ISP_LOGERR, "Command Length %u too long for this chip", cdblen);
			XS_SETERR(xs, HBA_BOTCH);
			return (CMD_COMPLETE);
		}
		reqp->req_target = target | (XS_CHANNEL(xs) << 7);
		reqp->req_lun_trn = XS_LUN(xs);
		cdbp = reqp->req_cdb;
		reqp->req_cdblen = cdblen;
	} else if (IS_24XX(isp)) {
		ispreqt7_t *t7 = (ispreqt7_t *)local;

		if (cdblen > sizeof (t7->req_cdb)) {
			isp_prt(isp, ISP_LOGERR, "Command Length %u too long for this chip", cdblen);
			XS_SETERR(xs, HBA_BOTCH);
			return (CMD_COMPLETE);
		}

		t7->req_nphdl = lp->handle;
		t7->req_tidlo = lp->portid;
		t7->req_tidhi = lp->portid >> 16;
		t7->req_vpidx = ISP_GET_VPIDX(isp, XS_CHANNEL(xs));
#if __FreeBSD_version >= 1000700
		be64enc(t7->req_lun, CAM_EXTLUN_BYTE_SWIZZLE(XS_LUN(xs)));
#else
		if (XS_LUN(xs) >= 256) {
			t7->req_lun[0] = XS_LUN(xs) >> 8;
			t7->req_lun[0] |= 0x40;
		}
		t7->req_lun[1] = XS_LUN(xs);
#endif
		if (FCPARAM(isp, XS_CHANNEL(xs))->fctape_enabled && (lp->prli_word3 & PRLI_WD3_RETRY)) {
			if (FCP_NEXT_CRN(isp, &t7->req_crn, xs)) {
				isp_prt(isp, ISP_LOG_WARN1,
				    "%d.%d.%jx cannot generate next CRN",
				    XS_CHANNEL(xs), target, (uintmax_t)XS_LUN(xs));
				XS_SETERR(xs, HBA_BOTCH);
				return (CMD_EAGAIN);
			}
		}
		tptr = &t7->req_time;
		cdbp = t7->req_cdb;
	} else {
		ispreqt2_t *t2 = (ispreqt2_t *)local;

		if (cdblen > sizeof t2->req_cdb) {
			isp_prt(isp, ISP_LOGERR, "Command Length %u too long for this chip", cdblen);
			XS_SETERR(xs, HBA_BOTCH);
			return (CMD_COMPLETE);
		}
		if (FCPARAM(isp, XS_CHANNEL(xs))->fctape_enabled && (lp->prli_word3 & PRLI_WD3_RETRY)) {
			if (FCP_NEXT_CRN(isp, &t2->req_crn, xs)) {
				isp_prt(isp, ISP_LOG_WARN1,
				    "%d.%d.%jx cannot generate next CRN",
				    XS_CHANNEL(xs), target, (uintmax_t)XS_LUN(xs));
				XS_SETERR(xs, HBA_BOTCH);
				return (CMD_EAGAIN);
			}
		}
		if (ISP_CAP_2KLOGIN(isp)) {
			ispreqt2e_t *t2e = (ispreqt2e_t *)local;
			t2e->req_target = lp->handle;
			t2e->req_scclun = XS_LUN(xs);
#if __FreeBSD_version < 1000700
			if (XS_LUN(xs) >= 256)
				t2e->req_scclun |= 0x4000;
#endif
			cdbp = t2e->req_cdb;
		} else if (ISP_CAP_SCCFW(isp)) {
			ispreqt2_t *t2 = (ispreqt2_t *)local;
			t2->req_target = lp->handle;
			t2->req_scclun = XS_LUN(xs);
#if __FreeBSD_version < 1000700
			if (XS_LUN(xs) >= 256)
				t2->req_scclun |= 0x4000;
#endif
			cdbp = t2->req_cdb;
		} else {
			t2->req_target = lp->handle;
			t2->req_lun_trn = XS_LUN(xs);
			cdbp = t2->req_cdb;
		}
	}
	ISP_MEMCPY(cdbp, XS_CDBP(xs), cdblen);

	*tptr = (XS_TIME(xs) + 999) / 1000;
	if (IS_24XX(isp) && *tptr > 0x1999) {
		*tptr = 0x1999;
	}

	/* Whew. Thankfully the same for type 7 requests */
	reqp->req_handle = isp_allocate_handle(isp, xs, ISP_HANDLE_INITIATOR);
	if (reqp->req_handle == 0) {
		isp_prt(isp, ISP_LOG_WARN1, "out of xflist pointers");
		XS_SETERR(xs, HBA_BOTCH);
		return (CMD_EAGAIN);
	}

	/*
	 * Set up DMA and/or do any platform dependent swizzling of the request entry
	 * so that the Qlogic F/W understands what is being asked of it.
	 *
	 * The callee is responsible for adding all requests at this point.
	 */
	dmaresult = ISP_DMASETUP(isp, xs, reqp);
	if (dmaresult != CMD_QUEUED) {
		isp_destroy_handle(isp, reqp->req_handle);
		/*
		 * dmasetup sets actual error in packet, and
		 * return what we were given to return.
		 */
		return (dmaresult);
	}
	isp_xs_prt(isp, xs, ISP_LOGDEBUG0, "START cmd cdb[0]=0x%x datalen %ld", XS_CDBP(xs)[0], (long) XS_XFRLEN(xs));
	isp->isp_nactive++;
	return (CMD_QUEUED);
}

/*
 * isp control
 * Locks (ints blocked) assumed held.
 */

int
isp_control(ispsoftc_t *isp, ispctl_t ctl, ...)
{
	XS_T *xs;
	mbreg_t *mbr, mbs;
	int chan, tgt;
	uint32_t handle;
	va_list ap;

	switch (ctl) {
	case ISPCTL_RESET_BUS:
		/*
		 * Issue a bus reset.
		 */
		if (IS_24XX(isp)) {
			isp_prt(isp, ISP_LOGERR, "BUS RESET NOT IMPLEMENTED");
			break;
		} else if (IS_FC(isp)) {
			mbs.param[1] = 10;
			chan = 0;
		} else {
			va_start(ap, ctl);
			chan = va_arg(ap, int);
			va_end(ap);
			mbs.param[1] = SDPARAM(isp, chan)->isp_bus_reset_delay;
			if (mbs.param[1] < 2) {
				mbs.param[1] = 2;
			}
			mbs.param[2] = chan;
		}
		MBSINIT(&mbs, MBOX_BUS_RESET, MBLOGALL, 0);
		ISP_SET_SENDMARKER(isp, chan, 1);
		isp_mboxcmd(isp, &mbs);
		if (mbs.param[0] != MBOX_COMMAND_COMPLETE) {
			break;
		}
		isp_prt(isp, ISP_LOGINFO, "driver initiated bus reset of bus %d", chan);
		return (0);

	case ISPCTL_RESET_DEV:
		va_start(ap, ctl);
		chan = va_arg(ap, int);
		tgt = va_arg(ap, int);
		va_end(ap);
		if (IS_24XX(isp)) {
			uint8_t local[QENTRY_LEN];
			isp24xx_tmf_t *tmf;
			isp24xx_statusreq_t *sp;
			fcparam *fcp = FCPARAM(isp, chan);
			fcportdb_t *lp;

			if (tgt < 0 || tgt >= MAX_FC_TARG) {
				isp_prt(isp, ISP_LOGWARN, "Chan %d trying to reset bad target %d", chan, tgt);
				break;
			}
			lp = &fcp->portdb[tgt];
			if (lp->is_target == 0 ||
			    lp->state != FC_PORTDB_STATE_VALID) {
				isp_prt(isp, ISP_LOGWARN, "Chan %d abort of no longer valid target %d", chan, tgt);
				break;
			}

			tmf = (isp24xx_tmf_t *) local;
			ISP_MEMZERO(tmf, QENTRY_LEN);
			tmf->tmf_header.rqs_entry_type = RQSTYPE_TSK_MGMT;
			tmf->tmf_header.rqs_entry_count = 1;
			tmf->tmf_nphdl = lp->handle;
			tmf->tmf_delay = 2;
			tmf->tmf_timeout = 4;
			tmf->tmf_flags = ISP24XX_TMF_TARGET_RESET;
			tmf->tmf_tidlo = lp->portid;
			tmf->tmf_tidhi = lp->portid >> 16;
			tmf->tmf_vpidx = ISP_GET_VPIDX(isp, chan);
			isp_prt(isp, ISP_LOGALL, "Chan %d Reset N-Port Handle 0x%04x @ Port 0x%06x", chan, lp->handle, lp->portid);
			MBSINIT(&mbs, MBOX_EXEC_COMMAND_IOCB_A64, MBLOGALL,
			    MBCMD_DEFAULT_TIMEOUT + tmf->tmf_timeout * 1000000);
			mbs.param[1] = QENTRY_LEN;
			mbs.param[2] = DMA_WD1(fcp->isp_scdma);
			mbs.param[3] = DMA_WD0(fcp->isp_scdma);
			mbs.param[6] = DMA_WD3(fcp->isp_scdma);
			mbs.param[7] = DMA_WD2(fcp->isp_scdma);

			if (FC_SCRATCH_ACQUIRE(isp, chan)) {
				isp_prt(isp, ISP_LOGERR, sacq);
				break;
			}
			isp_put_24xx_tmf(isp, tmf, fcp->isp_scratch);
			MEMORYBARRIER(isp, SYNC_SFORDEV, 0, QENTRY_LEN, chan);
			fcp->sendmarker = 1;
			isp_mboxcmd(isp, &mbs);
			if (mbs.param[0] != MBOX_COMMAND_COMPLETE) {
				FC_SCRATCH_RELEASE(isp, chan);
				break;
			}
			MEMORYBARRIER(isp, SYNC_SFORCPU, QENTRY_LEN, QENTRY_LEN, chan);
			sp = (isp24xx_statusreq_t *) local;
			isp_get_24xx_response(isp, &((isp24xx_statusreq_t *)fcp->isp_scratch)[1], sp);
			FC_SCRATCH_RELEASE(isp, chan);
			if (sp->req_completion_status == 0) {
				return (0);
			}
			isp_prt(isp, ISP_LOGWARN, "Chan %d reset of target %d returned 0x%x", chan, tgt, sp->req_completion_status);
			break;
		} else if (IS_FC(isp)) {
			if (ISP_CAP_2KLOGIN(isp)) {
				mbs.param[1] = tgt;
				mbs.ibits = (1 << 10);
			} else {
				mbs.param[1] = (tgt << 8);
			}
		} else {
			mbs.param[1] = (chan << 15) | (tgt << 8);
		}
		MBSINIT(&mbs, MBOX_ABORT_TARGET, MBLOGALL, 0);
		mbs.param[2] = 3;	/* 'delay', in seconds */
		isp_mboxcmd(isp, &mbs);
		if (mbs.param[0] != MBOX_COMMAND_COMPLETE) {
			break;
		}
		isp_prt(isp, ISP_LOGINFO, "Target %d on Bus %d Reset Succeeded", tgt, chan);
		ISP_SET_SENDMARKER(isp, chan, 1);
		return (0);

	case ISPCTL_ABORT_CMD:
		va_start(ap, ctl);
		xs = va_arg(ap, XS_T *);
		va_end(ap);

		tgt = XS_TGT(xs);
		chan = XS_CHANNEL(xs);

		handle = isp_find_handle(isp, xs);
		if (handle == 0) {
			isp_prt(isp, ISP_LOGWARN, "cannot find handle for command to abort");
			break;
		}
		if (IS_24XX(isp)) {
			isp24xx_abrt_t local, *ab = &local, *ab2;
			fcparam *fcp;
			fcportdb_t *lp;

			fcp = FCPARAM(isp, chan);
			if (tgt < 0 || tgt >= MAX_FC_TARG) {
				isp_prt(isp, ISP_LOGWARN, "Chan %d trying to abort bad target %d", chan, tgt);
				break;
			}
			lp = &fcp->portdb[tgt];
			if (lp->is_target == 0 ||
			    lp->state != FC_PORTDB_STATE_VALID) {
				isp_prt(isp, ISP_LOGWARN, "Chan %d abort of no longer valid target %d", chan, tgt);
				break;
			}
			isp_prt(isp, ISP_LOGALL, "Chan %d Abort Cmd for N-Port 0x%04x @ Port 0x%06x", chan, lp->handle, lp->portid);
			ISP_MEMZERO(ab, QENTRY_LEN);
			ab->abrt_header.rqs_entry_type = RQSTYPE_ABORT_IO;
			ab->abrt_header.rqs_entry_count = 1;
			ab->abrt_handle = lp->handle;
			ab->abrt_cmd_handle = handle;
			ab->abrt_tidlo = lp->portid;
			ab->abrt_tidhi = lp->portid >> 16;
			ab->abrt_vpidx = ISP_GET_VPIDX(isp, chan);

			ISP_MEMZERO(&mbs, sizeof (mbs));
			MBSINIT(&mbs, MBOX_EXEC_COMMAND_IOCB_A64, MBLOGALL, 5000000);
			mbs.param[1] = QENTRY_LEN;
			mbs.param[2] = DMA_WD1(fcp->isp_scdma);
			mbs.param[3] = DMA_WD0(fcp->isp_scdma);
			mbs.param[6] = DMA_WD3(fcp->isp_scdma);
			mbs.param[7] = DMA_WD2(fcp->isp_scdma);

			if (FC_SCRATCH_ACQUIRE(isp, chan)) {
				isp_prt(isp, ISP_LOGERR, sacq);
				break;
			}
			isp_put_24xx_abrt(isp, ab, fcp->isp_scratch);
			ab2 = (isp24xx_abrt_t *) &((uint8_t *)fcp->isp_scratch)[QENTRY_LEN];
			ab2->abrt_nphdl = 0xdeaf;
			MEMORYBARRIER(isp, SYNC_SFORDEV, 0, 2 * QENTRY_LEN, chan);
			isp_mboxcmd(isp, &mbs);
			if (mbs.param[0] != MBOX_COMMAND_COMPLETE) {
				FC_SCRATCH_RELEASE(isp, chan);
				break;
			}
			MEMORYBARRIER(isp, SYNC_SFORCPU, QENTRY_LEN, QENTRY_LEN, chan);
			isp_get_24xx_abrt(isp, ab2, ab);
			FC_SCRATCH_RELEASE(isp, chan);
			if (ab->abrt_nphdl == ISP24XX_ABRT_OKAY) {
				return (0);
			}
			isp_prt(isp, ISP_LOGWARN, "Chan %d handle %d abort returned 0x%x", chan, tgt, ab->abrt_nphdl);
			break;
		} else if (IS_FC(isp)) {
			if (ISP_CAP_SCCFW(isp)) {
				if (ISP_CAP_2KLOGIN(isp)) {
					mbs.param[1] = tgt;
				} else {
					mbs.param[1] = tgt << 8;
				}
				mbs.param[6] = XS_LUN(xs);
			} else {
				mbs.param[1] = tgt << 8 | XS_LUN(xs);
			}
		} else {
			mbs.param[1] = (chan << 15) | (tgt << 8) | XS_LUN(xs);
		}
		MBSINIT(&mbs, MBOX_ABORT,
		    MBLOGALL & ~MBLOGMASK(MBOX_COMMAND_ERROR), 0);
		mbs.param[2] = handle;
		isp_mboxcmd(isp, &mbs);
		if (mbs.param[0] != MBOX_COMMAND_COMPLETE) {
			break;
		}
		return (0);

	case ISPCTL_UPDATE_PARAMS:

		va_start(ap, ctl);
		chan = va_arg(ap, int);
		va_end(ap);
		isp_spi_update(isp, chan);
		return (0);

	case ISPCTL_FCLINK_TEST:

		if (IS_FC(isp)) {
			int usdelay;
			va_start(ap, ctl);
			chan = va_arg(ap, int);
			usdelay = va_arg(ap, int);
			va_end(ap);
			if (usdelay == 0) {
				usdelay =  250000;
			}
			return (isp_fclink_test(isp, chan, usdelay));
		}
		break;

	case ISPCTL_SCAN_FABRIC:

		if (IS_FC(isp)) {
			va_start(ap, ctl);
			chan = va_arg(ap, int);
			va_end(ap);
			return (isp_scan_fabric(isp, chan));
		}
		break;

	case ISPCTL_SCAN_LOOP:

		if (IS_FC(isp)) {
			va_start(ap, ctl);
			chan = va_arg(ap, int);
			va_end(ap);
			return (isp_scan_loop(isp, chan));
		}
		break;

	case ISPCTL_PDB_SYNC:

		if (IS_FC(isp)) {
			va_start(ap, ctl);
			chan = va_arg(ap, int);
			va_end(ap);
			return (isp_pdb_sync(isp, chan));
		}
		break;

	case ISPCTL_SEND_LIP:

		if (IS_FC(isp) && !IS_24XX(isp)) {
			MBSINIT(&mbs, MBOX_INIT_LIP, MBLOGALL, 0);
			if (ISP_CAP_2KLOGIN(isp)) {
				mbs.ibits = (1 << 10);
			}
			isp_mboxcmd(isp, &mbs);
			if (mbs.param[0] == MBOX_COMMAND_COMPLETE) {
				return (0);
			}
		}
		break;

	case ISPCTL_GET_PDB:
		if (IS_FC(isp)) {
			isp_pdb_t *pdb;
			va_start(ap, ctl);
			chan = va_arg(ap, int);
			tgt = va_arg(ap, int);
			pdb = va_arg(ap, isp_pdb_t *);
			va_end(ap);
			return (isp_getpdb(isp, chan, tgt, pdb));
		}
		break;

	case ISPCTL_GET_NAMES:
	{
		uint64_t *wwnn, *wwnp;
		va_start(ap, ctl);
		chan = va_arg(ap, int);
		tgt = va_arg(ap, int);
		wwnn = va_arg(ap, uint64_t *);
		wwnp = va_arg(ap, uint64_t *);
		va_end(ap);
		if (wwnn == NULL && wwnp == NULL) {
			break;
		}
		if (wwnn) {
			*wwnn = isp_get_wwn(isp, chan, tgt, 1);
			if (*wwnn == INI_NONE) {
				break;
			}
		}
		if (wwnp) {
			*wwnp = isp_get_wwn(isp, chan, tgt, 0);
			if (*wwnp == INI_NONE) {
				break;
			}
		}
		return (0);
	}
	case ISPCTL_RUN_MBOXCMD:
	{
		va_start(ap, ctl);
		mbr = va_arg(ap, mbreg_t *);
		va_end(ap);
		isp_mboxcmd(isp, mbr);
		return (0);
	}
	case ISPCTL_PLOGX:
	{
		isp_plcmd_t *p;
		int r;

		va_start(ap, ctl);
		p = va_arg(ap, isp_plcmd_t *);
		va_end(ap);

		if ((p->flags & PLOGX_FLG_CMD_MASK) != PLOGX_FLG_CMD_PLOGI || (p->handle != NIL_HANDLE)) {
			return (isp_plogx(isp, p->channel, p->handle, p->portid, p->flags));
		}
		do {
			isp_next_handle(isp, &p->handle);
			r = isp_plogx(isp, p->channel, p->handle, p->portid, p->flags);
			if ((r & 0xffff) == MBOX_PORT_ID_USED) {
				p->handle = r >> 16;
				r = 0;
				break;
			}
		} while ((r & 0xffff) == MBOX_LOOP_ID_USED);
		return (r);
	}
	case ISPCTL_CHANGE_ROLE:
<<<<<<< HEAD
	{
		int role, r;

		va_start(ap, ctl);
		chan = va_arg(ap, int);
		role = va_arg(ap, int);
		va_end(ap);
		if (IS_FC(isp)) {
			r = isp_fc_change_role(isp, chan, role);
		} else {
			SDPARAM(isp, chan)->role = role;
			r = 0;
		}
		return (r);
	}
=======
		if (IS_FC(isp)) {
			int role, r;

			va_start(ap, ctl);
			chan = va_arg(ap, int);
			role = va_arg(ap, int);
			va_end(ap);
			r = isp_fc_change_role(isp, chan, role);
			return (r);
		}
		break;
>>>>>>> 8fdb9ad2
	default:
		isp_prt(isp, ISP_LOGERR, "Unknown Control Opcode 0x%x", ctl);
		break;

	}
	return (-1);
}

/*
 * Interrupt Service Routine(s).
 *
 * External (OS) framework has done the appropriate locking,
 * and the locking will be held throughout this function.
 */

/*
 * Limit our stack depth by sticking with the max likely number
 * of completions on a request queue at any one time.
 */
#ifndef	MAX_REQUESTQ_COMPLETIONS
#define	MAX_REQUESTQ_COMPLETIONS	32
#endif

void
isp_intr(ispsoftc_t *isp, uint16_t isr, uint16_t sema, uint16_t info)
{
	XS_T *complist[MAX_REQUESTQ_COMPLETIONS], *xs;
	uint32_t iptr, optr, junk;
	int i, nlooked = 0, ndone = 0, continuations_expected = 0;
	int etype, last_etype = 0;

again:
	/*
	 * Is this a mailbox related interrupt?
	 * The mailbox semaphore will be nonzero if so.
	 */
	if (sema) {
 fmbox:
		if (info & MBOX_COMMAND_COMPLETE) {
			isp->isp_intmboxc++;
			if (isp->isp_mboxbsy) {
				int obits = isp->isp_obits;
				isp->isp_mboxtmp[0] = info;
				for (i = 1; i < ISP_NMBOX(isp); i++) {
					if ((obits & (1 << i)) == 0) {
						continue;
					}
					isp->isp_mboxtmp[i] = ISP_READ(isp, MBOX_OFF(i));
				}
				if (isp->isp_mbxwrk0) {
					if (isp_mbox_continue(isp) == 0) {
						return;
					}
				}
				MBOX_NOTIFY_COMPLETE(isp);
			} else {
				isp_prt(isp, ISP_LOGWARN, "mailbox cmd (0x%x) with no waiters", info);
			}
		} else {
			i = IS_FC(isp)? isp_parse_async_fc(isp, info) : isp_parse_async(isp, info);
			if (i < 0) {
				return;
			}
		}
		if ((IS_FC(isp) && info != ASYNC_RIOZIO_STALL) || isp->isp_state != ISP_RUNSTATE) {
			goto out;
		}
	}

	/*
	 * We can't be getting this now.
	 */
	if (isp->isp_state != ISP_RUNSTATE) {
		/*
		 * This seems to happen to 23XX and 24XX cards- don't know why.
		 */
		 if (isp->isp_mboxbsy && isp->isp_lastmbxcmd == MBOX_ABOUT_FIRMWARE) {
			goto fmbox;
		}
		isp_prt(isp, ISP_LOGINFO, "interrupt (ISR=%x SEMA=%x INFO=%x) "
		    "when not ready", isr, sema, info);
		/*
		 * Thank you very much!  *Burrrp*!
		 */
		isp->isp_residx = ISP_READ(isp, isp->isp_respinrp);
		isp->isp_resodx = isp->isp_residx;
		ISP_WRITE(isp, isp->isp_respoutrp, isp->isp_resodx);
		if (IS_24XX(isp)) {
			ISP_DISABLE_INTS(isp);
		}
		goto out;
	}

#ifdef	ISP_TARGET_MODE
	/*
	 * Check for ATIO Queue entries.
	 */
	if (IS_24XX(isp) &&
<<<<<<< HEAD
	    ((isr & BIU2400_R2HST_ISTAT_MASK) == ISP2400R2HST_ATIO_RSPQ_UPDATE ||
	     (isr & BIU2400_R2HST_ISTAT_MASK) == ISP2400R2HST_ATIO_RQST_UPDATE)) {
=======
	    (isr == ISPR2HST_ATIO_UPDATE || isr == ISPR2HST_ATIO_RSPQ_UPDATE ||
	     isr == ISPR2HST_ATIO_UPDATE2)) {
>>>>>>> 8fdb9ad2
		iptr = ISP_READ(isp, BIU2400_ATIO_RSPINP);
		optr = isp->isp_atioodx;

		while (optr != iptr) {
			uint8_t qe[QENTRY_LEN];
			isphdr_t *hp;
			uint32_t oop;
			void *addr;

			oop = optr;
			MEMORYBARRIER(isp, SYNC_ATIOQ, oop, QENTRY_LEN, -1);
			addr = ISP_QUEUE_ENTRY(isp->isp_atioq, oop);
			isp_get_hdr(isp, addr, (isphdr_t *)qe);
			hp = (isphdr_t *)qe;
			switch (hp->rqs_entry_type) {
			case RQSTYPE_NOTIFY:
			case RQSTYPE_ATIO:
				(void) isp_target_notify(isp, addr, &oop);
				break;
			default:
				isp_print_qentry(isp, "?ATIOQ entry?", oop, addr);
				break;
			}
			optr = ISP_NXT_QENTRY(oop, RESULT_QUEUE_LEN(isp));
		}
		if (isp->isp_atioodx != optr) {
			ISP_WRITE(isp, BIU2400_ATIO_RSPOUTP, optr);
			isp->isp_atioodx = optr;
		}
	}
#endif

	/*
<<<<<<< HEAD
	 * Get the current Response Queue Out Pointer.
	 *
	 * If we're a 2300 or 2400, we can ask what hardware what it thinks.
	 */
#if 0
	if (IS_23XX(isp) || IS_24XX(isp)) {
		optr = ISP_READ(isp, isp->isp_respoutrp);
		/*
		 * Debug: to be taken out eventually
		 */
		if (isp->isp_resodx != optr) {
			isp_prt(isp, ISP_LOGINFO, "isp_intr: hard optr=%x, soft optr %x", optr, isp->isp_resodx);
			isp->isp_resodx = optr;
		}
	} else
#endif
		optr = isp->isp_resodx;

	/*
=======
>>>>>>> 8fdb9ad2
	 * You *must* read the Response Queue In Pointer
	 * prior to clearing the RISC interrupt.
	 *
	 * Debounce the 2300 if revision less than 2.
	 */
	if (IS_2100(isp) || (IS_2300(isp) && isp->isp_revision < 2)) {
		i = 0;
		do {
			iptr = ISP_READ(isp, isp->isp_respinrp);
			junk = ISP_READ(isp, isp->isp_respinrp);
		} while (junk != iptr && ++i < 1000);

		if (iptr != junk) {
			isp_prt(isp, ISP_LOGWARN, "Response Queue Out Pointer Unstable (%x, %x)", iptr, junk);
			goto out;
		}
	} else {
		iptr = ISP_READ(isp, isp->isp_respinrp);
	}

	optr = isp->isp_resodx;
	if (optr == iptr && sema == 0) {
		/*
		 * There are a lot of these- reasons unknown- mostly on
		 * faster Alpha machines.
		 *
		 * I tried delaying after writing HCCR_CMD_CLEAR_RISC_INT to
		 * make sure the old interrupt went away (to avoid 'ringing'
		 * effects), but that didn't stop this from occurring.
		 */
		if (IS_24XX(isp)) {
			junk = 0;
		} else if (IS_23XX(isp)) {
			ISP_DELAY(100);
			iptr = ISP_READ(isp, isp->isp_respinrp);
			junk = ISP_READ(isp, BIU_R2HSTSLO);
		} else {
			junk = ISP_READ(isp, BIU_ISR);
		}
		if (optr == iptr) {
			if (IS_23XX(isp) || IS_24XX(isp)) {
				;
			} else {
				sema = ISP_READ(isp, BIU_SEMA);
				info = ISP_READ(isp, OUTMAILBOX0);
				if ((sema & 0x3) && (info & 0x8000)) {
					goto again;
				}
			}
			isp->isp_intbogus++;
			isp_prt(isp, ISP_LOGDEBUG1, "bogus intr- isr %x (%x) iptr %x optr %x", isr, junk, iptr, optr);
		}
	}
	isp->isp_residx = iptr;

	while (optr != iptr) {
		uint8_t qe[QENTRY_LEN];
		ispstatusreq_t *sp = (ispstatusreq_t *) qe;
		isphdr_t *hp;
		int buddaboom, scsi_status, completion_status;
		int req_status_flags, req_state_flags;
		uint8_t *snsp, *resp;
		uint32_t rlen, slen, totslen;
		long resid;
		uint16_t oop;

		hp = (isphdr_t *) ISP_QUEUE_ENTRY(isp->isp_result, optr);
		oop = optr;
		optr = ISP_NXT_QENTRY(optr, RESULT_QUEUE_LEN(isp));
		nlooked++;
 read_again:
		buddaboom = req_status_flags = req_state_flags = 0;
		resid = 0L;

		/*
		 * Synchronize our view of this response queue entry.
		 */
		MEMORYBARRIER(isp, SYNC_RESULT, oop, QENTRY_LEN, -1);
		isp_get_hdr(isp, hp, &sp->req_header);
		etype = sp->req_header.rqs_entry_type;

		if (IS_24XX(isp) && etype == RQSTYPE_RESPONSE) {
			isp24xx_statusreq_t *sp2 = (isp24xx_statusreq_t *)qe;
			isp_get_24xx_response(isp, (isp24xx_statusreq_t *)hp, sp2);
			if (isp->isp_dblev & ISP_LOGDEBUG1) {
				isp_print_bytes(isp, "Response Queue Entry", QENTRY_LEN, sp2);
			}
			scsi_status = sp2->req_scsi_status;
			completion_status = sp2->req_completion_status;
			req_state_flags = 0;
			resid = sp2->req_resid;
		} else if (etype == RQSTYPE_RESPONSE) {
			isp_get_response(isp, (ispstatusreq_t *) hp, sp);
			if (isp->isp_dblev & ISP_LOGDEBUG1) {
				isp_print_bytes(isp, "Response Queue Entry", QENTRY_LEN, sp);
			}
			scsi_status = sp->req_scsi_status;
			completion_status = sp->req_completion_status;
			req_status_flags = sp->req_status_flags;
			req_state_flags = sp->req_state_flags;
			resid = sp->req_resid;
		} else if (etype == RQSTYPE_RIO1) {
			isp_rio1_t *rio = (isp_rio1_t *) qe;
			isp_get_rio1(isp, (isp_rio1_t *) hp, rio);
			if (isp->isp_dblev & ISP_LOGDEBUG1) {
				isp_print_bytes(isp, "Response Queue Entry", QENTRY_LEN, rio);
			}
			for (i = 0; i < rio->req_header.rqs_seqno; i++) {
				isp_fastpost_complete(isp, rio->req_handles[i]);
			}
			if (isp->isp_fpcchiwater < rio->req_header.rqs_seqno) {
				isp->isp_fpcchiwater = rio->req_header.rqs_seqno;
			}
			ISP_MEMZERO(hp, QENTRY_LEN);	/* PERF */
			last_etype = etype;
			continue;
		} else if (etype == RQSTYPE_RIO2) {
			isp_prt(isp, ISP_LOGERR, "dropping RIO2 response");
			ISP_MEMZERO(hp, QENTRY_LEN);	/* PERF */
			last_etype = etype;
			continue;
		} else if (etype == RQSTYPE_STATUS_CONT) {
			isp_get_cont_response(isp, (ispstatus_cont_t *) hp, (ispstatus_cont_t *) sp);
			if (last_etype == RQSTYPE_RESPONSE && continuations_expected && ndone > 0 && (xs = complist[ndone-1]) != NULL) {
				ispstatus_cont_t *scp = (ispstatus_cont_t *) sp;
				XS_SENSE_APPEND(xs, scp->req_sense_data, sizeof (scp->req_sense_data));
				isp_prt(isp, ISP_LOGDEBUG0|ISP_LOG_CWARN, "%d more Status Continuations expected", --continuations_expected);
			} else {
				isp_prt(isp, ISP_LOG_WARN1, "Ignored Continuation Response");
			}
			ISP_MEMZERO(hp, QENTRY_LEN);	/* PERF */
			continue;
		} else {
			/*
			 * Somebody reachable via isp_handle_other_response
			 * may have updated the response queue pointers for
			 * us, so we reload our goal index.
			 */
			int r;
			uint32_t tsto = oop;
			r = isp_handle_other_response(isp, etype, hp, &tsto);
			if (r < 0) {
				goto read_again;
			}
			/*
			 * If somebody updated the output pointer, then reset
			 * optr to be one more than the updated amount.
			 */
			while (tsto != oop) {
				optr = ISP_NXT_QENTRY(tsto, RESULT_QUEUE_LEN(isp));
			}
			if (r > 0) {
				ISP_MEMZERO(hp, QENTRY_LEN);	/* PERF */
				last_etype = etype;
				continue;
			}

			/*
			 * After this point, we'll just look at the header as
			 * we don't know how to deal with the rest of the
			 * response.
			 */

			/*
			 * It really has to be a bounced request just copied
			 * from the request queue to the response queue. If
			 * not, something bad has happened.
			 */
			if (etype != RQSTYPE_REQUEST) {
				isp_prt(isp, ISP_LOGERR, notresp, etype, oop, optr, nlooked);
				isp_print_bytes(isp, "Request Queue Entry", QENTRY_LEN, sp);
				ISP_MEMZERO(hp, QENTRY_LEN);	/* PERF */
				last_etype = etype;
				continue;
			}
			buddaboom = 1;
			scsi_status = sp->req_scsi_status;
			completion_status = sp->req_completion_status;
			req_status_flags = sp->req_status_flags;
			req_state_flags = sp->req_state_flags;
			resid = sp->req_resid;
		}

		if (sp->req_header.rqs_flags & RQSFLAG_MASK) {
			if (sp->req_header.rqs_flags & RQSFLAG_CONTINUATION) {
				isp_print_bytes(isp, "unexpected continuation segment", QENTRY_LEN, sp);
				last_etype = etype;
				continue;
			}
			if (sp->req_header.rqs_flags & RQSFLAG_FULL) {
				isp_prt(isp, ISP_LOG_WARN1, "internal queues full");
				/*
				 * We'll synthesize a QUEUE FULL message below.
				 */
			}
			if (sp->req_header.rqs_flags & RQSFLAG_BADHEADER) {
				isp_print_bytes(isp, "bad header flag", QENTRY_LEN, sp);
				buddaboom++;
			}
			if (sp->req_header.rqs_flags & RQSFLAG_BADPACKET) {
				isp_print_bytes(isp, "bad request packet", QENTRY_LEN, sp);
				buddaboom++;
			}
			if (sp->req_header.rqs_flags & RQSFLAG_BADCOUNT) {
				isp_print_bytes(isp, "invalid entry count", QENTRY_LEN, sp);
				buddaboom++;
			}
			if (sp->req_header.rqs_flags & RQSFLAG_BADORDER) {
				isp_print_bytes(isp, "invalid IOCB ordering", QENTRY_LEN, sp);
				last_etype = etype;
				continue;
			}
		}

<<<<<<< HEAD
		if (!ISP_VALID_HANDLE(isp, sp->req_handle)) {
			isp_prt(isp, ISP_LOGERR, "bad request handle 0x%x (iocb type 0x%x)", sp->req_handle, etype);
			ISP_MEMZERO(hp, QENTRY_LEN);	/* PERF */
			last_etype = etype;
			continue;
		}
=======
>>>>>>> 8fdb9ad2
		xs = isp_find_xs(isp, sp->req_handle);
		if (xs == NULL) {
			uint8_t ts = completion_status & 0xff;
			/*
			 * Only whine if this isn't the expected fallout of
			 * aborting the command or resetting the target.
			 */
			if (etype != RQSTYPE_RESPONSE) {
				isp_prt(isp, ISP_LOGERR, "cannot find handle 0x%x (type 0x%x)", sp->req_handle, etype);
			} else if (ts != RQCS_ABORTED && ts != RQCS_RESET_OCCURRED) {
				isp_prt(isp, ISP_LOGERR, "cannot find handle 0x%x (status 0x%x)", sp->req_handle, ts);
			}
			ISP_MEMZERO(hp, QENTRY_LEN);	/* PERF */
			last_etype = etype;
			continue;
		}
		if (req_status_flags & RQSTF_BUS_RESET) {
			isp_prt(isp, ISP_LOG_WARN1, "%d.%d.%jx bus was reset",
			    XS_CHANNEL(xs), XS_TGT(xs), (uintmax_t)XS_LUN(xs));
			XS_SETERR(xs, HBA_BUSRESET);
			ISP_SET_SENDMARKER(isp, XS_CHANNEL(xs), 1);
		}
		if (buddaboom) {
			isp_prt(isp, ISP_LOG_WARN1, "%d.%d.%jx buddaboom",
			    XS_CHANNEL(xs), XS_TGT(xs), (uintmax_t)XS_LUN(xs));
			XS_SETERR(xs, HBA_BOTCH);
		}

		resp = NULL;
		rlen = 0;
		snsp = NULL;
		totslen = slen = 0;
		if (IS_24XX(isp) && (scsi_status & (RQCS_RV|RQCS_SV)) != 0) {
			resp = ((isp24xx_statusreq_t *)sp)->req_rsp_sense;
			rlen = ((isp24xx_statusreq_t *)sp)->req_response_len;
		} else if (IS_FC(isp) && (scsi_status & RQCS_RV) != 0) {
			resp = sp->req_response;
			rlen = sp->req_response_len;
		}
		if (IS_FC(isp) && (scsi_status & RQCS_SV) != 0) {
			/*
			 * Fibre Channel F/W doesn't say we got status
			 * if there's Sense Data instead. I guess they
			 * think it goes w/o saying.
			 */
			req_state_flags |= RQSF_GOT_STATUS|RQSF_GOT_SENSE;
			if (IS_24XX(isp)) {
				snsp = ((isp24xx_statusreq_t *)sp)->req_rsp_sense;
				snsp += rlen;
				totslen = ((isp24xx_statusreq_t *)sp)->req_sense_len;
				slen = (sizeof (((isp24xx_statusreq_t *)sp)->req_rsp_sense)) - rlen;
				if (totslen < slen)
					slen = totslen; 
			} else {
				snsp = sp->req_sense_data;
				totslen = sp->req_sense_len;
				slen = sizeof (sp->req_sense_data);
				if (totslen < slen)
					slen = totslen;
			}
		} else if (IS_SCSI(isp) && (req_state_flags & RQSF_GOT_SENSE)) {
			snsp = sp->req_sense_data;
			totslen = sp->req_sense_len;
			slen = sizeof (sp->req_sense_data);
			if (totslen < slen)
				slen = totslen;
		}
		if (req_state_flags & RQSF_GOT_STATUS) {
			*XS_STSP(xs) = scsi_status & 0xff;
		}

		switch (etype) {
		case RQSTYPE_RESPONSE:
			if (resp && rlen >= 4 && resp[FCP_RSPNS_CODE_OFFSET] != 0) {
				const char *ptr;
				char lb[64];
				const char *rnames[10] = {
				    "Task Management function complete",
				    "FCP_DATA length different than FCP_BURST_LEN",
				    "FCP_CMND fields invalid",
				    "FCP_DATA parameter mismatch with FCP_DATA_RO",
				    "Task Management function rejected",
				    "Task Management function failed",
				    NULL,
				    NULL,
				    "Task Management function succeeded",
				    "Task Management function incorrect logical unit number",
				};
				uint8_t code = resp[FCP_RSPNS_CODE_OFFSET];
				if (code >= 10 || rnames[code] == NULL) {
					ISP_SNPRINTF(lb, sizeof(lb),
					    "Unknown FCP Response Code 0x%x",
					    code);
					ptr = lb;
				} else {
					ptr = rnames[code];
				}
				isp_xs_prt(isp, xs, ISP_LOGWARN,
				    "FCP RESPONSE, LENGTH %u: %s CDB0=0x%02x",
				    rlen, ptr, XS_CDBP(xs)[0] & 0xff);
				if (code != 0 && code != 8)
					XS_SETERR(xs, HBA_BOTCH);
			}
			if (IS_24XX(isp)) {
				isp_parse_status_24xx(isp, (isp24xx_statusreq_t *)sp, xs, &resid);
			} else {
				isp_parse_status(isp, (void *)sp, xs, &resid);
			}
			if ((XS_NOERR(xs) || XS_ERR(xs) == HBA_NOERROR) && (*XS_STSP(xs) == SCSI_BUSY)) {
				XS_SETERR(xs, HBA_TGTBSY);
			}
			if (IS_SCSI(isp)) {
				XS_SET_RESID(xs, resid);
				/*
				 * A new synchronous rate was negotiated for
				 * this target. Mark state such that we'll go
				 * look up that which has changed later.
				 */
				if (req_status_flags & RQSTF_NEGOTIATION) {
					int t = XS_TGT(xs);
					sdparam *sdp = SDPARAM(isp, XS_CHANNEL(xs));
					sdp->isp_devparam[t].dev_refresh = 1;
					sdp->update = 1;
				}
			} else {
				if (req_status_flags & RQSF_XFER_COMPLETE) {
					XS_SET_RESID(xs, 0);
				} else if (scsi_status & RQCS_RESID) {
					XS_SET_RESID(xs, resid);
				} else {
					XS_SET_RESID(xs, 0);
				}
			}
			if (snsp && slen) {
				if (totslen > slen) {
					continuations_expected += ((totslen - slen + QENTRY_LEN - 5) / (QENTRY_LEN - 4));
					if (ndone > (MAX_REQUESTQ_COMPLETIONS - continuations_expected - 1)) {
						/* we'll lose some stats, but that's a small price to pay */
						for (i = 0; i < ndone; i++) {
							if (complist[i]) {
								isp->isp_rsltccmplt++;
								isp_done(complist[i]);
							}
						}
						ndone = 0;
					}
					isp_prt(isp, ISP_LOGDEBUG0|ISP_LOG_CWARN, "Expecting %d more Status Continuations for total sense length of %u",
					    continuations_expected, totslen);
				}
				XS_SAVE_SENSE(xs, snsp, totslen, slen);
			} else if ((req_status_flags & RQSF_GOT_STATUS) && (scsi_status & 0xff) == SCSI_CHECK && IS_FC(isp)) {
				isp_prt(isp, ISP_LOGWARN, "CHECK CONDITION w/o sense data for CDB=0x%x", XS_CDBP(xs)[0] & 0xff);
				isp_print_bytes(isp, "CC with no Sense", QENTRY_LEN, qe);
			}
			isp_prt(isp, ISP_LOGDEBUG2, "asked for %ld got raw resid %ld settled for %ld", (long) XS_XFRLEN(xs), resid, (long) XS_GET_RESID(xs));
			break;
		case RQSTYPE_REQUEST:
		case RQSTYPE_A64:
		case RQSTYPE_T2RQS:
		case RQSTYPE_T3RQS:
		case RQSTYPE_T7RQS:
			if (!IS_24XX(isp) && (sp->req_header.rqs_flags & RQSFLAG_FULL)) {
				/*
				 * Force Queue Full status.
				 */
				*XS_STSP(xs) = SCSI_QFULL;
				XS_SETERR(xs, HBA_NOERROR);
			} else if (XS_NOERR(xs)) {
				isp_prt(isp, ISP_LOG_WARN1,
				    "%d.%d.%jx badness at %s:%u",
				    XS_CHANNEL(xs), XS_TGT(xs),
				    (uintmax_t)XS_LUN(xs),
				    __func__, __LINE__);
				XS_SETERR(xs, HBA_BOTCH);
			}
			XS_SET_RESID(xs, XS_XFRLEN(xs));
			break;
		default:
			isp_print_bytes(isp, "Unhandled Response Type", QENTRY_LEN, qe);
			if (XS_NOERR(xs)) {
				XS_SETERR(xs, HBA_BOTCH);
			}
			break;
		}

		/*
		 * Free any DMA resources. As a side effect, this may
		 * also do any cache flushing necessary for data coherence.
		 */
		if (XS_XFRLEN(xs)) {
			ISP_DMAFREE(isp, xs, sp->req_handle);
		}
		isp_destroy_handle(isp, sp->req_handle);

		if (isp->isp_nactive > 0) {
		    isp->isp_nactive--;
		}
		complist[ndone++] = xs;	/* defer completion call until later */
		ISP_MEMZERO(hp, QENTRY_LEN);	/* PERF */
		last_etype = etype;
		if (ndone == MAX_REQUESTQ_COMPLETIONS) {
			break;
		}
	}

	/*
	 * If we looked at any commands, then it's valid to find out
	 * what the outpointer is. It also is a trigger to update the
	 * ISP's notion of what we've seen so far.
	 */
	if (nlooked) {
		ISP_WRITE(isp, isp->isp_respoutrp, optr);
		isp->isp_resodx = optr;
		if (isp->isp_rscchiwater < ndone)
			isp->isp_rscchiwater = ndone;
	}

out:

	if (IS_24XX(isp)) {
		ISP_WRITE(isp, BIU2400_HCCR, HCCR_2400_CMD_CLEAR_RISC_INT);
	} else {
		ISP_WRITE(isp, HCCR, HCCR_CMD_CLEAR_RISC_INT);
		ISP_WRITE(isp, BIU_SEMA, 0);
	}

	for (i = 0; i < ndone; i++) {
		xs = complist[i];
		if (xs) {
			if (((isp->isp_dblev & (ISP_LOGDEBUG1|ISP_LOGDEBUG2|ISP_LOGDEBUG3))) ||
			    ((isp->isp_dblev & (ISP_LOGDEBUG0|ISP_LOG_CWARN) && ((!XS_NOERR(xs)) || (*XS_STSP(xs) != SCSI_GOOD))))) {
				isp_prt_endcmd(isp, xs);
			}
			isp->isp_rsltccmplt++;
			isp_done(xs);
		}
	}
}

/*
 * Support routines.
 */

void
isp_prt_endcmd(ispsoftc_t *isp, XS_T *xs)
{
	char cdbstr[16 * 5 + 1];
	int i, lim;

	lim = XS_CDBLEN(xs) > 16? 16 : XS_CDBLEN(xs);
	ISP_SNPRINTF(cdbstr, sizeof (cdbstr), "0x%02x ", XS_CDBP(xs)[0]);
	for (i = 1; i < lim; i++) {
		ISP_SNPRINTF(cdbstr, sizeof (cdbstr), "%s0x%02x ", cdbstr, XS_CDBP(xs)[i]);
	}
	if (XS_SENSE_VALID(xs)) {
		isp_xs_prt(isp, xs, ISP_LOGALL, "FIN dl%d resid %ld CDB=%s SenseLength=%u/%u KEY/ASC/ASCQ=0x%02x/0x%02x/0x%02x",
		    XS_XFRLEN(xs), (long) XS_GET_RESID(xs), cdbstr, XS_CUR_SNSLEN(xs), XS_TOT_SNSLEN(xs), XS_SNSKEY(xs), XS_SNSASC(xs), XS_SNSASCQ(xs));
	} else {
		isp_xs_prt(isp, xs, ISP_LOGALL, "FIN dl%d resid %ld CDB=%s STS 0x%x XS_ERR=0x%x", XS_XFRLEN(xs), (long) XS_GET_RESID(xs), cdbstr, *XS_STSP(xs), XS_ERR(xs));
	}
}

/*
 * Parse an ASYNC mailbox complete
 *
 * Return non-zero if the event has been acknowledged.
 */
static int
isp_parse_async(ispsoftc_t *isp, uint16_t mbox)
{
	int acked = 0;
	uint32_t h1 = 0, h2 = 0;
	uint16_t chan = 0;

	/*
	 * Pick up the channel, but not if this is a ASYNC_RIO32_2,
	 * where Mailboxes 6/7 have the second handle.
	 */
	if (mbox != ASYNC_RIO32_2) {
		if (IS_DUALBUS(isp)) {
			chan = ISP_READ(isp, OUTMAILBOX6);
		}
	}
	isp_prt(isp, ISP_LOGDEBUG2, "Async Mbox 0x%x", mbox);

	switch (mbox) {
	case ASYNC_BUS_RESET:
		ISP_SET_SENDMARKER(isp, chan, 1);
#ifdef	ISP_TARGET_MODE
		if (isp_target_async(isp, chan, mbox)) {
			acked = 1;
		}
#endif
		isp_async(isp, ISPASYNC_BUS_RESET, chan);
		break;
	case ASYNC_SYSTEM_ERROR:
		isp->isp_dead = 1;
		isp->isp_state = ISP_CRASHED;
		/*
		 * Were we waiting for a mailbox command to complete?
		 * If so, it's dead, so wake up the waiter.
		 */
		if (isp->isp_mboxbsy) {
			isp->isp_obits = 1;
			isp->isp_mboxtmp[0] = MBOX_HOST_INTERFACE_ERROR;
			MBOX_NOTIFY_COMPLETE(isp);
		}
		/*
		 * It's up to the handler for isp_async to reinit stuff and
		 * restart the firmware
		 */
		isp_async(isp, ISPASYNC_FW_CRASH);
		acked = 1;
		break;

	case ASYNC_RQS_XFER_ERR:
		isp_prt(isp, ISP_LOGERR, "Request Queue Transfer Error");
		break;

	case ASYNC_RSP_XFER_ERR:
		isp_prt(isp, ISP_LOGERR, "Response Queue Transfer Error");
		break;

	case ASYNC_QWAKEUP:
		/*
		 * We've just been notified that the Queue has woken up.
		 * We don't need to be chatty about this- just unlatch things
		 * and move on.
		 */
		mbox = ISP_READ(isp, isp->isp_rqstoutrp);
		break;

	case ASYNC_TIMEOUT_RESET:
		isp_prt(isp, ISP_LOGWARN, "timeout initiated SCSI bus reset of chan %d", chan);
		ISP_SET_SENDMARKER(isp, chan, 1);
#ifdef	ISP_TARGET_MODE
		if (isp_target_async(isp, chan, mbox)) {
			acked = 1;
		}
#endif
		break;

	case ASYNC_DEVICE_RESET:
		isp_prt(isp, ISP_LOGINFO, "device reset on chan %d", chan);
		ISP_SET_SENDMARKER(isp, chan, 1);
#ifdef	ISP_TARGET_MODE
		if (isp_target_async(isp, chan, mbox)) {
			acked = 1;
		}
#endif
		break;

	case ASYNC_EXTMSG_UNDERRUN:
		isp_prt(isp, ISP_LOGWARN, "extended message underrun");
		break;

	case ASYNC_SCAM_INT:
		isp_prt(isp, ISP_LOGINFO, "SCAM interrupt");
		break;

	case ASYNC_HUNG_SCSI:
		isp_prt(isp, ISP_LOGERR, "stalled SCSI Bus after DATA Overrun");
		/* XXX: Need to issue SCSI reset at this point */
		break;

	case ASYNC_KILLED_BUS:
		isp_prt(isp, ISP_LOGERR, "SCSI Bus reset after DATA Overrun");
		break;

	case ASYNC_BUS_TRANSIT:
		mbox = ISP_READ(isp, OUTMAILBOX2);
		switch (mbox & SXP_PINS_MODE_MASK) {
		case SXP_PINS_LVD_MODE:
			isp_prt(isp, ISP_LOGINFO, "Transition to LVD mode");
			SDPARAM(isp, chan)->isp_diffmode = 0;
			SDPARAM(isp, chan)->isp_ultramode = 0;
			SDPARAM(isp, chan)->isp_lvdmode = 1;
			break;
		case SXP_PINS_HVD_MODE:
			isp_prt(isp, ISP_LOGINFO,
			    "Transition to Differential mode");
			SDPARAM(isp, chan)->isp_diffmode = 1;
			SDPARAM(isp, chan)->isp_ultramode = 0;
			SDPARAM(isp, chan)->isp_lvdmode = 0;
			break;
		case SXP_PINS_SE_MODE:
			isp_prt(isp, ISP_LOGINFO,
			    "Transition to Single Ended mode");
			SDPARAM(isp, chan)->isp_diffmode = 0;
			SDPARAM(isp, chan)->isp_ultramode = 1;
			SDPARAM(isp, chan)->isp_lvdmode = 0;
			break;
		default:
			isp_prt(isp, ISP_LOGWARN,
			    "Transition to Unknown Mode 0x%x", mbox);
			break;
		}
		/*
		 * XXX: Set up to renegotiate again!
		 */
		/* Can only be for a 1080... */
		ISP_SET_SENDMARKER(isp, chan, 1);
		break;

	case ASYNC_CMD_CMPLT:
	case ASYNC_RIO32_1:
		if (!IS_ULTRA3(isp)) {
			isp_prt(isp, ISP_LOGERR, "unexpected fast posting completion");
			break;
		}
		/* FALLTHROUGH */
		h1 = (ISP_READ(isp, OUTMAILBOX2) << 16) | ISP_READ(isp, OUTMAILBOX1);
		break;

	case ASYNC_RIO32_2:
		h1 = (ISP_READ(isp, OUTMAILBOX2) << 16) | ISP_READ(isp, OUTMAILBOX1);
		h2 = (ISP_READ(isp, OUTMAILBOX7) << 16) | ISP_READ(isp, OUTMAILBOX6);
		break;

	case ASYNC_RIO16_5:
	case ASYNC_RIO16_4:
	case ASYNC_RIO16_3:
	case ASYNC_RIO16_2:
	case ASYNC_RIO16_1:
		isp_prt(isp, ISP_LOGERR, "unexpected 16 bit RIO handle");
		break;
	default:
		isp_prt(isp, ISP_LOGWARN, "%s: unhandled async code 0x%x", __func__, mbox);
		break;
	}

	if (h1 || h2) {
		isp_prt(isp, ISP_LOGDEBUG3, "fast post/rio completion of 0x%08x", h1);
		isp_fastpost_complete(isp, h1);
		if (h2) {
			isp_prt(isp, ISP_LOGDEBUG3, "fast post/rio completion of 0x%08x", h2);
			isp_fastpost_complete(isp, h2);
			if (isp->isp_fpcchiwater < 2) {
				isp->isp_fpcchiwater = 2;
			}
		} else {
			if (isp->isp_fpcchiwater < 1) {
				isp->isp_fpcchiwater = 1;
			}
		}
	} else {
		isp->isp_intoasync++;
	}
	return (acked);
}

static int
isp_parse_async_fc(ispsoftc_t *isp, uint16_t mbox)
{
	fcparam *fcp;
	int acked = 0;
	uint16_t chan;

	if (IS_DUALBUS(isp)) {
		chan = ISP_READ(isp, OUTMAILBOX6);
	} else {
		chan = 0;
	}
	isp_prt(isp, ISP_LOGDEBUG2, "Async Mbox 0x%x", mbox);

	switch (mbox) {
	case ASYNC_SYSTEM_ERROR:
		isp->isp_dead = 1;
		isp->isp_state = ISP_CRASHED;
		FCPARAM(isp, chan)->isp_loopstate = LOOP_NIL;
		isp_change_fw_state(isp, chan, FW_CONFIG_WAIT);
		/*
		 * Were we waiting for a mailbox command to complete?
		 * If so, it's dead, so wake up the waiter.
		 */
		if (isp->isp_mboxbsy) {
			isp->isp_obits = 1;
			isp->isp_mboxtmp[0] = MBOX_HOST_INTERFACE_ERROR;
			MBOX_NOTIFY_COMPLETE(isp);
		}
		/*
		 * It's up to the handler for isp_async to reinit stuff and
		 * restart the firmware
		 */
		isp_async(isp, ISPASYNC_FW_CRASH);
		acked = 1;
		break;

	case ASYNC_RQS_XFER_ERR:
		isp_prt(isp, ISP_LOGERR, "Request Queue Transfer Error");
		break;

	case ASYNC_RSP_XFER_ERR:
		isp_prt(isp, ISP_LOGERR, "Response Queue Transfer Error");
		break;

	case ASYNC_QWAKEUP:
#ifdef	ISP_TARGET_MODE
		if (IS_24XX(isp)) {
			isp_prt(isp, ISP_LOGERR, "ATIO Queue Transfer Error");
			break;
		}
#endif
		isp_prt(isp, ISP_LOGERR, "%s: unexpected ASYNC_QWAKEUP code", __func__);
		break;

	case ASYNC_CMD_CMPLT:
		isp_fastpost_complete(isp, (ISP_READ(isp, OUTMAILBOX2) << 16) | ISP_READ(isp, OUTMAILBOX1));
		if (isp->isp_fpcchiwater < 1) {
			isp->isp_fpcchiwater = 1;
		}
		break;

	case ASYNC_RIOZIO_STALL:
		break;

	case ASYNC_CTIO_DONE:
#ifdef	ISP_TARGET_MODE
		if (isp_target_async(isp, (ISP_READ(isp, OUTMAILBOX2) << 16) | ISP_READ(isp, OUTMAILBOX1), mbox)) {
			acked = 1;
		} else {
			isp->isp_fphccmplt++;
		}
#else
		isp_prt(isp, ISP_LOGWARN, "unexpected ASYNC CTIO done");
#endif
		break;
	case ASYNC_LIP_ERROR:
	case ASYNC_LIP_NOS_OLS_RECV:
	case ASYNC_LIP_OCCURRED:
	case ASYNC_PTPMODE:
		/*
		 * These are broadcast events that have to be sent across
		 * all active channels.
		 */
		for (chan = 0; chan < isp->isp_nchan; chan++) {
			fcp = FCPARAM(isp, chan);
			int topo = fcp->isp_topo;

			if (fcp->role == ISP_ROLE_NONE)
				continue;
			if (fcp->isp_loopstate > LOOP_HAVE_LINK)
				fcp->isp_loopstate = LOOP_HAVE_LINK;
			ISP_SET_SENDMARKER(isp, chan, 1);
			isp_async(isp, ISPASYNC_LIP, chan);
#ifdef	ISP_TARGET_MODE
			if (isp_target_async(isp, chan, mbox)) {
				acked = 1;
			}
#endif
			/*
			 * We've had problems with data corruption occuring on
			 * commands that complete (with no apparent error) after
			 * we receive a LIP. This has been observed mostly on
			 * Local Loop topologies. To be safe, let's just mark
			 * all active initiator commands as dead.
			 */
			if (topo == TOPO_NL_PORT || topo == TOPO_FL_PORT) {
				int i, j;
				for (i = j = 0; i < isp->isp_maxcmds; i++) {
					XS_T *xs;
					isp_hdl_t *hdp;

					hdp = &isp->isp_xflist[i];
					if (ISP_H2HT(hdp->handle) != ISP_HANDLE_INITIATOR) {
						continue;
					}
					xs = hdp->cmd;
					if (XS_CHANNEL(xs) != chan) {
						continue;
					}
					j++;
					isp_prt(isp, ISP_LOG_WARN1,
					    "%d.%d.%jx bus reset set at %s:%u",
					    XS_CHANNEL(xs), XS_TGT(xs),
					    (uintmax_t)XS_LUN(xs),
					    __func__, __LINE__);
					XS_SETERR(xs, HBA_BUSRESET);
				}
				if (j) {
					isp_prt(isp, ISP_LOGERR, lipd, chan, j);
				}
			}
		}
		break;

	case ASYNC_LOOP_UP:
		/*
		 * This is a broadcast event that has to be sent across
		 * all active channels.
		 */
		for (chan = 0; chan < isp->isp_nchan; chan++) {
			fcp = FCPARAM(isp, chan);
			if (fcp->role == ISP_ROLE_NONE)
				continue;
			fcp->isp_linkstate = 1;
			if (fcp->isp_loopstate < LOOP_HAVE_LINK)
				fcp->isp_loopstate = LOOP_HAVE_LINK;
			ISP_SET_SENDMARKER(isp, chan, 1);
			isp_async(isp, ISPASYNC_LOOP_UP, chan);
#ifdef	ISP_TARGET_MODE
			if (isp_target_async(isp, chan, mbox)) {
				acked = 1;
			}
#endif
		}
		break;

	case ASYNC_LOOP_DOWN:
		/*
		 * This is a broadcast event that has to be sent across
		 * all active channels.
		 */
		for (chan = 0; chan < isp->isp_nchan; chan++) {
			fcp = FCPARAM(isp, chan);
			if (fcp->role == ISP_ROLE_NONE)
				continue;
			ISP_SET_SENDMARKER(isp, chan, 1);
			fcp->isp_linkstate = 0;
			fcp->isp_loopstate = LOOP_NIL;
			isp_async(isp, ISPASYNC_LOOP_DOWN, chan);
#ifdef	ISP_TARGET_MODE
			if (isp_target_async(isp, chan, mbox)) {
				acked = 1;
			}
#endif
		}
		break;

	case ASYNC_LOOP_RESET:
		/*
		 * This is a broadcast event that has to be sent across
		 * all active channels.
		 */
		for (chan = 0; chan < isp->isp_nchan; chan++) {
			fcp = FCPARAM(isp, chan);
			if (fcp->role == ISP_ROLE_NONE)
				continue;
			ISP_SET_SENDMARKER(isp, chan, 1);
			if (fcp->isp_loopstate > LOOP_HAVE_LINK)
				fcp->isp_loopstate = LOOP_HAVE_LINK;
			isp_async(isp, ISPASYNC_LOOP_RESET, chan);
#ifdef	ISP_TARGET_MODE
			if (isp_target_async(isp, chan, mbox)) {
				acked = 1;
			}
#endif
		}
		break;

	case ASYNC_PDB_CHANGED:
	{
		int echan, nphdl, nlstate, reason;

		if (IS_23XX(isp) || IS_24XX(isp)) {
			nphdl = ISP_READ(isp, OUTMAILBOX1);
			nlstate = ISP_READ(isp, OUTMAILBOX2);
		} else {
			nphdl = nlstate = 0xffff;
		}
		if (IS_24XX(isp))
			reason = ISP_READ(isp, OUTMAILBOX3) >> 8;
		else
			reason = 0xff;
		if (ISP_CAP_MULTI_ID(isp)) {
			chan = ISP_READ(isp, OUTMAILBOX3) & 0xff;
			if (chan == 0xff || nphdl == NIL_HANDLE) {
				chan = 0;
				echan = isp->isp_nchan - 1;
			} else if (chan >= isp->isp_nchan) {
				break;
			} else {
				echan = chan;
			}
		} else {
			chan = echan = 0;
		}
		for (; chan <= echan; chan++) {
			fcp = FCPARAM(isp, chan);
			if (fcp->role == ISP_ROLE_NONE)
				continue;
			if (fcp->isp_loopstate > LOOP_LTEST_DONE)
				fcp->isp_loopstate = LOOP_LTEST_DONE;
			else if (fcp->isp_loopstate < LOOP_HAVE_LINK)
				fcp->isp_loopstate = LOOP_HAVE_LINK;
			isp_async(isp, ISPASYNC_CHANGE_NOTIFY, chan,
			    ISPASYNC_CHANGE_PDB, nphdl, nlstate, reason);
		}
		break;
	}
	case ASYNC_CHANGE_NOTIFY:
	{
		int portid;

		portid = ((ISP_READ(isp, OUTMAILBOX1) & 0xff) << 16) |
		    ISP_READ(isp, OUTMAILBOX2);
		if (ISP_CAP_MULTI_ID(isp)) {
			chan = ISP_READ(isp, OUTMAILBOX3) & 0xff;
			if (chan >= isp->isp_nchan)
				break;
		} else {
			chan = 0;
		}
		fcp = FCPARAM(isp, chan);
		if (fcp->role == ISP_ROLE_NONE)
			break;
		if (fcp->isp_loopstate > LOOP_LTEST_DONE)
			fcp->isp_loopstate = LOOP_LTEST_DONE;
		else if (fcp->isp_loopstate < LOOP_HAVE_LINK)
			fcp->isp_loopstate = LOOP_HAVE_LINK;
		isp_async(isp, ISPASYNC_CHANGE_NOTIFY, chan,
		    ISPASYNC_CHANGE_SNS, portid);
		break;
	}
	case ASYNC_ERR_LOGGING_DISABLED:
		isp_prt(isp, ISP_LOGWARN, "Error logging disabled (reason 0x%x)",
		    ISP_READ(isp, OUTMAILBOX1));
		break;
	case ASYNC_CONNMODE:
		/*
		 * This only applies to 2100 amd 2200 cards
		 */
		if (!IS_2200(isp) && !IS_2100(isp)) {
			isp_prt(isp, ISP_LOGWARN, "bad card for ASYNC_CONNMODE event");
			break;
		}
		chan = 0;
		mbox = ISP_READ(isp, OUTMAILBOX1);
		switch (mbox) {
		case ISP_CONN_LOOP:
			isp_prt(isp, ISP_LOGINFO,
			    "Point-to-Point -> Loop mode");
			break;
		case ISP_CONN_PTP:
			isp_prt(isp, ISP_LOGINFO,
			    "Loop -> Point-to-Point mode");
			break;
		case ISP_CONN_BADLIP:
			isp_prt(isp, ISP_LOGWARN,
			    "Point-to-Point -> Loop mode (BAD LIP)");
			break;
		case ISP_CONN_FATAL:
			isp->isp_dead = 1;
			isp->isp_state = ISP_CRASHED;
			isp_prt(isp, ISP_LOGERR, "FATAL CONNECTION ERROR");
			isp_async(isp, ISPASYNC_FW_CRASH);
			return (-1);
		case ISP_CONN_LOOPBACK:
			isp_prt(isp, ISP_LOGWARN,
			    "Looped Back in Point-to-Point mode");
			break;
		default:
			isp_prt(isp, ISP_LOGWARN,
			    "Unknown connection mode (0x%x)", mbox);
			break;
		}
		ISP_SET_SENDMARKER(isp, chan, 1);
		FCPARAM(isp, chan)->isp_loopstate = LOOP_HAVE_LINK;
		isp_async(isp, ISPASYNC_CHANGE_NOTIFY, chan, ISPASYNC_CHANGE_OTHER);
		break;
	case ASYNC_P2P_INIT_ERR:
		isp_prt(isp, ISP_LOGWARN, "P2P init error (reason 0x%x)",
		    ISP_READ(isp, OUTMAILBOX1));
		break;
	case ASYNC_RCV_ERR:
		if (IS_24XX(isp)) {
			isp_prt(isp, ISP_LOGWARN, "Receive Error");
		} else {
			isp_prt(isp, ISP_LOGWARN, "unexpected ASYNC_RCV_ERR");
		}
		break;
	case ASYNC_RJT_SENT:	/* same as ASYNC_QFULL_SENT */
		if (IS_24XX(isp)) {
			isp_prt(isp, ISP_LOGTDEBUG0, "LS_RJT sent");
			break;
		} else {
			isp_prt(isp, ISP_LOGTDEBUG0, "QFULL sent");
			break;
		}
	case ASYNC_FW_RESTART_COMPLETE:
		isp_prt(isp, ISP_LOGDEBUG0, "FW restart complete");
		break;
	case ASYNC_TEMPERATURE_ALERT:
		isp_prt(isp, ISP_LOGERR, "Temperature alert (subcode 0x%x)",
		    ISP_READ(isp, OUTMAILBOX1));
		break;
	case ASYNC_AUTOLOAD_FW_COMPLETE:
		isp_prt(isp, ISP_LOGDEBUG0, "Autoload FW init complete");
		break;
	case ASYNC_AUTOLOAD_FW_FAILURE:
		isp_prt(isp, ISP_LOGERR, "Autoload FW init failure");
		break;
	default:
		isp_prt(isp, ISP_LOGWARN, "Unknown Async Code 0x%x", mbox);
		break;
	}
	if (mbox != ASYNC_CTIO_DONE && mbox != ASYNC_CMD_CMPLT) {
		isp->isp_intoasync++;
	}
	return (acked);
}

/*
 * Handle other response entries. A pointer to the request queue output
 * index is here in case we want to eat several entries at once, although
 * this is not used currently.
 */

static int
isp_handle_other_response(ispsoftc_t *isp, int type, isphdr_t *hp, uint32_t *optrp)
{
	isp_ridacq_t rid;
	int chan, c;
	uint32_t hdl;
	void *ptr;

	switch (type) {
	case RQSTYPE_STATUS_CONT:
		isp_prt(isp, ISP_LOG_WARN1, "Ignored Continuation Response");
		return (1);
	case RQSTYPE_MARKER:
		isp_prt(isp, ISP_LOG_WARN1, "Marker Response");
		return (1);
	case RQSTYPE_RPT_ID_ACQ:
		isp_get_ridacq(isp, (isp_ridacq_t *)hp, &rid);
		if (rid.ridacq_format == 0) {
			for (chan = 0; chan < isp->isp_nchan; chan++) {
				fcparam *fcp = FCPARAM(isp, chan);
				if (fcp->role == ISP_ROLE_NONE)
					continue;
				c = (chan == 0) ? 127 : (chan - 1);
				if (rid.ridacq_map[c / 16] & (1 << (c % 16)) ||
				    chan == 0) {
					fcp->isp_loopstate = LOOP_HAVE_LINK;
					isp_async(isp, ISPASYNC_CHANGE_NOTIFY,
					    chan, ISPASYNC_CHANGE_OTHER);
				} else {
					fcp->isp_loopstate = LOOP_NIL;
					isp_async(isp, ISPASYNC_LOOP_DOWN,
					    chan);
				}
			}
		} else {
			fcparam *fcp = FCPARAM(isp, rid.ridacq_vp_index);
			if (rid.ridacq_vp_status == RIDACQ_STS_COMPLETE ||
			    rid.ridacq_vp_status == RIDACQ_STS_CHANGED) {
				fcp->isp_loopstate = LOOP_HAVE_LINK;
				isp_async(isp, ISPASYNC_CHANGE_NOTIFY,
				    rid.ridacq_vp_index, ISPASYNC_CHANGE_OTHER);
			} else {
				fcp->isp_loopstate = LOOP_NIL;
				isp_async(isp, ISPASYNC_LOOP_DOWN,
				    rid.ridacq_vp_index);
			}
		}
		return (1);
	case RQSTYPE_VP_MODIFY:
	case RQSTYPE_VP_CTRL:
	case RQSTYPE_LOGIN:
		ISP_IOXGET_32(isp, (uint32_t *)(hp + 1), hdl);
		ptr = isp_find_xs(isp, hdl);
		if (ptr != NULL) {
			isp_destroy_handle(isp, hdl);
			memcpy(ptr, hp, QENTRY_LEN);
			wakeup(ptr);
		}
		return (1);
	case RQSTYPE_ATIO:
	case RQSTYPE_CTIO:
	case RQSTYPE_ENABLE_LUN:
	case RQSTYPE_MODIFY_LUN:
	case RQSTYPE_NOTIFY:
	case RQSTYPE_NOTIFY_ACK:
	case RQSTYPE_CTIO1:
	case RQSTYPE_ATIO2:
	case RQSTYPE_CTIO2:
	case RQSTYPE_CTIO3:
	case RQSTYPE_CTIO7:
	case RQSTYPE_ABTS_RCVD:
	case RQSTYPE_ABTS_RSP:
		isp->isp_rsltccmplt++;	/* count as a response completion */
#ifdef	ISP_TARGET_MODE
		if (isp_target_notify(isp, (ispstatusreq_t *) hp, optrp)) {
			return (1);
		}
#endif
		/* FALLTHROUGH */
	case RQSTYPE_REQUEST:
	default:
		ISP_DELAY(100);
		if (type != isp_get_response_type(isp, hp)) {
			/*
			 * This is questionable- we're just papering over
			 * something we've seen on SMP linux in target
			 * mode- we don't really know what's happening
			 * here that causes us to think we've gotten
			 * an entry, but that either the entry isn't
			 * filled out yet or our CPU read data is stale.
			 */
			isp_prt(isp, ISP_LOGINFO,
				"unstable type in response queue");
			return (-1);
		}
		isp_prt(isp, ISP_LOGWARN, "Unhandled Response Type 0x%x",
		    isp_get_response_type(isp, hp));
		return (0);
	}
}

static void
isp_parse_status(ispsoftc_t *isp, ispstatusreq_t *sp, XS_T *xs, long *rp)
{
	switch (sp->req_completion_status & 0xff) {
	case RQCS_COMPLETE:
		if (XS_NOERR(xs)) {
			XS_SETERR(xs, HBA_NOERROR);
		}
		return;

	case RQCS_INCOMPLETE:
		if ((sp->req_state_flags & RQSF_GOT_TARGET) == 0) {
			isp_xs_prt(isp, xs, ISP_LOG_WARN1, "Selection Timeout @ %s:%d", __func__, __LINE__);
			if (XS_NOERR(xs)) {
				XS_SETERR(xs, HBA_SELTIMEOUT);
				*rp = XS_XFRLEN(xs);
			}
			return;
		}
		isp_xs_prt(isp, xs, ISP_LOGERR, "Command Incomplete, state 0x%x", sp->req_state_flags);
		break;

	case RQCS_DMA_ERROR:
		isp_xs_prt(isp, xs, ISP_LOGERR, "DMA Error");
		*rp = XS_XFRLEN(xs);
		break;

	case RQCS_TRANSPORT_ERROR:
	{
		char buf[172];
		ISP_SNPRINTF(buf, sizeof (buf), "states=>");
		if (sp->req_state_flags & RQSF_GOT_BUS) {
			ISP_SNPRINTF(buf, sizeof (buf), "%s GOT_BUS", buf);
		}
		if (sp->req_state_flags & RQSF_GOT_TARGET) {
			ISP_SNPRINTF(buf, sizeof (buf), "%s GOT_TGT", buf);
		}
		if (sp->req_state_flags & RQSF_SENT_CDB) {
			ISP_SNPRINTF(buf, sizeof (buf), "%s SENT_CDB", buf);
		}
		if (sp->req_state_flags & RQSF_XFRD_DATA) {
			ISP_SNPRINTF(buf, sizeof (buf), "%s XFRD_DATA", buf);
		}
		if (sp->req_state_flags & RQSF_GOT_STATUS) {
			ISP_SNPRINTF(buf, sizeof (buf), "%s GOT_STS", buf);
		}
		if (sp->req_state_flags & RQSF_GOT_SENSE) {
			ISP_SNPRINTF(buf, sizeof (buf), "%s GOT_SNS", buf);
		}
		if (sp->req_state_flags & RQSF_XFER_COMPLETE) {
			ISP_SNPRINTF(buf, sizeof (buf), "%s XFR_CMPLT", buf);
		}
		ISP_SNPRINTF(buf, sizeof (buf), "%s\nstatus=>", buf);
		if (sp->req_status_flags & RQSTF_DISCONNECT) {
			ISP_SNPRINTF(buf, sizeof (buf), "%s Disconnect", buf);
		}
		if (sp->req_status_flags & RQSTF_SYNCHRONOUS) {
			ISP_SNPRINTF(buf, sizeof (buf), "%s Sync_xfr", buf);
		}
		if (sp->req_status_flags & RQSTF_PARITY_ERROR) {
			ISP_SNPRINTF(buf, sizeof (buf), "%s Parity", buf);
		}
		if (sp->req_status_flags & RQSTF_BUS_RESET) {
			ISP_SNPRINTF(buf, sizeof (buf), "%s Bus_Reset", buf);
		}
		if (sp->req_status_flags & RQSTF_DEVICE_RESET) {
			ISP_SNPRINTF(buf, sizeof (buf), "%s Device_Reset", buf);
		}
		if (sp->req_status_flags & RQSTF_ABORTED) {
			ISP_SNPRINTF(buf, sizeof (buf), "%s Aborted", buf);
		}
		if (sp->req_status_flags & RQSTF_TIMEOUT) {
			ISP_SNPRINTF(buf, sizeof (buf), "%s Timeout", buf);
		}
		if (sp->req_status_flags & RQSTF_NEGOTIATION) {
			ISP_SNPRINTF(buf, sizeof (buf), "%s Negotiation", buf);
		}
		isp_xs_prt(isp, xs,  ISP_LOGERR, "Transport Error: %s", buf);
		*rp = XS_XFRLEN(xs);
		break;
	}
	case RQCS_RESET_OCCURRED:
	{
		int chan;
		isp_xs_prt(isp, xs, ISP_LOGWARN, "Bus Reset destroyed command");
		for (chan = 0; chan < isp->isp_nchan; chan++) {
			FCPARAM(isp, chan)->sendmarker = 1;
		}
		if (XS_NOERR(xs)) {
			XS_SETERR(xs, HBA_BUSRESET);
		}
		*rp = XS_XFRLEN(xs);
		return;
	}
	case RQCS_ABORTED:
		isp_xs_prt(isp, xs, ISP_LOGERR, "Command Aborted");
		ISP_SET_SENDMARKER(isp, XS_CHANNEL(xs), 1);
		if (XS_NOERR(xs)) {
			XS_SETERR(xs, HBA_ABORTED);
		}
		return;

	case RQCS_TIMEOUT:
		isp_xs_prt(isp, xs, ISP_LOGWARN, "Command timed out");
		/*
	 	 * XXX: Check to see if we logged out of the device.
		 */
		if (XS_NOERR(xs)) {
			XS_SETERR(xs, HBA_CMDTIMEOUT);
		}
		return;

	case RQCS_DATA_OVERRUN:
		XS_SET_RESID(xs, sp->req_resid);
		isp_xs_prt(isp, xs, ISP_LOGERR, "data overrun (%ld)", (long) XS_GET_RESID(xs));
		if (XS_NOERR(xs)) {
			XS_SETERR(xs, HBA_DATAOVR);
		}
		return;

	case RQCS_COMMAND_OVERRUN:
		isp_xs_prt(isp, xs, ISP_LOGERR, "command overrun");
		break;

	case RQCS_STATUS_OVERRUN:
		isp_xs_prt(isp, xs, ISP_LOGERR, "status overrun");
		break;

	case RQCS_BAD_MESSAGE:
		isp_xs_prt(isp, xs, ISP_LOGERR, "msg not COMMAND COMPLETE after status");
		break;

	case RQCS_NO_MESSAGE_OUT:
		isp_xs_prt(isp, xs, ISP_LOGERR, "No MESSAGE OUT phase after selection");
		break;

	case RQCS_EXT_ID_FAILED:
		isp_xs_prt(isp, xs, ISP_LOGERR, "EXTENDED IDENTIFY failed");
		break;

	case RQCS_IDE_MSG_FAILED:
		isp_xs_prt(isp, xs, ISP_LOGERR, "INITIATOR DETECTED ERROR rejected");
		break;

	case RQCS_ABORT_MSG_FAILED:
		isp_xs_prt(isp, xs, ISP_LOGERR, "ABORT OPERATION rejected");
		break;

	case RQCS_REJECT_MSG_FAILED:
		isp_xs_prt(isp, xs, ISP_LOGERR, "MESSAGE REJECT rejected");
		break;

	case RQCS_NOP_MSG_FAILED:
		isp_xs_prt(isp, xs, ISP_LOGERR, "NOP rejected");
		break;

	case RQCS_PARITY_ERROR_MSG_FAILED:
		isp_xs_prt(isp, xs, ISP_LOGERR, "MESSAGE PARITY ERROR rejected");
		break;

	case RQCS_DEVICE_RESET_MSG_FAILED:
		isp_xs_prt(isp, xs, ISP_LOGWARN, "BUS DEVICE RESET rejected");
		break;

	case RQCS_ID_MSG_FAILED:
		isp_xs_prt(isp, xs, ISP_LOGERR, "IDENTIFY rejected");
		break;

	case RQCS_UNEXP_BUS_FREE:
		isp_xs_prt(isp, xs, ISP_LOGERR, "Unexpected Bus Free");
		break;

	case RQCS_DATA_UNDERRUN:
	{
		if (IS_FC(isp)) {
			int ru_marked = (sp->req_scsi_status & RQCS_RU) != 0;
			if (!ru_marked || sp->req_resid > XS_XFRLEN(xs)) {
				isp_xs_prt(isp, xs, ISP_LOGWARN, bun, XS_XFRLEN(xs), sp->req_resid, (ru_marked)? "marked" : "not marked");
				if (XS_NOERR(xs)) {
					XS_SETERR(xs, HBA_BOTCH);
				}
				return;
			}
		}
		XS_SET_RESID(xs, sp->req_resid);
		if (XS_NOERR(xs)) {
			XS_SETERR(xs, HBA_NOERROR);
		}
		return;
	}

	case RQCS_XACT_ERR1:
		isp_xs_prt(isp, xs, ISP_LOGERR, "HBA attempted queued transaction with disconnect not set");
		break;

	case RQCS_XACT_ERR2:
		isp_xs_prt(isp, xs, ISP_LOGERR,
		    "HBA attempted queued transaction to target routine %jx",
		    (uintmax_t)XS_LUN(xs));
		break;

	case RQCS_XACT_ERR3:
		isp_xs_prt(isp, xs, ISP_LOGERR, "HBA attempted queued cmd when queueing disabled");
		break;

	case RQCS_BAD_ENTRY:
		isp_prt(isp, ISP_LOGERR, "Invalid IOCB entry type detected");
		break;

	case RQCS_QUEUE_FULL:
		isp_xs_prt(isp, xs, ISP_LOG_WARN1, "internal queues full status 0x%x", *XS_STSP(xs));

		/*
		 * If QFULL or some other status byte is set, then this
		 * isn't an error, per se.
		 *
		 * Unfortunately, some QLogic f/w writers have, in
		 * some cases, ommitted to *set* status to QFULL.
		 */
#if	0
		if (*XS_STSP(xs) != SCSI_GOOD && XS_NOERR(xs)) {
			XS_SETERR(xs, HBA_NOERROR);
			return;
		}

#endif
		*XS_STSP(xs) = SCSI_QFULL;
		XS_SETERR(xs, HBA_NOERROR);
		return;

	case RQCS_PHASE_SKIPPED:
		isp_xs_prt(isp, xs, ISP_LOGERR, "SCSI phase skipped");
		break;

	case RQCS_ARQS_FAILED:
		isp_xs_prt(isp, xs, ISP_LOGERR, "Auto Request Sense Failed");
		if (XS_NOERR(xs)) {
			XS_SETERR(xs, HBA_ARQFAIL);
		}
		return;

	case RQCS_WIDE_FAILED:
		isp_xs_prt(isp, xs, ISP_LOGERR, "Wide Negotiation Failed");
		if (IS_SCSI(isp)) {
			sdparam *sdp = SDPARAM(isp, XS_CHANNEL(xs));
			sdp->isp_devparam[XS_TGT(xs)].goal_flags &= ~DPARM_WIDE;
			sdp->isp_devparam[XS_TGT(xs)].dev_update = 1;
			sdp->update = 1;
		}
		if (XS_NOERR(xs)) {
			XS_SETERR(xs, HBA_NOERROR);
		}
		return;

	case RQCS_SYNCXFER_FAILED:
		isp_xs_prt(isp, xs, ISP_LOGERR, "SDTR Message Failed");
		if (IS_SCSI(isp)) {
			sdparam *sdp = SDPARAM(isp, XS_CHANNEL(xs));
			sdp += XS_CHANNEL(xs);
			sdp->isp_devparam[XS_TGT(xs)].goal_flags &= ~DPARM_SYNC;
			sdp->isp_devparam[XS_TGT(xs)].dev_update = 1;
			sdp->update = 1;
		}
		break;

	case RQCS_LVD_BUSERR:
		isp_xs_prt(isp, xs, ISP_LOGERR, "Bad LVD condition");
		break;

	case RQCS_PORT_UNAVAILABLE:
		/*
		 * No such port on the loop. Moral equivalent of SELTIMEO
		 */
	case RQCS_PORT_LOGGED_OUT:
	{
		const char *reason;
		uint8_t sts = sp->req_completion_status & 0xff;

		/*
		 * It was there (maybe)- treat as a selection timeout.
		 */
		if (sts == RQCS_PORT_UNAVAILABLE) {
			reason = "unavailable";
		} else {
			reason = "logout";
		}

		isp_prt(isp, ISP_LOGINFO, "port %s for target %d", reason, XS_TGT(xs));

		/*
		 * If we're on a local loop, force a LIP (which is overkill)
		 * to force a re-login of this unit. If we're on fabric,
		 * then we'll have to log in again as a matter of course.
		 */
		if (FCPARAM(isp, 0)->isp_topo == TOPO_NL_PORT ||
		    FCPARAM(isp, 0)->isp_topo == TOPO_FL_PORT) {
			mbreg_t mbs;
			MBSINIT(&mbs, MBOX_INIT_LIP, MBLOGALL, 0);
			if (ISP_CAP_2KLOGIN(isp)) {
				mbs.ibits = (1 << 10);
			}
			isp_mboxcmd_qnw(isp, &mbs, 1);
		}
		if (XS_NOERR(xs)) {
			XS_SETERR(xs, HBA_SELTIMEOUT);
		}
		return;
	}
	case RQCS_PORT_CHANGED:
		isp_prt(isp, ISP_LOGWARN, "port changed for target %d", XS_TGT(xs));
		if (XS_NOERR(xs)) {
			XS_SETERR(xs, HBA_SELTIMEOUT);
		}
		return;

	case RQCS_PORT_BUSY:
		isp_prt(isp, ISP_LOGWARN, "port busy for target %d", XS_TGT(xs));
		if (XS_NOERR(xs)) {
			XS_SETERR(xs, HBA_TGTBSY);
		}
		return;

	default:
		isp_prt(isp, ISP_LOGERR, "Unknown Completion Status 0x%x", sp->req_completion_status);
		break;
	}
	if (XS_NOERR(xs)) {
		XS_SETERR(xs, HBA_BOTCH);
	}
}

static void
isp_parse_status_24xx(ispsoftc_t *isp, isp24xx_statusreq_t *sp, XS_T *xs, long *rp)
{
	int ru_marked, sv_marked;
	int chan = XS_CHANNEL(xs);

	switch (sp->req_completion_status) {
	case RQCS_COMPLETE:
		if (XS_NOERR(xs)) {
			XS_SETERR(xs, HBA_NOERROR);
		}
		return;

	case RQCS_DMA_ERROR:
		isp_xs_prt(isp, xs, ISP_LOGERR, "DMA error");
		break;

	case RQCS_TRANSPORT_ERROR:
		isp_xs_prt(isp, xs,  ISP_LOGERR, "Transport Error");
		break;

	case RQCS_RESET_OCCURRED:
		isp_xs_prt(isp, xs, ISP_LOGWARN, "reset destroyed command");
		FCPARAM(isp, chan)->sendmarker = 1;
		if (XS_NOERR(xs)) {
			XS_SETERR(xs, HBA_BUSRESET);
		}
		return;

	case RQCS_ABORTED:
		isp_xs_prt(isp, xs, ISP_LOGERR, "Command Aborted");
		FCPARAM(isp, chan)->sendmarker = 1;
		if (XS_NOERR(xs)) {
			XS_SETERR(xs, HBA_ABORTED);
		}
		return;

	case RQCS_TIMEOUT:
		isp_xs_prt(isp, xs, ISP_LOGWARN, "Command Timed Out");
		if (XS_NOERR(xs)) {
			XS_SETERR(xs, HBA_CMDTIMEOUT);
		}
		return;

	case RQCS_DATA_OVERRUN:
		XS_SET_RESID(xs, sp->req_resid);
		isp_xs_prt(isp, xs, ISP_LOGERR, "Data Overrun");
		if (XS_NOERR(xs)) {
			XS_SETERR(xs, HBA_DATAOVR);
		}
		return;

	case RQCS_24XX_DRE:	/* data reassembly error */
		isp_prt(isp, ISP_LOGERR, "Chan %d data reassembly error for target %d", chan, XS_TGT(xs));
		if (XS_NOERR(xs)) {
			XS_SETERR(xs, HBA_ABORTED);
		}
		*rp = XS_XFRLEN(xs);
		return;

	case RQCS_24XX_TABORT:	/* aborted by target */
		isp_prt(isp, ISP_LOGERR, "Chan %d target %d sent ABTS", chan, XS_TGT(xs));
		if (XS_NOERR(xs)) {
			XS_SETERR(xs, HBA_ABORTED);
		}
		return;

	case RQCS_DATA_UNDERRUN:
		ru_marked = (sp->req_scsi_status & RQCS_RU) != 0;
		/*
		 * We can get an underrun w/o things being marked
		 * if we got a non-zero status.
		 */
		sv_marked = (sp->req_scsi_status & (RQCS_SV|RQCS_RV)) != 0;
		if ((ru_marked == 0 && sv_marked == 0) ||
		    (sp->req_resid > XS_XFRLEN(xs))) {
			isp_xs_prt(isp, xs, ISP_LOGWARN, bun, XS_XFRLEN(xs), sp->req_resid, (ru_marked)? "marked" : "not marked");
			if (XS_NOERR(xs)) {
				XS_SETERR(xs, HBA_BOTCH);
			}
			return;
		}
		XS_SET_RESID(xs, sp->req_resid);
		isp_xs_prt(isp, xs, ISP_LOG_WARN1, "Data Underrun (%d) for command 0x%x", sp->req_resid, XS_CDBP(xs)[0] & 0xff);
		if (XS_NOERR(xs)) {
			XS_SETERR(xs, HBA_NOERROR);
		}
		return;

	case RQCS_PORT_UNAVAILABLE:
		/*
		 * No such port on the loop. Moral equivalent of SELTIMEO
		 */
	case RQCS_PORT_LOGGED_OUT:
	{
		const char *reason;
		uint8_t sts = sp->req_completion_status & 0xff;

		/*
		 * It was there (maybe)- treat as a selection timeout.
		 */
		if (sts == RQCS_PORT_UNAVAILABLE) {
			reason = "unavailable";
		} else {
			reason = "logout";
		}

		isp_prt(isp, ISP_LOGINFO, "Chan %d port %s for target %d",
		    chan, reason, XS_TGT(xs));

		/*
		 * There is no MBOX_INIT_LIP for the 24XX.
		 */
		if (XS_NOERR(xs)) {
			XS_SETERR(xs, HBA_SELTIMEOUT);
		}
		return;
	}
	case RQCS_PORT_CHANGED:
		isp_prt(isp, ISP_LOGWARN, "port changed for target %d chan %d", XS_TGT(xs), chan);
		if (XS_NOERR(xs)) {
			XS_SETERR(xs, HBA_SELTIMEOUT);
		}
		return;


	case RQCS_24XX_ENOMEM:	/* f/w resource unavailable */
		isp_prt(isp, ISP_LOGWARN, "f/w resource unavailable for target %d chan %d", XS_TGT(xs), chan);
		if (XS_NOERR(xs)) {
			*XS_STSP(xs) = SCSI_BUSY;
			XS_SETERR(xs, HBA_TGTBSY);
		}
		return;

	case RQCS_24XX_TMO:	/* task management overrun */
		isp_prt(isp, ISP_LOGWARN, "command for target %d overlapped task management for chan %d", XS_TGT(xs), chan);
		if (XS_NOERR(xs)) {
			*XS_STSP(xs) = SCSI_BUSY;
			XS_SETERR(xs, HBA_TGTBSY);
		}
		return;

	default:
		isp_prt(isp, ISP_LOGERR, "Unknown Completion Status 0x%x on chan %d", sp->req_completion_status, chan);
		break;
	}
	if (XS_NOERR(xs)) {
		XS_SETERR(xs, HBA_BOTCH);
	}
}

static void
isp_fastpost_complete(ispsoftc_t *isp, uint32_t fph)
{
	XS_T *xs;

	if (fph == 0) {
		return;
	}
	xs = isp_find_xs(isp, fph);
	if (xs == NULL) {
		isp_prt(isp, ISP_LOGWARN,
		    "Command for fast post handle 0x%x not found", fph);
		return;
	}
	isp_destroy_handle(isp, fph);

	/*
	 * Since we don't have a result queue entry item,
	 * we must believe that SCSI status is zero and
	 * that all data transferred.
	 */
	XS_SET_RESID(xs, 0);
	*XS_STSP(xs) = SCSI_GOOD;
	if (XS_XFRLEN(xs)) {
		ISP_DMAFREE(isp, xs, fph);
	}
	if (isp->isp_nactive) {
		isp->isp_nactive--;
	}
	isp->isp_fphccmplt++;
	isp_done(xs);
}

static int
isp_mbox_continue(ispsoftc_t *isp)
{
	mbreg_t mbs;
	uint16_t *ptr;
	uint32_t offset;

	switch (isp->isp_lastmbxcmd) {
	case MBOX_WRITE_RAM_WORD:
	case MBOX_READ_RAM_WORD:
	case MBOX_WRITE_RAM_WORD_EXTENDED:
	case MBOX_READ_RAM_WORD_EXTENDED:
		break;
	default:
		return (1);
	}
	if (isp->isp_mboxtmp[0] != MBOX_COMMAND_COMPLETE) {
		isp->isp_mbxwrk0 = 0;
		return (-1);
	}

	/*
	 * Clear the previous interrupt.
	 */
	if (IS_24XX(isp)) {
		ISP_WRITE(isp, BIU2400_HCCR, HCCR_2400_CMD_CLEAR_RISC_INT);
	} else {
		ISP_WRITE(isp, HCCR, HCCR_CMD_CLEAR_RISC_INT);
		ISP_WRITE(isp, BIU_SEMA, 0);
	}

	/*
	 * Continue with next word.
	 */
	ISP_MEMZERO(&mbs, sizeof (mbs));
	ptr = isp->isp_mbxworkp;
	switch (isp->isp_lastmbxcmd) {
	case MBOX_WRITE_RAM_WORD:
		mbs.param[1] = isp->isp_mbxwrk1++;
		mbs.param[2] = *ptr++;
		break;
	case MBOX_READ_RAM_WORD:
		*ptr++ = isp->isp_mboxtmp[2];
		mbs.param[1] = isp->isp_mbxwrk1++;
		break;
	case MBOX_WRITE_RAM_WORD_EXTENDED:
		if (IS_24XX(isp)) {
			uint32_t *lptr = (uint32_t *)ptr;
			mbs.param[2] = lptr[0];
			mbs.param[3] = lptr[0] >> 16;
			lptr++;
			ptr = (uint16_t *)lptr;
		} else {
			mbs.param[2] = *ptr++;
		}
		offset = isp->isp_mbxwrk1;
		offset |= isp->isp_mbxwrk8 << 16;
		mbs.param[1] = offset;
		mbs.param[8] = offset >> 16;
		offset++;
		isp->isp_mbxwrk1 = offset;
		isp->isp_mbxwrk8 = offset >> 16;
		break;
	case MBOX_READ_RAM_WORD_EXTENDED:
		if (IS_24XX(isp)) {
			uint32_t *lptr = (uint32_t *)ptr;
			uint32_t val = isp->isp_mboxtmp[2];
			val |= (isp->isp_mboxtmp[3]) << 16;
			*lptr++ = val;
			ptr = (uint16_t *)lptr;
		} else {
			*ptr++ = isp->isp_mboxtmp[2];
		}
		offset = isp->isp_mbxwrk1;
		offset |= isp->isp_mbxwrk8 << 16;
		mbs.param[1] = offset;
		mbs.param[8] = offset >> 16;
		offset++;
		isp->isp_mbxwrk1 = offset;
		isp->isp_mbxwrk8 = offset >> 16;
		break;
	}
	isp->isp_mbxworkp = ptr;
	isp->isp_mbxwrk0--;
	mbs.param[0] = isp->isp_lastmbxcmd;
	mbs.logval = MBLOGALL;
	isp_mboxcmd_qnw(isp, &mbs, 0);
	return (0);
}

#define	ISP_SCSI_IBITS(op)		(mbpscsi[((op)<<1)])
#define	ISP_SCSI_OBITS(op)		(mbpscsi[((op)<<1) + 1])
#define	ISP_SCSI_OPMAP(in, out)		in, out
static const uint8_t mbpscsi[] = {
	ISP_SCSI_OPMAP(0x01, 0x01),	/* 0x00: MBOX_NO_OP */
	ISP_SCSI_OPMAP(0x1f, 0x01),	/* 0x01: MBOX_LOAD_RAM */
	ISP_SCSI_OPMAP(0x03, 0x01),	/* 0x02: MBOX_EXEC_FIRMWARE */
	ISP_SCSI_OPMAP(0x1f, 0x01),	/* 0x03: MBOX_DUMP_RAM */
	ISP_SCSI_OPMAP(0x07, 0x07),	/* 0x04: MBOX_WRITE_RAM_WORD */
	ISP_SCSI_OPMAP(0x03, 0x07),	/* 0x05: MBOX_READ_RAM_WORD */
	ISP_SCSI_OPMAP(0x3f, 0x3f),	/* 0x06: MBOX_MAILBOX_REG_TEST */
	ISP_SCSI_OPMAP(0x07, 0x07),	/* 0x07: MBOX_VERIFY_CHECKSUM	*/
	ISP_SCSI_OPMAP(0x01, 0x0f),	/* 0x08: MBOX_ABOUT_FIRMWARE */
	ISP_SCSI_OPMAP(0x00, 0x00),	/* 0x09: */
	ISP_SCSI_OPMAP(0x00, 0x00),	/* 0x0a: */
	ISP_SCSI_OPMAP(0x00, 0x00),	/* 0x0b: */
	ISP_SCSI_OPMAP(0x00, 0x00),	/* 0x0c: */
	ISP_SCSI_OPMAP(0x00, 0x00),	/* 0x0d: */
	ISP_SCSI_OPMAP(0x01, 0x05),	/* 0x0e: MBOX_CHECK_FIRMWARE */
	ISP_SCSI_OPMAP(0x00, 0x00),	/* 0x0f: */
	ISP_SCSI_OPMAP(0x1f, 0x1f),	/* 0x10: MBOX_INIT_REQ_QUEUE */
	ISP_SCSI_OPMAP(0x3f, 0x3f),	/* 0x11: MBOX_INIT_RES_QUEUE */
	ISP_SCSI_OPMAP(0x0f, 0x0f),	/* 0x12: MBOX_EXECUTE_IOCB */
	ISP_SCSI_OPMAP(0x03, 0x03),	/* 0x13: MBOX_WAKE_UP	*/
	ISP_SCSI_OPMAP(0x01, 0x3f),	/* 0x14: MBOX_STOP_FIRMWARE */
	ISP_SCSI_OPMAP(0x0f, 0x0f),	/* 0x15: MBOX_ABORT */
	ISP_SCSI_OPMAP(0x03, 0x03),	/* 0x16: MBOX_ABORT_DEVICE */
	ISP_SCSI_OPMAP(0x07, 0x07),	/* 0x17: MBOX_ABORT_TARGET */
	ISP_SCSI_OPMAP(0x07, 0x07),	/* 0x18: MBOX_BUS_RESET */
	ISP_SCSI_OPMAP(0x03, 0x07),	/* 0x19: MBOX_STOP_QUEUE */
	ISP_SCSI_OPMAP(0x03, 0x07),	/* 0x1a: MBOX_START_QUEUE */
	ISP_SCSI_OPMAP(0x03, 0x07),	/* 0x1b: MBOX_SINGLE_STEP_QUEUE */
	ISP_SCSI_OPMAP(0x03, 0x07),	/* 0x1c: MBOX_ABORT_QUEUE */
	ISP_SCSI_OPMAP(0x03, 0x4f),	/* 0x1d: MBOX_GET_DEV_QUEUE_STATUS */
	ISP_SCSI_OPMAP(0x00, 0x00),	/* 0x1e: */
	ISP_SCSI_OPMAP(0x01, 0x07),	/* 0x1f: MBOX_GET_FIRMWARE_STATUS */
	ISP_SCSI_OPMAP(0x01, 0x07),	/* 0x20: MBOX_GET_INIT_SCSI_ID */
	ISP_SCSI_OPMAP(0x01, 0x07),	/* 0x21: MBOX_GET_SELECT_TIMEOUT */
	ISP_SCSI_OPMAP(0x01, 0xc7),	/* 0x22: MBOX_GET_RETRY_COUNT	*/
	ISP_SCSI_OPMAP(0x01, 0x07),	/* 0x23: MBOX_GET_TAG_AGE_LIMIT */
	ISP_SCSI_OPMAP(0x01, 0x03),	/* 0x24: MBOX_GET_CLOCK_RATE */
	ISP_SCSI_OPMAP(0x01, 0x07),	/* 0x25: MBOX_GET_ACT_NEG_STATE */
	ISP_SCSI_OPMAP(0x01, 0x07),	/* 0x26: MBOX_GET_ASYNC_DATA_SETUP_TIME */
	ISP_SCSI_OPMAP(0x01, 0x07),	/* 0x27: MBOX_GET_PCI_PARAMS */
	ISP_SCSI_OPMAP(0x03, 0x4f),	/* 0x28: MBOX_GET_TARGET_PARAMS */
	ISP_SCSI_OPMAP(0x03, 0x0f),	/* 0x29: MBOX_GET_DEV_QUEUE_PARAMS */
	ISP_SCSI_OPMAP(0x01, 0x07),	/* 0x2a: MBOX_GET_RESET_DELAY_PARAMS */
	ISP_SCSI_OPMAP(0x00, 0x00),	/* 0x2b: */
	ISP_SCSI_OPMAP(0x00, 0x00),	/* 0x2c: */
	ISP_SCSI_OPMAP(0x00, 0x00),	/* 0x2d: */
	ISP_SCSI_OPMAP(0x00, 0x00),	/* 0x2e: */
	ISP_SCSI_OPMAP(0x00, 0x00),	/* 0x2f: */
	ISP_SCSI_OPMAP(0x03, 0x03),	/* 0x30: MBOX_SET_INIT_SCSI_ID */
	ISP_SCSI_OPMAP(0x07, 0x07),	/* 0x31: MBOX_SET_SELECT_TIMEOUT */
	ISP_SCSI_OPMAP(0xc7, 0xc7),	/* 0x32: MBOX_SET_RETRY_COUNT	*/
	ISP_SCSI_OPMAP(0x07, 0x07),	/* 0x33: MBOX_SET_TAG_AGE_LIMIT */
	ISP_SCSI_OPMAP(0x03, 0x03),	/* 0x34: MBOX_SET_CLOCK_RATE */
	ISP_SCSI_OPMAP(0x07, 0x07),	/* 0x35: MBOX_SET_ACT_NEG_STATE */
	ISP_SCSI_OPMAP(0x07, 0x07),	/* 0x36: MBOX_SET_ASYNC_DATA_SETUP_TIME */
	ISP_SCSI_OPMAP(0x07, 0x07),	/* 0x37: MBOX_SET_PCI_CONTROL_PARAMS */
	ISP_SCSI_OPMAP(0x4f, 0x4f),	/* 0x38: MBOX_SET_TARGET_PARAMS */
	ISP_SCSI_OPMAP(0x0f, 0x0f),	/* 0x39: MBOX_SET_DEV_QUEUE_PARAMS */
	ISP_SCSI_OPMAP(0x07, 0x07),	/* 0x3a: MBOX_SET_RESET_DELAY_PARAMS */
	ISP_SCSI_OPMAP(0x00, 0x00),	/* 0x3b: */
	ISP_SCSI_OPMAP(0x00, 0x00),	/* 0x3c: */
	ISP_SCSI_OPMAP(0x00, 0x00),	/* 0x3d: */
	ISP_SCSI_OPMAP(0x00, 0x00),	/* 0x3e: */
	ISP_SCSI_OPMAP(0x00, 0x00),	/* 0x3f: */
	ISP_SCSI_OPMAP(0x01, 0x03),	/* 0x40: MBOX_RETURN_BIOS_BLOCK_ADDR */
	ISP_SCSI_OPMAP(0x3f, 0x01),	/* 0x41: MBOX_WRITE_FOUR_RAM_WORDS */
	ISP_SCSI_OPMAP(0x03, 0x07),	/* 0x42: MBOX_EXEC_BIOS_IOCB */
	ISP_SCSI_OPMAP(0x00, 0x00),	/* 0x43: */
	ISP_SCSI_OPMAP(0x00, 0x00),	/* 0x44: */
	ISP_SCSI_OPMAP(0x03, 0x03),	/* 0x45: SET SYSTEM PARAMETER */
	ISP_SCSI_OPMAP(0x01, 0x03),	/* 0x46: GET SYSTEM PARAMETER */
	ISP_SCSI_OPMAP(0x00, 0x00),	/* 0x47: */
	ISP_SCSI_OPMAP(0x01, 0xcf),	/* 0x48: GET SCAM CONFIGURATION */
	ISP_SCSI_OPMAP(0xcf, 0xcf),	/* 0x49: SET SCAM CONFIGURATION */
	ISP_SCSI_OPMAP(0x03, 0x03),	/* 0x4a: MBOX_SET_FIRMWARE_FEATURES */
	ISP_SCSI_OPMAP(0x01, 0x03),	/* 0x4b: MBOX_GET_FIRMWARE_FEATURES */
	ISP_SCSI_OPMAP(0x00, 0x00),	/* 0x4c: */
	ISP_SCSI_OPMAP(0x00, 0x00),	/* 0x4d: */
	ISP_SCSI_OPMAP(0x00, 0x00),	/* 0x4e: */
	ISP_SCSI_OPMAP(0x00, 0x00),	/* 0x4f: */
	ISP_SCSI_OPMAP(0xdf, 0xdf),	/* 0x50: LOAD RAM A64 */
	ISP_SCSI_OPMAP(0xdf, 0xdf),	/* 0x51: DUMP RAM A64 */
	ISP_SCSI_OPMAP(0xdf, 0xff),	/* 0x52: INITIALIZE REQUEST QUEUE A64 */
	ISP_SCSI_OPMAP(0xef, 0xff),	/* 0x53: INITIALIZE RESPONSE QUEUE A64 */
	ISP_SCSI_OPMAP(0xcf, 0x01),	/* 0x54: EXECUCUTE COMMAND IOCB A64 */
	ISP_SCSI_OPMAP(0x07, 0x01),	/* 0x55: ENABLE TARGET MODE */
	ISP_SCSI_OPMAP(0x03, 0x0f),	/* 0x56: GET TARGET STATUS */
	ISP_SCSI_OPMAP(0x00, 0x00),	/* 0x57: */
	ISP_SCSI_OPMAP(0x00, 0x00),	/* 0x58: */
	ISP_SCSI_OPMAP(0x00, 0x00),	/* 0x59: */
	ISP_SCSI_OPMAP(0x03, 0x03),	/* 0x5a: SET DATA OVERRUN RECOVERY MODE */
	ISP_SCSI_OPMAP(0x01, 0x03),	/* 0x5b: GET DATA OVERRUN RECOVERY MODE */
	ISP_SCSI_OPMAP(0x0f, 0x0f),	/* 0x5c: SET HOST DATA */
	ISP_SCSI_OPMAP(0x01, 0x01)	/* 0x5d: GET NOST DATA */
};
#define	MAX_SCSI_OPCODE	0x5d

static const char *scsi_mbcmd_names[] = {
	"NO-OP",
	"LOAD RAM",
	"EXEC FIRMWARE",
	"DUMP RAM",
	"WRITE RAM WORD",
	"READ RAM WORD",
	"MAILBOX REG TEST",
	"VERIFY CHECKSUM",
	"ABOUT FIRMWARE",
	NULL,
	NULL,
	NULL,
	NULL,
	NULL,
	"CHECK FIRMWARE",
	NULL,
	"INIT REQUEST QUEUE",
	"INIT RESULT QUEUE",
	"EXECUTE IOCB",
	"WAKE UP",
	"STOP FIRMWARE",
	"ABORT",
	"ABORT DEVICE",
	"ABORT TARGET",
	"BUS RESET",
	"STOP QUEUE",
	"START QUEUE",
	"SINGLE STEP QUEUE",
	"ABORT QUEUE",
	"GET DEV QUEUE STATUS",
	NULL,
	"GET FIRMWARE STATUS",
	"GET INIT SCSI ID",
	"GET SELECT TIMEOUT",
	"GET RETRY COUNT",
	"GET TAG AGE LIMIT",
	"GET CLOCK RATE",
	"GET ACT NEG STATE",
	"GET ASYNC DATA SETUP TIME",
	"GET PCI PARAMS",
	"GET TARGET PARAMS",
	"GET DEV QUEUE PARAMS",
	"GET RESET DELAY PARAMS",
	NULL,
	NULL,
	NULL,
	NULL,
	NULL,
	"SET INIT SCSI ID",
	"SET SELECT TIMEOUT",
	"SET RETRY COUNT",
	"SET TAG AGE LIMIT",
	"SET CLOCK RATE",
	"SET ACT NEG STATE",
	"SET ASYNC DATA SETUP TIME",
	"SET PCI CONTROL PARAMS",
	"SET TARGET PARAMS",
	"SET DEV QUEUE PARAMS",
	"SET RESET DELAY PARAMS",
	NULL,
	NULL,
	NULL,
	NULL,
	NULL,
	"RETURN BIOS BLOCK ADDR",
	"WRITE FOUR RAM WORDS",
	"EXEC BIOS IOCB",
	NULL,
	NULL,
	"SET SYSTEM PARAMETER",
	"GET SYSTEM PARAMETER",
	NULL,
	"GET SCAM CONFIGURATION",
	"SET SCAM CONFIGURATION",
	"SET FIRMWARE FEATURES",
	"GET FIRMWARE FEATURES",
	NULL,
	NULL,
	NULL,
	NULL,
	"LOAD RAM A64",
	"DUMP RAM A64",
	"INITIALIZE REQUEST QUEUE A64",
	"INITIALIZE RESPONSE QUEUE A64",
	"EXECUTE IOCB A64",
	"ENABLE TARGET MODE",
	"GET TARGET MODE STATE",
	NULL,
	NULL,
	NULL,
	"SET DATA OVERRUN RECOVERY MODE",
	"GET DATA OVERRUN RECOVERY MODE",
	"SET HOST DATA",
	"GET NOST DATA",
};

#define	ISP_FC_IBITS(op)	((mbpfc[((op)<<3) + 0] << 24) | (mbpfc[((op)<<3) + 1] << 16) | (mbpfc[((op)<<3) + 2] << 8) | (mbpfc[((op)<<3) + 3]))
#define	ISP_FC_OBITS(op)	((mbpfc[((op)<<3) + 4] << 24) | (mbpfc[((op)<<3) + 5] << 16) | (mbpfc[((op)<<3) + 6] << 8) | (mbpfc[((op)<<3) + 7]))

#define	ISP_FC_OPMAP(in0, out0)							  0,   0,   0, in0,    0,    0,    0, out0
#define	ISP_FC_OPMAP_HALF(in1, in0, out1, out0)					  0,   0, in1, in0,    0,    0, out1, out0
#define	ISP_FC_OPMAP_FULL(in3, in2, in1, in0, out3, out2, out1, out0)		in3, in2, in1, in0, out3, out2, out1, out0
static const uint32_t mbpfc[] = {
	ISP_FC_OPMAP(0x01, 0x01),	/* 0x00: MBOX_NO_OP */
	ISP_FC_OPMAP(0x1f, 0x01),	/* 0x01: MBOX_LOAD_RAM */
	ISP_FC_OPMAP_HALF(0x07, 0xff, 0x00, 0x03),	/* 0x02: MBOX_EXEC_FIRMWARE */
	ISP_FC_OPMAP(0xdf, 0x01),	/* 0x03: MBOX_DUMP_RAM */
	ISP_FC_OPMAP(0x07, 0x07),	/* 0x04: MBOX_WRITE_RAM_WORD */
	ISP_FC_OPMAP(0x03, 0x07),	/* 0x05: MBOX_READ_RAM_WORD */
	ISP_FC_OPMAP_FULL(0xff, 0xff, 0xff, 0xff, 0xff, 0xff, 0xff, 0xff),	/* 0x06: MBOX_MAILBOX_REG_TEST */
	ISP_FC_OPMAP(0x07, 0x07),	/* 0x07: MBOX_VERIFY_CHECKSUM	*/
	ISP_FC_OPMAP_FULL(0x0, 0x0, 0x0, 0x01, 0x0, 0x3, 0x80, 0x7f),	/* 0x08: MBOX_ABOUT_FIRMWARE */
	ISP_FC_OPMAP(0xdf, 0x01),	/* 0x09: MBOX_LOAD_RISC_RAM_2100 */
	ISP_FC_OPMAP(0xdf, 0x01),	/* 0x0a: DUMP RAM */
	ISP_FC_OPMAP_HALF(0x1, 0xff, 0x0, 0x01),	/* 0x0b: MBOX_LOAD_RISC_RAM */
	ISP_FC_OPMAP(0x00, 0x00),	/* 0x0c: */
	ISP_FC_OPMAP_HALF(0x1, 0x0f, 0x0, 0x01),	/* 0x0d: MBOX_WRITE_RAM_WORD_EXTENDED */
	ISP_FC_OPMAP(0x01, 0x05),	/* 0x0e: MBOX_CHECK_FIRMWARE */
	ISP_FC_OPMAP_HALF(0x1, 0x03, 0x0, 0x0d),	/* 0x0f: MBOX_READ_RAM_WORD_EXTENDED */
	ISP_FC_OPMAP(0x1f, 0x11),	/* 0x10: MBOX_INIT_REQ_QUEUE */
	ISP_FC_OPMAP(0x2f, 0x21),	/* 0x11: MBOX_INIT_RES_QUEUE */
	ISP_FC_OPMAP(0x0f, 0x01),	/* 0x12: MBOX_EXECUTE_IOCB */
	ISP_FC_OPMAP(0x03, 0x03),	/* 0x13: MBOX_WAKE_UP	*/
	ISP_FC_OPMAP_HALF(0x1, 0xff, 0x0, 0x03),	/* 0x14: MBOX_STOP_FIRMWARE */
	ISP_FC_OPMAP(0x4f, 0x01),	/* 0x15: MBOX_ABORT */
	ISP_FC_OPMAP(0x07, 0x01),	/* 0x16: MBOX_ABORT_DEVICE */
	ISP_FC_OPMAP(0x07, 0x01),	/* 0x17: MBOX_ABORT_TARGET */
	ISP_FC_OPMAP(0x03, 0x03),	/* 0x18: MBOX_BUS_RESET */
	ISP_FC_OPMAP(0x07, 0x05),	/* 0x19: MBOX_STOP_QUEUE */
	ISP_FC_OPMAP(0x07, 0x05),	/* 0x1a: MBOX_START_QUEUE */
	ISP_FC_OPMAP(0x07, 0x05),	/* 0x1b: MBOX_SINGLE_STEP_QUEUE */
	ISP_FC_OPMAP(0x07, 0x05),	/* 0x1c: MBOX_ABORT_QUEUE */
	ISP_FC_OPMAP(0x07, 0x03),	/* 0x1d: MBOX_GET_DEV_QUEUE_STATUS */
	ISP_FC_OPMAP(0x00, 0x00),	/* 0x1e: */
	ISP_FC_OPMAP(0x01, 0x07),	/* 0x1f: MBOX_GET_FIRMWARE_STATUS */
	ISP_FC_OPMAP_HALF(0x2, 0x01, 0x7e, 0xcf),	/* 0x20: MBOX_GET_LOOP_ID */
	ISP_FC_OPMAP(0x00, 0x00),	/* 0x21: */
	ISP_FC_OPMAP(0x03, 0x4b),	/* 0x22: MBOX_GET_TIMEOUT_PARAMS */
	ISP_FC_OPMAP(0x00, 0x00),	/* 0x23: */
	ISP_FC_OPMAP(0x00, 0x00),	/* 0x24: */
	ISP_FC_OPMAP(0x00, 0x00),	/* 0x25: */
	ISP_FC_OPMAP(0x00, 0x00),	/* 0x26: */
	ISP_FC_OPMAP(0x00, 0x00),	/* 0x27: */
	ISP_FC_OPMAP(0x01, 0x03),	/* 0x28: MBOX_GET_FIRMWARE_OPTIONS */
	ISP_FC_OPMAP(0x03, 0x07),	/* 0x29: MBOX_GET_PORT_QUEUE_PARAMS */
	ISP_FC_OPMAP(0x00, 0x00),	/* 0x2a: */
	ISP_FC_OPMAP(0x00, 0x00),	/* 0x2b: */
	ISP_FC_OPMAP(0x00, 0x00),	/* 0x2c: */
	ISP_FC_OPMAP(0x00, 0x00),	/* 0x2d: */
	ISP_FC_OPMAP(0x00, 0x00),	/* 0x2e: */
	ISP_FC_OPMAP(0x00, 0x00),	/* 0x2f: */
	ISP_FC_OPMAP(0x00, 0x00),	/* 0x30: */
	ISP_FC_OPMAP(0x00, 0x00),	/* 0x31: */
	ISP_FC_OPMAP(0x4b, 0x4b),	/* 0x32: MBOX_SET_TIMEOUT_PARAMS */
	ISP_FC_OPMAP(0x00, 0x00),	/* 0x33: */
	ISP_FC_OPMAP(0x00, 0x00),	/* 0x34: */
	ISP_FC_OPMAP(0x00, 0x00),	/* 0x35: */
	ISP_FC_OPMAP(0x00, 0x00),	/* 0x36: */
	ISP_FC_OPMAP(0x00, 0x00),	/* 0x37: */
	ISP_FC_OPMAP(0x0f, 0x01),	/* 0x38: MBOX_SET_FIRMWARE_OPTIONS */
	ISP_FC_OPMAP(0x0f, 0x07),	/* 0x39: MBOX_SET_PORT_QUEUE_PARAMS */
	ISP_FC_OPMAP(0x00, 0x00),	/* 0x3a: */
	ISP_FC_OPMAP(0x00, 0x00),	/* 0x3b: */
	ISP_FC_OPMAP(0x00, 0x00),	/* 0x3c: */
	ISP_FC_OPMAP(0x00, 0x00),	/* 0x3d: */
	ISP_FC_OPMAP(0x00, 0x00),	/* 0x3e: */
	ISP_FC_OPMAP(0x00, 0x00),	/* 0x3f: */
	ISP_FC_OPMAP(0x03, 0x01),	/* 0x40: MBOX_LOOP_PORT_BYPASS */
	ISP_FC_OPMAP(0x03, 0x01),	/* 0x41: MBOX_LOOP_PORT_ENABLE */
	ISP_FC_OPMAP_HALF(0x0, 0x01, 0x3, 0xcf),	/* 0x42: MBOX_GET_RESOURCE_COUNT */
	ISP_FC_OPMAP(0x01, 0x01),	/* 0x43: MBOX_REQUEST_OFFLINE_MODE */
	ISP_FC_OPMAP(0x00, 0x00),	/* 0x44: */
	ISP_FC_OPMAP(0x00, 0x00),	/* 0x45: */
	ISP_FC_OPMAP(0x00, 0x00),	/* 0x46: */
	ISP_FC_OPMAP(0xcf, 0x03),	/* 0x47: GET PORT_DATABASE ENHANCED */
	ISP_FC_OPMAP(0xcf, 0x0f),	/* 0x48: MBOX_INIT_FIRMWARE_MULTI_ID */
	ISP_FC_OPMAP(0xcd, 0x01),	/* 0x49: MBOX_GET_VP_DATABASE */
	ISP_FC_OPMAP_HALF(0x2, 0xcd, 0x0, 0x01),	/* 0x4a: MBOX_GET_VP_DATABASE_ENTRY */
	ISP_FC_OPMAP(0x00, 0x00),	/* 0x4b: */
	ISP_FC_OPMAP(0x00, 0x00),	/* 0x4c: */
	ISP_FC_OPMAP(0x00, 0x00),	/* 0x4d: */
	ISP_FC_OPMAP(0x00, 0x00),	/* 0x4e: */
	ISP_FC_OPMAP(0x00, 0x00),	/* 0x4f: */
	ISP_FC_OPMAP(0x00, 0x00),	/* 0x50: */
	ISP_FC_OPMAP(0x00, 0x00),	/* 0x51: */
	ISP_FC_OPMAP(0x00, 0x00),	/* 0x52: */
	ISP_FC_OPMAP(0x00, 0x00),	/* 0x53: */
	ISP_FC_OPMAP(0xcf, 0x01),	/* 0x54: EXECUTE IOCB A64 */
	ISP_FC_OPMAP(0x00, 0x00),	/* 0x55: */
	ISP_FC_OPMAP(0x00, 0x00),	/* 0x56: */
	ISP_FC_OPMAP(0x00, 0x00),	/* 0x57: */
	ISP_FC_OPMAP(0x00, 0x00),	/* 0x58: */
	ISP_FC_OPMAP(0x00, 0x00),	/* 0x59: */
	ISP_FC_OPMAP(0x00, 0x00),	/* 0x5a: */
	ISP_FC_OPMAP(0x03, 0x01),	/* 0x5b: MBOX_DRIVER_HEARTBEAT */
	ISP_FC_OPMAP(0xcf, 0x01),	/* 0x5c: MBOX_FW_HEARTBEAT */
	ISP_FC_OPMAP(0x07, 0x1f),	/* 0x5d: MBOX_GET_SET_DATA_RATE */
	ISP_FC_OPMAP(0x00, 0x00),	/* 0x5e: */
	ISP_FC_OPMAP(0x00, 0x00),	/* 0x5f: */
	ISP_FC_OPMAP(0xcf, 0x0f),	/* 0x60: MBOX_INIT_FIRMWARE */
	ISP_FC_OPMAP(0x00, 0x00),	/* 0x61: */
	ISP_FC_OPMAP(0x01, 0x01),	/* 0x62: MBOX_INIT_LIP */
	ISP_FC_OPMAP(0xcd, 0x03),	/* 0x63: MBOX_GET_FC_AL_POSITION_MAP */
	ISP_FC_OPMAP(0xcf, 0x01),	/* 0x64: MBOX_GET_PORT_DB */
	ISP_FC_OPMAP(0x07, 0x01),	/* 0x65: MBOX_CLEAR_ACA */
	ISP_FC_OPMAP(0x07, 0x01),	/* 0x66: MBOX_TARGET_RESET */
	ISP_FC_OPMAP(0x07, 0x01),	/* 0x67: MBOX_CLEAR_TASK_SET */
	ISP_FC_OPMAP(0x07, 0x01),	/* 0x68: MBOX_ABORT_TASK_SET */
	ISP_FC_OPMAP(0x01, 0x07),	/* 0x69: MBOX_GET_FW_STATE */
	ISP_FC_OPMAP_HALF(0x6, 0x03, 0x0, 0xcf),	/* 0x6a: MBOX_GET_PORT_NAME */
	ISP_FC_OPMAP(0xcf, 0x01),	/* 0x6b: MBOX_GET_LINK_STATUS */
	ISP_FC_OPMAP(0x0f, 0x01),	/* 0x6c: MBOX_INIT_LIP_RESET */
	ISP_FC_OPMAP(0x00, 0x00),	/* 0x6d: */
	ISP_FC_OPMAP(0xcf, 0x03),	/* 0x6e: MBOX_SEND_SNS */
	ISP_FC_OPMAP(0x0f, 0x07),	/* 0x6f: MBOX_FABRIC_LOGIN */
	ISP_FC_OPMAP_HALF(0x02, 0x03, 0x00, 0x03),	/* 0x70: MBOX_SEND_CHANGE_REQUEST */
	ISP_FC_OPMAP(0x03, 0x03),	/* 0x71: MBOX_FABRIC_LOGOUT */
	ISP_FC_OPMAP(0x0f, 0x0f),	/* 0x72: MBOX_INIT_LIP_LOGIN */
	ISP_FC_OPMAP(0x00, 0x00),	/* 0x73: */
	ISP_FC_OPMAP(0x07, 0x01),	/* 0x74: LOGIN LOOP PORT */
	ISP_FC_OPMAP_HALF(0x03, 0xcf, 0x00, 0x07),	/* 0x75: GET PORT/NODE NAME LIST */
	ISP_FC_OPMAP(0x4f, 0x01),	/* 0x76: SET VENDOR ID */
	ISP_FC_OPMAP(0xcd, 0x01),	/* 0x77: INITIALIZE IP MAILBOX */
	ISP_FC_OPMAP(0x00, 0x00),	/* 0x78: */
	ISP_FC_OPMAP(0x00, 0x00),	/* 0x79: */
	ISP_FC_OPMAP(0x00, 0x00),	/* 0x7a: */
	ISP_FC_OPMAP(0x00, 0x00),	/* 0x7b: */
	ISP_FC_OPMAP_HALF(0x03, 0x4f, 0x00, 0x07),	/* 0x7c: Get ID List */
	ISP_FC_OPMAP(0xcf, 0x01),	/* 0x7d: SEND LFA */
	ISP_FC_OPMAP(0x0f, 0x01)	/* 0x7e: LUN RESET */
};
#define	MAX_FC_OPCODE	0x7e
/*
 * Footnotes
 *
 * (1): this sets bits 21..16 in mailbox register #8, which we nominally
 *	do not access at this time in the core driver. The caller is
 *	responsible for setting this register first (Gross!). The assumption
 *	is that we won't overflow.
 */

static const char *fc_mbcmd_names[] = {
	"NO-OP",			/* 00h */
	"LOAD RAM",
	"EXEC FIRMWARE",
	"DUMP RAM",
	"WRITE RAM WORD",
	"READ RAM WORD",
	"MAILBOX REG TEST",
	"VERIFY CHECKSUM",
	"ABOUT FIRMWARE",
	"LOAD RAM (2100)",
	"DUMP RAM",
	"LOAD RISC RAM",
	"DUMP RISC RAM",
	"WRITE RAM WORD EXTENDED",
	"CHECK FIRMWARE",
	"READ RAM WORD EXTENDED",
	"INIT REQUEST QUEUE",		/* 10h */
	"INIT RESULT QUEUE",
	"EXECUTE IOCB",
	"WAKE UP",
	"STOP FIRMWARE",
	"ABORT",
	"ABORT DEVICE",
	"ABORT TARGET",
	"BUS RESET",
	"STOP QUEUE",
	"START QUEUE",
	"SINGLE STEP QUEUE",
	"ABORT QUEUE",
	"GET DEV QUEUE STATUS",
	NULL,
	"GET FIRMWARE STATUS",
	"GET LOOP ID",			/* 20h */
	NULL,
	"GET TIMEOUT PARAMS",
	NULL,
	NULL,
	NULL,
	NULL,
	NULL,
	"GET FIRMWARE OPTIONS",
	"GET PORT QUEUE PARAMS",
	"GENERATE SYSTEM ERROR",
	NULL,
	NULL,
	NULL,
	NULL,
	NULL,
	"WRITE SFP",			/* 30h */
	"READ SFP",
	"SET TIMEOUT PARAMS",
	NULL,
	NULL,
	NULL,
	NULL,
	NULL,
	"SET FIRMWARE OPTIONS",
	"SET PORT QUEUE PARAMS",
	NULL,
	"SET FC LED CONF",
	NULL,
	"RESTART NIC FIRMWARE",
	"ACCESS CONTROL",
	NULL,
	"LOOP PORT BYPASS",		/* 40h */
	"LOOP PORT ENABLE",
	"GET RESOURCE COUNT",
	"REQUEST NON PARTICIPATING MODE",
	"DIAGNOSTIC ECHO TEST",
	"DIAGNOSTIC LOOPBACK",
	NULL,
	"GET PORT DATABASE ENHANCED",
	"INIT FIRMWARE MULTI ID",
	"GET VP DATABASE",
	"GET VP DATABASE ENTRY",
	NULL,
	NULL,
	NULL,
	NULL,
	NULL,
	"GET FCF LIST",			/* 50h */
	"GET DCBX PARAMETERS",
	NULL,
	"HOST MEMORY COPY",
	"EXECUTE IOCB A64",
	NULL,
	NULL,
	"SEND RNID",
	NULL,
	"SET PARAMETERS",
	"GET PARAMETERS",
	"DRIVER HEARTBEAT",
	"FIRMWARE HEARTBEAT",
	"GET/SET DATA RATE",
	"SEND RNFT",
	NULL,
	"INIT FIRMWARE",		/* 60h */
	"GET INIT CONTROL BLOCK",
	"INIT LIP",
	"GET FC-AL POSITION MAP",
	"GET PORT DATABASE",
	"CLEAR ACA",
	"TARGET RESET",
	"CLEAR TASK SET",
	"ABORT TASK SET",
	"GET FW STATE",
	"GET PORT NAME",
	"GET LINK STATUS",
	"INIT LIP RESET",
	"GET LINK STATS & PRIVATE DATA CNTS",
	"SEND SNS",
	"FABRIC LOGIN",
	"SEND CHANGE REQUEST",		/* 70h */
	"FABRIC LOGOUT",
	"INIT LIP LOGIN",
	NULL,
	"LOGIN LOOP PORT",
	"GET PORT/NODE NAME LIST",
	"SET VENDOR ID",
	"INITIALIZE IP MAILBOX",
	NULL,
	NULL,
	"GET XGMAC STATS",
	NULL,
	"GET ID LIST",
	"SEND LFA",
	"LUN RESET"
};

static void
isp_mboxcmd_qnw(ispsoftc_t *isp, mbreg_t *mbp, int nodelay)
{
	unsigned int ibits, obits, box, opcode;

	opcode = mbp->param[0];
	if (IS_FC(isp)) {
		ibits = ISP_FC_IBITS(opcode);
		obits = ISP_FC_OBITS(opcode);
	} else {
		ibits = ISP_SCSI_IBITS(opcode);
		obits = ISP_SCSI_OBITS(opcode);
	}
	ibits |= mbp->ibits;
	obits |= mbp->obits;
	for (box = 0; box < ISP_NMBOX(isp); box++) {
		if (ibits & (1 << box)) {
			ISP_WRITE(isp, MBOX_OFF(box), mbp->param[box]);
		}
		if (nodelay == 0) {
			isp->isp_mboxtmp[box] = mbp->param[box] = 0;
		}
	}
	if (nodelay == 0) {
		isp->isp_lastmbxcmd = opcode;
		isp->isp_obits = obits;
		isp->isp_mboxbsy = 1;
	}
	if (IS_24XX(isp)) {
		ISP_WRITE(isp, BIU2400_HCCR, HCCR_2400_CMD_SET_HOST_INT);
	} else {
		ISP_WRITE(isp, HCCR, HCCR_CMD_SET_HOST_INT);
	}
	/*
	 * Oddly enough, if we're not delaying for an answer,
	 * delay a bit to give the f/w a chance to pick up the
	 * command.
	 */
	if (nodelay) {
		ISP_DELAY(1000);
	}
}

static void
isp_mboxcmd(ispsoftc_t *isp, mbreg_t *mbp)
{
	const char *cname, *xname, *sname;
	char tname[16], mname[16];
	unsigned int ibits, obits, box, opcode;

	opcode = mbp->param[0];
	if (IS_FC(isp)) {
		if (opcode > MAX_FC_OPCODE) {
			mbp->param[0] = MBOX_INVALID_COMMAND;
			isp_prt(isp, ISP_LOGERR, "Unknown Command 0x%x", opcode);
			return;
		}
		cname = fc_mbcmd_names[opcode];
		ibits = ISP_FC_IBITS(opcode);
		obits = ISP_FC_OBITS(opcode);
	} else {
		if (opcode > MAX_SCSI_OPCODE) {
			mbp->param[0] = MBOX_INVALID_COMMAND;
			isp_prt(isp, ISP_LOGERR, "Unknown Command 0x%x", opcode);
			return;
		}
		cname = scsi_mbcmd_names[opcode];
		ibits = ISP_SCSI_IBITS(opcode);
		obits = ISP_SCSI_OBITS(opcode);
	}
	if (cname == NULL) {
		cname = tname;
		ISP_SNPRINTF(tname, sizeof tname, "opcode %x", opcode);
	}
	isp_prt(isp, ISP_LOGDEBUG3, "Mailbox Command '%s'", cname);

	/*
	 * Pick up any additional bits that the caller might have set.
	 */
	ibits |= mbp->ibits;
	obits |= mbp->obits;

	/*
	 * Mask any bits that the caller wants us to mask
	 */
	ibits &= mbp->ibitm;
	obits &= mbp->obitm;


	if (ibits == 0 && obits == 0) {
		mbp->param[0] = MBOX_COMMAND_PARAM_ERROR;
		isp_prt(isp, ISP_LOGERR, "no parameters for 0x%x", opcode);
		return;
	}

	/*
	 * Get exclusive usage of mailbox registers.
	 */
	if (MBOX_ACQUIRE(isp)) {
		mbp->param[0] = MBOX_REGS_BUSY;
		goto out;
	}

	for (box = 0; box < ISP_NMBOX(isp); box++) {
		if (ibits & (1 << box)) {
			isp_prt(isp, ISP_LOGDEBUG3, "IN mbox %d = 0x%04x", box,
			    mbp->param[box]);
			ISP_WRITE(isp, MBOX_OFF(box), mbp->param[box]);
		}
		isp->isp_mboxtmp[box] = mbp->param[box] = 0;
	}

	isp->isp_lastmbxcmd = opcode;

	/*
	 * We assume that we can't overwrite a previous command.
	 */
	isp->isp_obits = obits;
	isp->isp_mboxbsy = 1;

	/*
	 * Set Host Interrupt condition so that RISC will pick up mailbox regs.
	 */
	if (IS_24XX(isp)) {
		ISP_WRITE(isp, BIU2400_HCCR, HCCR_2400_CMD_SET_HOST_INT);
	} else {
		ISP_WRITE(isp, HCCR, HCCR_CMD_SET_HOST_INT);
	}

	/*
	 * While we haven't finished the command, spin our wheels here.
	 */
	MBOX_WAIT_COMPLETE(isp, mbp);

	/*
	 * Did the command time out?
	 */
	if (mbp->param[0] == MBOX_TIMEOUT) {
		isp->isp_mboxbsy = 0;
		MBOX_RELEASE(isp);
		goto out;
	}

	/*
	 * Copy back output registers.
	 */
	for (box = 0; box < ISP_NMBOX(isp); box++) {
		if (obits & (1 << box)) {
			mbp->param[box] = isp->isp_mboxtmp[box];
			isp_prt(isp, ISP_LOGDEBUG3, "OUT mbox %d = 0x%04x", box,
			    mbp->param[box]);
		}
	}

	isp->isp_mboxbsy = 0;
	MBOX_RELEASE(isp);
out:
	if (mbp->logval == 0 || mbp->param[0] == MBOX_COMMAND_COMPLETE)
		return;

	if ((mbp->param[0] & 0xbfe0) == 0 &&
	    (mbp->logval & MBLOGMASK(mbp->param[0])) == 0)
		return;
<<<<<<< HEAD
	}
=======
>>>>>>> 8fdb9ad2

	xname = NULL;
	sname = "";
	switch (mbp->param[0]) {
	case MBOX_INVALID_COMMAND:
		xname = "INVALID COMMAND";
		break;
	case MBOX_HOST_INTERFACE_ERROR:
		xname = "HOST INTERFACE ERROR";
		break;
	case MBOX_TEST_FAILED:
		xname = "TEST FAILED";
		break;
	case MBOX_COMMAND_ERROR:
		xname = "COMMAND ERROR";
		ISP_SNPRINTF(mname, sizeof(mname), " subcode 0x%x",
		    mbp->param[1]);
		sname = mname;
		break;
	case MBOX_COMMAND_PARAM_ERROR:
		xname = "COMMAND PARAMETER ERROR";
		break;
	case MBOX_PORT_ID_USED:
		xname = "PORT ID ALREADY IN USE";
		break;
	case MBOX_LOOP_ID_USED:
		xname = "LOOP ID ALREADY IN USE";
		break;
	case MBOX_ALL_IDS_USED:
		xname = "ALL LOOP IDS IN USE";
		break;
	case MBOX_NOT_LOGGED_IN:
		xname = "NOT LOGGED IN";
		break;
	case MBOX_LINK_DOWN_ERROR:
		xname = "LINK DOWN ERROR";
		break;
	case MBOX_LOOPBACK_ERROR:
		xname = "LOOPBACK ERROR";
		break;
	case MBOX_CHECKSUM_ERROR:
		xname = "CHECKSUM ERROR";
		break;
	case MBOX_INVALID_PRODUCT_KEY:
		xname = "INVALID PRODUCT KEY";
		break;
	case MBOX_REGS_BUSY:
		xname = "REGISTERS BUSY";
		break;
	case MBOX_TIMEOUT:
		xname = "TIMEOUT";
		break;
	default:
		ISP_SNPRINTF(mname, sizeof mname, "error 0x%x", mbp->param[0]);
		xname = mname;
		break;
	}
	if (xname) {
		isp_prt(isp, ISP_LOGALL, "Mailbox Command '%s' failed (%s%s)",
		    cname, xname, sname);
	}
}

static int
isp_fw_state(ispsoftc_t *isp, int chan)
{
	if (IS_FC(isp)) {
		mbreg_t mbs;

		MBSINIT(&mbs, MBOX_GET_FW_STATE, MBLOGALL, 0);
		isp_mboxcmd(isp, &mbs);
		if (mbs.param[0] == MBOX_COMMAND_COMPLETE) {
			return (mbs.param[1]);
		}
	}
	return (FW_ERROR);
}

static void
isp_spi_update(ispsoftc_t *isp, int chan)
{
	int tgt;
	mbreg_t mbs;
	sdparam *sdp;

	if (IS_FC(isp)) {
		/*
		 * There are no 'per-bus' settings for Fibre Channel.
		 */
		return;
	}
	sdp = SDPARAM(isp, chan);
	sdp->update = 0;

	for (tgt = 0; tgt < MAX_TARGETS; tgt++) {
		uint16_t flags, period, offset;
		int get;

		if (sdp->isp_devparam[tgt].dev_enable == 0) {
			sdp->isp_devparam[tgt].dev_update = 0;
			sdp->isp_devparam[tgt].dev_refresh = 0;
			isp_prt(isp, ISP_LOGDEBUG0, "skipping target %d bus %d update", tgt, chan);
			continue;
		}
		/*
		 * If the goal is to update the status of the device,
		 * take what's in goal_flags and try and set the device
		 * toward that. Otherwise, if we're just refreshing the
		 * current device state, get the current parameters.
		 */

		MBSINIT(&mbs, 0, MBLOGALL, 0);

		/*
		 * Refresh overrides set
		 */
		if (sdp->isp_devparam[tgt].dev_refresh) {
			mbs.param[0] = MBOX_GET_TARGET_PARAMS;
			get = 1;
		} else if (sdp->isp_devparam[tgt].dev_update) {
			mbs.param[0] = MBOX_SET_TARGET_PARAMS;

			/*
			 * Make sure goal_flags has "Renegotiate on Error"
			 * on and "Freeze Queue on Error" off.
			 */
			sdp->isp_devparam[tgt].goal_flags |= DPARM_RENEG;
			sdp->isp_devparam[tgt].goal_flags &= ~DPARM_QFRZ;
			mbs.param[2] = sdp->isp_devparam[tgt].goal_flags;

			/*
			 * Insist that PARITY must be enabled
			 * if SYNC or WIDE is enabled.
			 */
			if ((mbs.param[2] & (DPARM_SYNC|DPARM_WIDE)) != 0) {
				mbs.param[2] |= DPARM_PARITY;
			}

			if (mbs.param[2] & DPARM_SYNC) {
				mbs.param[3] =
				    (sdp->isp_devparam[tgt].goal_offset << 8) |
				    (sdp->isp_devparam[tgt].goal_period);
			}
			/*
			 * A command completion later that has
			 * RQSTF_NEGOTIATION set can cause
			 * the dev_refresh/announce cycle also.
			 *
			 * Note: It is really important to update our current
			 * flags with at least the state of TAG capabilities-
			 * otherwise we might try and send a tagged command
			 * when we have it all turned off. So change it here
			 * to say that current already matches goal.
			 */
			sdp->isp_devparam[tgt].actv_flags &= ~DPARM_TQING;
			sdp->isp_devparam[tgt].actv_flags |=
			    (sdp->isp_devparam[tgt].goal_flags & DPARM_TQING);
			isp_prt(isp, ISP_LOGDEBUG0, "bus %d set tgt %d flags 0x%x off 0x%x period 0x%x",
			    chan, tgt, mbs.param[2], mbs.param[3] >> 8, mbs.param[3] & 0xff);
			get = 0;
		} else {
			continue;
		}
		mbs.param[1] = (chan << 15) | (tgt << 8);
		isp_mboxcmd(isp, &mbs);
		if (mbs.param[0] != MBOX_COMMAND_COMPLETE) {
			continue;
		}
		if (get == 0) {
			sdp->sendmarker = 1;
			sdp->isp_devparam[tgt].dev_update = 0;
			sdp->isp_devparam[tgt].dev_refresh = 1;
		} else {
			sdp->isp_devparam[tgt].dev_refresh = 0;
			flags = mbs.param[2];
			period = mbs.param[3] & 0xff;
			offset = mbs.param[3] >> 8;
			sdp->isp_devparam[tgt].actv_flags = flags;
			sdp->isp_devparam[tgt].actv_period = period;
			sdp->isp_devparam[tgt].actv_offset = offset;
			isp_async(isp, ISPASYNC_NEW_TGT_PARAMS, chan, tgt);
		}
	}

	for (tgt = 0; tgt < MAX_TARGETS; tgt++) {
		if (sdp->isp_devparam[tgt].dev_update ||
		    sdp->isp_devparam[tgt].dev_refresh) {
			sdp->update = 1;
			break;
		}
	}
}

static void
isp_setdfltsdparm(ispsoftc_t *isp)
{
	int tgt;
	sdparam *sdp, *sdp1;

	sdp = SDPARAM(isp, 0);
	if (IS_DUALBUS(isp))
		sdp1 = sdp + 1;
	else
		sdp1 = NULL;

	/*
	 * Establish some default parameters.
	 */
	sdp->isp_cmd_dma_burst_enable = 0;
	sdp->isp_data_dma_burst_enabl = 1;
	sdp->isp_fifo_threshold = 0;
	sdp->isp_initiator_id = DEFAULT_IID(isp, 0);
	if (isp->isp_type >= ISP_HA_SCSI_1040) {
		sdp->isp_async_data_setup = 9;
	} else {
		sdp->isp_async_data_setup = 6;
	}
	sdp->isp_selection_timeout = 250;
	sdp->isp_max_queue_depth = MAXISPREQUEST(isp);
	sdp->isp_tag_aging = 8;
	sdp->isp_bus_reset_delay = 5;
	/*
	 * Don't retry selection, busy or queue full automatically- reflect
	 * these back to us.
	 */
	sdp->isp_retry_count = 0;
	sdp->isp_retry_delay = 0;

	for (tgt = 0; tgt < MAX_TARGETS; tgt++) {
		sdp->isp_devparam[tgt].exc_throttle = ISP_EXEC_THROTTLE;
		sdp->isp_devparam[tgt].dev_enable = 1;
	}

	/*
	 * The trick here is to establish a default for the default (honk!)
	 * state (goal_flags). Then try and get the current status from
	 * the card to fill in the current state. We don't, in fact, set
	 * the default to the SAFE default state- that's not the goal state.
	 */
	for (tgt = 0; tgt < MAX_TARGETS; tgt++) {
		uint8_t off, per;
		sdp->isp_devparam[tgt].actv_offset = 0;
		sdp->isp_devparam[tgt].actv_period = 0;
		sdp->isp_devparam[tgt].actv_flags = 0;

		sdp->isp_devparam[tgt].goal_flags =
		    sdp->isp_devparam[tgt].nvrm_flags = DPARM_DEFAULT;

		/*
		 * We default to Wide/Fast for versions less than a 1040
		 * (unless it's SBus).
		 */
		if (IS_ULTRA3(isp)) {
			off = ISP_80M_SYNCPARMS >> 8;
			per = ISP_80M_SYNCPARMS & 0xff;
		} else if (IS_ULTRA2(isp)) {
			off = ISP_40M_SYNCPARMS >> 8;
			per = ISP_40M_SYNCPARMS & 0xff;
		} else if (IS_1240(isp)) {
			off = ISP_20M_SYNCPARMS >> 8;
			per = ISP_20M_SYNCPARMS & 0xff;
		} else if ((isp->isp_bustype == ISP_BT_SBUS &&
		    isp->isp_type < ISP_HA_SCSI_1020A) ||
		    (isp->isp_bustype == ISP_BT_PCI &&
		    isp->isp_type < ISP_HA_SCSI_1040) ||
		    (isp->isp_clock && isp->isp_clock < 60) ||
		    (sdp->isp_ultramode == 0)) {
			off = ISP_10M_SYNCPARMS >> 8;
			per = ISP_10M_SYNCPARMS & 0xff;
		} else {
			off = ISP_20M_SYNCPARMS_1040 >> 8;
			per = ISP_20M_SYNCPARMS_1040 & 0xff;
		}
		sdp->isp_devparam[tgt].goal_offset =
		    sdp->isp_devparam[tgt].nvrm_offset = off;
		sdp->isp_devparam[tgt].goal_period =
		    sdp->isp_devparam[tgt].nvrm_period = per;

	}

	/*
	 * If we're a dual bus card, just copy the data over
	 */
	if (sdp1) {
		*sdp1 = *sdp;
		sdp1->isp_initiator_id = DEFAULT_IID(isp, 1);
	}

	/*
	 * If we've not been told to avoid reading NVRAM, try and read it.
	 * If we're successful reading it, we can then return because NVRAM
	 * will tell us what the desired settings are. Otherwise, we establish
	 * some reasonable 'fake' nvram and goal defaults.
	 */
	if ((isp->isp_confopts & ISP_CFG_NONVRAM) == 0) {
		mbreg_t mbs;

		if (isp_read_nvram(isp, 0) == 0) {
			if (IS_DUALBUS(isp)) {
				if (isp_read_nvram(isp, 1) == 0) {
					return;
				}
			}
		}
		MBSINIT(&mbs, MBOX_GET_ACT_NEG_STATE, MBLOGNONE, 0);
		isp_mboxcmd(isp, &mbs);
		if (mbs.param[0] != MBOX_COMMAND_COMPLETE) {
			sdp->isp_req_ack_active_neg = 1;
			sdp->isp_data_line_active_neg = 1;
			if (sdp1) {
				sdp1->isp_req_ack_active_neg = 1;
				sdp1->isp_data_line_active_neg = 1;
			}
		} else {
			sdp->isp_req_ack_active_neg =
			    (mbs.param[1] >> 4) & 0x1;
			sdp->isp_data_line_active_neg =
			    (mbs.param[1] >> 5) & 0x1;
			if (sdp1) {
				sdp1->isp_req_ack_active_neg =
				    (mbs.param[2] >> 4) & 0x1;
				sdp1->isp_data_line_active_neg =
				    (mbs.param[2] >> 5) & 0x1;
			}
		}
	}

}

static void
isp_setdfltfcparm(ispsoftc_t *isp, int chan)
{
	fcparam *fcp = FCPARAM(isp, chan);

	/*
	 * Establish some default parameters.
	 */
	fcp->role = DEFAULT_ROLE(isp, chan);
	fcp->isp_maxalloc = ICB_DFLT_ALLOC;
	fcp->isp_retry_delay = ICB_DFLT_RDELAY;
	fcp->isp_retry_count = ICB_DFLT_RCOUNT;
	fcp->isp_loopid = DEFAULT_LOOPID(isp, chan);
	fcp->isp_wwnn_nvram = DEFAULT_NODEWWN(isp, chan);
	fcp->isp_wwpn_nvram = DEFAULT_PORTWWN(isp, chan);
	fcp->isp_fwoptions = 0;
	fcp->isp_xfwoptions = 0;
	fcp->isp_zfwoptions = 0;
	fcp->isp_lasthdl = NIL_HANDLE;

	if (IS_24XX(isp)) {
		fcp->isp_fwoptions |= ICB2400_OPT1_FAIRNESS;
		fcp->isp_fwoptions |= ICB2400_OPT1_HARD_ADDRESS;
		if (isp->isp_confopts & ISP_CFG_FULL_DUPLEX) {
			fcp->isp_fwoptions |= ICB2400_OPT1_FULL_DUPLEX;
		}
		fcp->isp_fwoptions |= ICB2400_OPT1_BOTH_WWNS;
		fcp->isp_zfwoptions |= ICB2400_OPT3_RATE_AUTO;
	} else {
		fcp->isp_fwoptions |= ICBOPT_FAIRNESS;
		fcp->isp_fwoptions |= ICBOPT_PDBCHANGE_AE;
		fcp->isp_fwoptions |= ICBOPT_HARD_ADDRESS;
		if (isp->isp_confopts & ISP_CFG_FULL_DUPLEX) {
			fcp->isp_fwoptions |= ICBOPT_FULL_DUPLEX;
		}
		/*
		 * Make sure this is turned off now until we get
		 * extended options from NVRAM
		 */
		fcp->isp_fwoptions &= ~ICBOPT_EXTENDED;
		fcp->isp_zfwoptions |= ICBZOPT_RATE_AUTO;
	}


	/*
	 * Now try and read NVRAM unless told to not do so.
	 * This will set fcparam's isp_wwnn_nvram && isp_wwpn_nvram.
	 */
	if ((isp->isp_confopts & ISP_CFG_NONVRAM) == 0) {
		int i, j = 0;
		/*
		 * Give a couple of tries at reading NVRAM.
		 */
		for (i = 0; i < 2; i++) {
			j = isp_read_nvram(isp, chan);
			if (j == 0) {
				break;
			}
		}
		if (j) {
			isp->isp_confopts |= ISP_CFG_NONVRAM;
		}
	}

	fcp->isp_wwnn = ACTIVE_NODEWWN(isp, chan);
	fcp->isp_wwpn = ACTIVE_PORTWWN(isp, chan);
	isp_prt(isp, ISP_LOGCONFIG, "Chan %d 0x%08x%08x/0x%08x%08x Role %s",
	    chan, (uint32_t) (fcp->isp_wwnn >> 32), (uint32_t) (fcp->isp_wwnn),
	    (uint32_t) (fcp->isp_wwpn >> 32), (uint32_t) (fcp->isp_wwpn),
	    isp_class3_roles[fcp->role]);
}

/*
 * Re-initialize the ISP and complete all orphaned commands
 * with a 'botched' notice. The reset/init routines should
 * not disturb an already active list of commands.
 */

int
isp_reinit(ispsoftc_t *isp, int do_load_defaults)
{
	int i, res = 0;

<<<<<<< HEAD
	isp_reset(isp, do_load_defaults);
=======
	if (isp->isp_state == ISP_RUNSTATE)
		isp_deinit(isp);
	if (isp->isp_state != ISP_RESETSTATE)
		isp_reset(isp, do_load_defaults);
>>>>>>> 8fdb9ad2
	if (isp->isp_state != ISP_RESETSTATE) {
		res = EIO;
		isp_prt(isp, ISP_LOGERR, "%s: cannot reset card", __func__);
		ISP_DISABLE_INTS(isp);
		goto cleanup;
	}

	isp_init(isp);
<<<<<<< HEAD
	if (isp->isp_state == ISP_INITSTATE) {
		isp->isp_state = ISP_RUNSTATE;
	}

	if (isp->isp_state != ISP_RUNSTATE) {
		res = EIO;
#ifndef	ISP_TARGET_MODE
		isp_prt(isp, ISP_LOGWARN, "%s: not at runstate", __func__);
#endif
=======
	if (isp->isp_state > ISP_RESETSTATE &&
	    isp->isp_state != ISP_RUNSTATE) {
		res = EIO;
		isp_prt(isp, ISP_LOGERR, "%s: cannot init card", __func__);
>>>>>>> 8fdb9ad2
		ISP_DISABLE_INTS(isp);
		if (IS_FC(isp)) {
			/*
			 * If we're in ISP_ROLE_NONE, turn off the lasers.
			 */
			if (!IS_24XX(isp)) {
				ISP_WRITE(isp, BIU2100_CSR, BIU2100_FPM0_REGS);
				ISP_WRITE(isp, FPM_DIAG_CONFIG, FPM_SOFT_RESET);
				ISP_WRITE(isp, BIU2100_CSR, BIU2100_FB_REGS);
				ISP_WRITE(isp, FBM_CMD, FBMCMD_FIFO_RESET_ALL);
				ISP_WRITE(isp, BIU2100_CSR, BIU2100_RISC_REGS);
			}
		}
	}

<<<<<<< HEAD
 cleanup:
=======
cleanup:
>>>>>>> 8fdb9ad2
	isp->isp_nactive = 0;
	isp_clear_commands(isp);
	if (IS_FC(isp)) {
		for (i = 0; i < isp->isp_nchan; i++)
<<<<<<< HEAD
			ISP_MARK_PORTDB(isp, i, -1);
=======
			isp_clear_portdb(isp, i);
>>>>>>> 8fdb9ad2
	}
	return (res);
}

/*
 * NVRAM Routines
 */
static int
isp_read_nvram(ispsoftc_t *isp, int bus)
{
	int i, amt, retval;
	uint8_t csum, minversion;
	union {
		uint8_t _x[ISP2400_NVRAM_SIZE];
		uint16_t _s[ISP2400_NVRAM_SIZE>>1];
	} _n;
#define	nvram_data	_n._x
#define	nvram_words	_n._s

	if (IS_24XX(isp)) {
		return (isp_read_nvram_2400(isp, nvram_data));
	} else if (IS_FC(isp)) {
		amt = ISP2100_NVRAM_SIZE;
		minversion = 1;
	} else if (IS_ULTRA2(isp)) {
		amt = ISP1080_NVRAM_SIZE;
		minversion = 0;
	} else {
		amt = ISP_NVRAM_SIZE;
		minversion = 2;
	}

	for (i = 0; i < amt>>1; i++) {
		isp_rdnvram_word(isp, i, &nvram_words[i]);
	}

	if (nvram_data[0] != 'I' || nvram_data[1] != 'S' ||
	    nvram_data[2] != 'P') {
		if (isp->isp_bustype != ISP_BT_SBUS) {
			isp_prt(isp, ISP_LOGWARN, "invalid NVRAM header");
			isp_prt(isp, ISP_LOGDEBUG0, "%x %x %x", nvram_data[0], nvram_data[1], nvram_data[2]);
		}
		retval = -1;
		goto out;
	}

	for (csum = 0, i = 0; i < amt; i++) {
		csum += nvram_data[i];
	}
	if (csum != 0) {
		isp_prt(isp, ISP_LOGWARN, "invalid NVRAM checksum");
		retval = -1;
		goto out;
	}

	if (ISP_NVRAM_VERSION(nvram_data) < minversion) {
		isp_prt(isp, ISP_LOGWARN, "version %d NVRAM not understood",
		    ISP_NVRAM_VERSION(nvram_data));
		retval = -1;
		goto out;
	}

	if (IS_ULTRA3(isp)) {
		isp_parse_nvram_12160(isp, bus, nvram_data);
	} else if (IS_1080(isp)) {
		isp_parse_nvram_1080(isp, bus, nvram_data);
	} else if (IS_1280(isp) || IS_1240(isp)) {
		isp_parse_nvram_1080(isp, bus, nvram_data);
	} else if (IS_SCSI(isp)) {
		isp_parse_nvram_1020(isp, nvram_data);
	} else {
		isp_parse_nvram_2100(isp, nvram_data);
	}
	retval = 0;
out:
	return (retval);
#undef	nvram_data
#undef	nvram_words
}

static int
isp_read_nvram_2400(ispsoftc_t *isp, uint8_t *nvram_data)
{
	int retval = 0;
	uint32_t addr, csum, lwrds, *dptr;

	if (isp->isp_port) {
		addr = ISP2400_NVRAM_PORT1_ADDR;
	} else {
		addr = ISP2400_NVRAM_PORT0_ADDR;
	}

	dptr = (uint32_t *) nvram_data;
	for (lwrds = 0; lwrds < ISP2400_NVRAM_SIZE >> 2; lwrds++) {
		isp_rd_2400_nvram(isp, addr++, dptr++);
	}
	if (nvram_data[0] != 'I' || nvram_data[1] != 'S' ||
	    nvram_data[2] != 'P') {
		isp_prt(isp, ISP_LOGWARN, "invalid NVRAM header (%x %x %x)",
		    nvram_data[0], nvram_data[1], nvram_data[2]);
		retval = -1;
		goto out;
	}
	dptr = (uint32_t *) nvram_data;
	for (csum = 0, lwrds = 0; lwrds < ISP2400_NVRAM_SIZE >> 2; lwrds++) {
		uint32_t tmp;
		ISP_IOXGET_32(isp, &dptr[lwrds], tmp);
		csum += tmp;
	}
	if (csum != 0) {
		isp_prt(isp, ISP_LOGWARN, "invalid NVRAM checksum");
		retval = -1;
		goto out;
	}
	isp_parse_nvram_2400(isp, nvram_data);
out:
	return (retval);
}

static void
isp_rdnvram_word(ispsoftc_t *isp, int wo, uint16_t *rp)
{
	int i, cbits;
	uint16_t bit, rqst, junk;

	ISP_WRITE(isp, BIU_NVRAM, BIU_NVRAM_SELECT);
	ISP_DELAY(10);
	ISP_WRITE(isp, BIU_NVRAM, BIU_NVRAM_SELECT|BIU_NVRAM_CLOCK);
	ISP_DELAY(10);

	if (IS_FC(isp)) {
		wo &= ((ISP2100_NVRAM_SIZE >> 1) - 1);
		if (IS_2312(isp) && isp->isp_port) {
			wo += 128;
		}
		rqst = (ISP_NVRAM_READ << 8) | wo;
		cbits = 10;
	} else if (IS_ULTRA2(isp)) {
		wo &= ((ISP1080_NVRAM_SIZE >> 1) - 1);
		rqst = (ISP_NVRAM_READ << 8) | wo;
		cbits = 10;
	} else {
		wo &= ((ISP_NVRAM_SIZE >> 1) - 1);
		rqst = (ISP_NVRAM_READ << 6) | wo;
		cbits = 8;
	}

	/*
	 * Clock the word select request out...
	 */
	for (i = cbits; i >= 0; i--) {
		if ((rqst >> i) & 1) {
			bit = BIU_NVRAM_SELECT | BIU_NVRAM_DATAOUT;
		} else {
			bit = BIU_NVRAM_SELECT;
		}
		ISP_WRITE(isp, BIU_NVRAM, bit);
		ISP_DELAY(10);
		junk = ISP_READ(isp, BIU_NVRAM);	/* force PCI flush */
		ISP_WRITE(isp, BIU_NVRAM, bit | BIU_NVRAM_CLOCK);
		ISP_DELAY(10);
		junk = ISP_READ(isp, BIU_NVRAM);	/* force PCI flush */
		ISP_WRITE(isp, BIU_NVRAM, bit);
		ISP_DELAY(10);
		junk = ISP_READ(isp, BIU_NVRAM);	/* force PCI flush */
	}
	/*
	 * Now read the result back in (bits come back in MSB format).
	 */
	*rp = 0;
	for (i = 0; i < 16; i++) {
		uint16_t rv;
		*rp <<= 1;
		ISP_WRITE(isp, BIU_NVRAM, BIU_NVRAM_SELECT|BIU_NVRAM_CLOCK);
		ISP_DELAY(10);
		rv = ISP_READ(isp, BIU_NVRAM);
		if (rv & BIU_NVRAM_DATAIN) {
			*rp |= 1;
		}
		ISP_DELAY(10);
		ISP_WRITE(isp, BIU_NVRAM, BIU_NVRAM_SELECT);
		ISP_DELAY(10);
		junk = ISP_READ(isp, BIU_NVRAM);	/* force PCI flush */
	}
	ISP_WRITE(isp, BIU_NVRAM, 0);
	ISP_DELAY(10);
	junk = ISP_READ(isp, BIU_NVRAM);	/* force PCI flush */
	ISP_SWIZZLE_NVRAM_WORD(isp, rp);
}

static void
isp_rd_2400_nvram(ispsoftc_t *isp, uint32_t addr, uint32_t *rp)
{
	int loops = 0;
	uint32_t base = 0x7ffe0000;
	uint32_t tmp = 0;

	if (IS_26XX(isp)) {
		base = 0x7fe7c000;	/* XXX: Observation, may be wrong. */
	} else if (IS_25XX(isp)) {
		base = 0x7ff00000 | 0x48000;
	}
	ISP_WRITE(isp, BIU2400_FLASH_ADDR, base | addr);
	for (loops = 0; loops < 5000; loops++) {
		ISP_DELAY(10);
		tmp = ISP_READ(isp, BIU2400_FLASH_ADDR);
		if ((tmp & (1U << 31)) != 0) {
			break;
		}
	}
	if (tmp & (1U << 31)) {
		*rp = ISP_READ(isp, BIU2400_FLASH_DATA);
		ISP_SWIZZLE_NVRAM_LONG(isp, rp);
	} else {
		*rp = 0xffffffff;
	}
}

static void
isp_parse_nvram_1020(ispsoftc_t *isp, uint8_t *nvram_data)
{
	sdparam *sdp = SDPARAM(isp, 0);
	int tgt;

	sdp->isp_fifo_threshold =
		ISP_NVRAM_FIFO_THRESHOLD(nvram_data) |
		(ISP_NVRAM_FIFO_THRESHOLD_128(nvram_data) << 2);

	if ((isp->isp_confopts & ISP_CFG_OWNLOOPID) == 0)
		sdp->isp_initiator_id = ISP_NVRAM_INITIATOR_ID(nvram_data);

	sdp->isp_bus_reset_delay =
		ISP_NVRAM_BUS_RESET_DELAY(nvram_data);

	sdp->isp_retry_count =
		ISP_NVRAM_BUS_RETRY_COUNT(nvram_data);

	sdp->isp_retry_delay =
		ISP_NVRAM_BUS_RETRY_DELAY(nvram_data);

	sdp->isp_async_data_setup =
		ISP_NVRAM_ASYNC_DATA_SETUP_TIME(nvram_data);

	if (isp->isp_type >= ISP_HA_SCSI_1040) {
		if (sdp->isp_async_data_setup < 9) {
			sdp->isp_async_data_setup = 9;
		}
	} else {
		if (sdp->isp_async_data_setup != 6) {
			sdp->isp_async_data_setup = 6;
		}
	}

	sdp->isp_req_ack_active_neg =
		ISP_NVRAM_REQ_ACK_ACTIVE_NEGATION(nvram_data);

	sdp->isp_data_line_active_neg =
		ISP_NVRAM_DATA_LINE_ACTIVE_NEGATION(nvram_data);

	sdp->isp_data_dma_burst_enabl =
		ISP_NVRAM_DATA_DMA_BURST_ENABLE(nvram_data);

	sdp->isp_cmd_dma_burst_enable =
		ISP_NVRAM_CMD_DMA_BURST_ENABLE(nvram_data);

	sdp->isp_tag_aging =
		ISP_NVRAM_TAG_AGE_LIMIT(nvram_data);

	sdp->isp_selection_timeout =
		ISP_NVRAM_SELECTION_TIMEOUT(nvram_data);

	sdp->isp_max_queue_depth =
		ISP_NVRAM_MAX_QUEUE_DEPTH(nvram_data);

	sdp->isp_fast_mttr = ISP_NVRAM_FAST_MTTR_ENABLE(nvram_data);

	for (tgt = 0; tgt < MAX_TARGETS; tgt++) {
		sdp->isp_devparam[tgt].dev_enable =
			ISP_NVRAM_TGT_DEVICE_ENABLE(nvram_data, tgt);
		sdp->isp_devparam[tgt].exc_throttle =
			ISP_NVRAM_TGT_EXEC_THROTTLE(nvram_data, tgt);
		sdp->isp_devparam[tgt].nvrm_offset =
			ISP_NVRAM_TGT_SYNC_OFFSET(nvram_data, tgt);
		sdp->isp_devparam[tgt].nvrm_period =
			ISP_NVRAM_TGT_SYNC_PERIOD(nvram_data, tgt);
		/*
		 * We probably shouldn't lie about this, but it
		 * it makes it much safer if we limit NVRAM values
		 * to sanity.
		 */
		if (isp->isp_type < ISP_HA_SCSI_1040) {
			/*
			 * If we're not ultra, we can't possibly
			 * be a shorter period than this.
			 */
			if (sdp->isp_devparam[tgt].nvrm_period < 0x19) {
				sdp->isp_devparam[tgt].nvrm_period = 0x19;
			}
			if (sdp->isp_devparam[tgt].nvrm_offset > 0xc) {
				sdp->isp_devparam[tgt].nvrm_offset = 0x0c;
			}
		} else {
			if (sdp->isp_devparam[tgt].nvrm_offset > 0x8) {
				sdp->isp_devparam[tgt].nvrm_offset = 0x8;
			}
		}
		sdp->isp_devparam[tgt].nvrm_flags = 0;
		if (ISP_NVRAM_TGT_RENEG(nvram_data, tgt))
			sdp->isp_devparam[tgt].nvrm_flags |= DPARM_RENEG;
		sdp->isp_devparam[tgt].nvrm_flags |= DPARM_ARQ;
		if (ISP_NVRAM_TGT_TQING(nvram_data, tgt))
			sdp->isp_devparam[tgt].nvrm_flags |= DPARM_TQING;
		if (ISP_NVRAM_TGT_SYNC(nvram_data, tgt))
			sdp->isp_devparam[tgt].nvrm_flags |= DPARM_SYNC;
		if (ISP_NVRAM_TGT_WIDE(nvram_data, tgt))
			sdp->isp_devparam[tgt].nvrm_flags |= DPARM_WIDE;
		if (ISP_NVRAM_TGT_PARITY(nvram_data, tgt))
			sdp->isp_devparam[tgt].nvrm_flags |= DPARM_PARITY;
		if (ISP_NVRAM_TGT_DISC(nvram_data, tgt))
			sdp->isp_devparam[tgt].nvrm_flags |= DPARM_DISC;
		sdp->isp_devparam[tgt].actv_flags = 0; /* we don't know */
		sdp->isp_devparam[tgt].goal_offset =
		    sdp->isp_devparam[tgt].nvrm_offset;
		sdp->isp_devparam[tgt].goal_period =
		    sdp->isp_devparam[tgt].nvrm_period;
		sdp->isp_devparam[tgt].goal_flags =
		    sdp->isp_devparam[tgt].nvrm_flags;
	}
}

static void
isp_parse_nvram_1080(ispsoftc_t *isp, int bus, uint8_t *nvram_data)
{
	sdparam *sdp = SDPARAM(isp, bus);
	int tgt;

	sdp->isp_fifo_threshold =
	    ISP1080_NVRAM_FIFO_THRESHOLD(nvram_data);

	if ((isp->isp_confopts & ISP_CFG_OWNLOOPID) == 0)
		sdp->isp_initiator_id = ISP1080_NVRAM_INITIATOR_ID(nvram_data, bus);

	sdp->isp_bus_reset_delay =
	    ISP1080_NVRAM_BUS_RESET_DELAY(nvram_data, bus);

	sdp->isp_retry_count =
	    ISP1080_NVRAM_BUS_RETRY_COUNT(nvram_data, bus);

	sdp->isp_retry_delay =
	    ISP1080_NVRAM_BUS_RETRY_DELAY(nvram_data, bus);

	sdp->isp_async_data_setup =
	    ISP1080_NVRAM_ASYNC_DATA_SETUP_TIME(nvram_data, bus);

	sdp->isp_req_ack_active_neg =
	    ISP1080_NVRAM_REQ_ACK_ACTIVE_NEGATION(nvram_data, bus);

	sdp->isp_data_line_active_neg =
	    ISP1080_NVRAM_DATA_LINE_ACTIVE_NEGATION(nvram_data, bus);

	sdp->isp_data_dma_burst_enabl =
	    ISP1080_NVRAM_BURST_ENABLE(nvram_data);

	sdp->isp_cmd_dma_burst_enable =
	    ISP1080_NVRAM_BURST_ENABLE(nvram_data);

	sdp->isp_selection_timeout =
	    ISP1080_NVRAM_SELECTION_TIMEOUT(nvram_data, bus);

	sdp->isp_max_queue_depth =
	     ISP1080_NVRAM_MAX_QUEUE_DEPTH(nvram_data, bus);

	for (tgt = 0; tgt < MAX_TARGETS; tgt++) {
		sdp->isp_devparam[tgt].dev_enable =
		    ISP1080_NVRAM_TGT_DEVICE_ENABLE(nvram_data, tgt, bus);
		sdp->isp_devparam[tgt].exc_throttle =
			ISP1080_NVRAM_TGT_EXEC_THROTTLE(nvram_data, tgt, bus);
		sdp->isp_devparam[tgt].nvrm_offset =
			ISP1080_NVRAM_TGT_SYNC_OFFSET(nvram_data, tgt, bus);
		sdp->isp_devparam[tgt].nvrm_period =
			ISP1080_NVRAM_TGT_SYNC_PERIOD(nvram_data, tgt, bus);
		sdp->isp_devparam[tgt].nvrm_flags = 0;
		if (ISP1080_NVRAM_TGT_RENEG(nvram_data, tgt, bus))
			sdp->isp_devparam[tgt].nvrm_flags |= DPARM_RENEG;
		sdp->isp_devparam[tgt].nvrm_flags |= DPARM_ARQ;
		if (ISP1080_NVRAM_TGT_TQING(nvram_data, tgt, bus))
			sdp->isp_devparam[tgt].nvrm_flags |= DPARM_TQING;
		if (ISP1080_NVRAM_TGT_SYNC(nvram_data, tgt, bus))
			sdp->isp_devparam[tgt].nvrm_flags |= DPARM_SYNC;
		if (ISP1080_NVRAM_TGT_WIDE(nvram_data, tgt, bus))
			sdp->isp_devparam[tgt].nvrm_flags |= DPARM_WIDE;
		if (ISP1080_NVRAM_TGT_PARITY(nvram_data, tgt, bus))
			sdp->isp_devparam[tgt].nvrm_flags |= DPARM_PARITY;
		if (ISP1080_NVRAM_TGT_DISC(nvram_data, tgt, bus))
			sdp->isp_devparam[tgt].nvrm_flags |= DPARM_DISC;
		sdp->isp_devparam[tgt].actv_flags = 0;
		sdp->isp_devparam[tgt].goal_offset =
		    sdp->isp_devparam[tgt].nvrm_offset;
		sdp->isp_devparam[tgt].goal_period =
		    sdp->isp_devparam[tgt].nvrm_period;
		sdp->isp_devparam[tgt].goal_flags =
		    sdp->isp_devparam[tgt].nvrm_flags;
	}
}

static void
isp_parse_nvram_12160(ispsoftc_t *isp, int bus, uint8_t *nvram_data)
{
	sdparam *sdp = SDPARAM(isp, bus);
	int tgt;

	sdp->isp_fifo_threshold =
	    ISP12160_NVRAM_FIFO_THRESHOLD(nvram_data);

	if ((isp->isp_confopts & ISP_CFG_OWNLOOPID) == 0)
		sdp->isp_initiator_id = ISP12160_NVRAM_INITIATOR_ID(nvram_data, bus);

	sdp->isp_bus_reset_delay =
	    ISP12160_NVRAM_BUS_RESET_DELAY(nvram_data, bus);

	sdp->isp_retry_count =
	    ISP12160_NVRAM_BUS_RETRY_COUNT(nvram_data, bus);

	sdp->isp_retry_delay =
	    ISP12160_NVRAM_BUS_RETRY_DELAY(nvram_data, bus);

	sdp->isp_async_data_setup =
	    ISP12160_NVRAM_ASYNC_DATA_SETUP_TIME(nvram_data, bus);

	sdp->isp_req_ack_active_neg =
	    ISP12160_NVRAM_REQ_ACK_ACTIVE_NEGATION(nvram_data, bus);

	sdp->isp_data_line_active_neg =
	    ISP12160_NVRAM_DATA_LINE_ACTIVE_NEGATION(nvram_data, bus);

	sdp->isp_data_dma_burst_enabl =
	    ISP12160_NVRAM_BURST_ENABLE(nvram_data);

	sdp->isp_cmd_dma_burst_enable =
	    ISP12160_NVRAM_BURST_ENABLE(nvram_data);

	sdp->isp_selection_timeout =
	    ISP12160_NVRAM_SELECTION_TIMEOUT(nvram_data, bus);

	sdp->isp_max_queue_depth =
	     ISP12160_NVRAM_MAX_QUEUE_DEPTH(nvram_data, bus);

	for (tgt = 0; tgt < MAX_TARGETS; tgt++) {
		sdp->isp_devparam[tgt].dev_enable =
		    ISP12160_NVRAM_TGT_DEVICE_ENABLE(nvram_data, tgt, bus);
		sdp->isp_devparam[tgt].exc_throttle =
			ISP12160_NVRAM_TGT_EXEC_THROTTLE(nvram_data, tgt, bus);
		sdp->isp_devparam[tgt].nvrm_offset =
			ISP12160_NVRAM_TGT_SYNC_OFFSET(nvram_data, tgt, bus);
		sdp->isp_devparam[tgt].nvrm_period =
			ISP12160_NVRAM_TGT_SYNC_PERIOD(nvram_data, tgt, bus);
		sdp->isp_devparam[tgt].nvrm_flags = 0;
		if (ISP12160_NVRAM_TGT_RENEG(nvram_data, tgt, bus))
			sdp->isp_devparam[tgt].nvrm_flags |= DPARM_RENEG;
		sdp->isp_devparam[tgt].nvrm_flags |= DPARM_ARQ;
		if (ISP12160_NVRAM_TGT_TQING(nvram_data, tgt, bus))
			sdp->isp_devparam[tgt].nvrm_flags |= DPARM_TQING;
		if (ISP12160_NVRAM_TGT_SYNC(nvram_data, tgt, bus))
			sdp->isp_devparam[tgt].nvrm_flags |= DPARM_SYNC;
		if (ISP12160_NVRAM_TGT_WIDE(nvram_data, tgt, bus))
			sdp->isp_devparam[tgt].nvrm_flags |= DPARM_WIDE;
		if (ISP12160_NVRAM_TGT_PARITY(nvram_data, tgt, bus))
			sdp->isp_devparam[tgt].nvrm_flags |= DPARM_PARITY;
		if (ISP12160_NVRAM_TGT_DISC(nvram_data, tgt, bus))
			sdp->isp_devparam[tgt].nvrm_flags |= DPARM_DISC;
		sdp->isp_devparam[tgt].actv_flags = 0;
		sdp->isp_devparam[tgt].goal_offset =
		    sdp->isp_devparam[tgt].nvrm_offset;
		sdp->isp_devparam[tgt].goal_period =
		    sdp->isp_devparam[tgt].nvrm_period;
		sdp->isp_devparam[tgt].goal_flags =
		    sdp->isp_devparam[tgt].nvrm_flags;
	}
}

static void
isp_parse_nvram_2100(ispsoftc_t *isp, uint8_t *nvram_data)
{
	fcparam *fcp = FCPARAM(isp, 0);
	uint64_t wwn;

	/*
	 * There is NVRAM storage for both Port and Node entities-
	 * but the Node entity appears to be unused on all the cards
	 * I can find. However, we should account for this being set
	 * at some point in the future.
	 *
	 * Qlogic WWNs have an NAA of 2, but usually nothing shows up in
	 * bits 48..60. In the case of the 2202, it appears that they do
	 * use bit 48 to distinguish between the two instances on the card.
	 * The 2204, which I've never seen, *probably* extends this method.
	 */
	wwn = ISP2100_NVRAM_PORT_NAME(nvram_data);
	if (wwn) {
		isp_prt(isp, ISP_LOGCONFIG, "NVRAM Port WWN 0x%08x%08x",
		    (uint32_t) (wwn >> 32), (uint32_t) (wwn));
		if ((wwn >> 60) == 0) {
			wwn |= (((uint64_t) 2)<< 60);
		}
	}
	fcp->isp_wwpn_nvram = wwn;
	if (IS_2200(isp) || IS_23XX(isp)) {
		wwn = ISP2100_NVRAM_NODE_NAME(nvram_data);
		if (wwn) {
			isp_prt(isp, ISP_LOGCONFIG, "NVRAM Node WWN 0x%08x%08x",
			    (uint32_t) (wwn >> 32),
			    (uint32_t) (wwn));
			if ((wwn >> 60) == 0) {
				wwn |= (((uint64_t) 2)<< 60);
			}
		} else {
			wwn = fcp->isp_wwpn_nvram & ~((uint64_t) 0xfff << 48);
		}
	} else {
		wwn &= ~((uint64_t) 0xfff << 48);
	}
	fcp->isp_wwnn_nvram = wwn;

	fcp->isp_maxalloc = ISP2100_NVRAM_MAXIOCBALLOCATION(nvram_data);
	if ((isp->isp_confopts & ISP_CFG_OWNFSZ) == 0) {
		DEFAULT_FRAMESIZE(isp) =
		    ISP2100_NVRAM_MAXFRAMELENGTH(nvram_data);
	}
	fcp->isp_retry_delay = ISP2100_NVRAM_RETRY_DELAY(nvram_data);
	fcp->isp_retry_count = ISP2100_NVRAM_RETRY_COUNT(nvram_data);
	if ((isp->isp_confopts & ISP_CFG_OWNLOOPID) == 0) {
		fcp->isp_loopid = ISP2100_NVRAM_HARDLOOPID(nvram_data);
	}
	if ((isp->isp_confopts & ISP_CFG_OWNEXCTHROTTLE) == 0) {
		DEFAULT_EXEC_THROTTLE(isp) =
			ISP2100_NVRAM_EXECUTION_THROTTLE(nvram_data);
	}
	fcp->isp_fwoptions = ISP2100_NVRAM_OPTIONS(nvram_data);
	isp_prt(isp, ISP_LOGDEBUG0,
	    "NVRAM 0x%08x%08x 0x%08x%08x maxalloc %d maxframelen %d",
	    (uint32_t) (fcp->isp_wwnn_nvram >> 32),
	    (uint32_t) fcp->isp_wwnn_nvram,
	    (uint32_t) (fcp->isp_wwpn_nvram >> 32),
	    (uint32_t) fcp->isp_wwpn_nvram,
	    ISP2100_NVRAM_MAXIOCBALLOCATION(nvram_data),
	    ISP2100_NVRAM_MAXFRAMELENGTH(nvram_data));
	isp_prt(isp, ISP_LOGDEBUG0,
	    "execthrottle %d fwoptions 0x%x hardloop %d tov %d",
	    ISP2100_NVRAM_EXECUTION_THROTTLE(nvram_data),
	    ISP2100_NVRAM_OPTIONS(nvram_data),
	    ISP2100_NVRAM_HARDLOOPID(nvram_data),
	    ISP2100_NVRAM_TOV(nvram_data));
	fcp->isp_xfwoptions = ISP2100_XFW_OPTIONS(nvram_data);
	fcp->isp_zfwoptions = ISP2100_ZFW_OPTIONS(nvram_data);
	isp_prt(isp, ISP_LOGDEBUG0, "xfwoptions 0x%x zfw options 0x%x",
	    ISP2100_XFW_OPTIONS(nvram_data), ISP2100_ZFW_OPTIONS(nvram_data));
}

static void
isp_parse_nvram_2400(ispsoftc_t *isp, uint8_t *nvram_data)
{
	fcparam *fcp = FCPARAM(isp, 0);
	uint64_t wwn;

	isp_prt(isp, ISP_LOGDEBUG0,
	    "NVRAM 0x%08x%08x 0x%08x%08x exchg_cnt %d maxframelen %d",
	    (uint32_t) (ISP2400_NVRAM_NODE_NAME(nvram_data) >> 32),
	    (uint32_t) (ISP2400_NVRAM_NODE_NAME(nvram_data)),
	    (uint32_t) (ISP2400_NVRAM_PORT_NAME(nvram_data) >> 32),
	    (uint32_t) (ISP2400_NVRAM_PORT_NAME(nvram_data)),
	    ISP2400_NVRAM_EXCHANGE_COUNT(nvram_data),
	    ISP2400_NVRAM_MAXFRAMELENGTH(nvram_data));
	isp_prt(isp, ISP_LOGDEBUG0,
	    "NVRAM execthr %d loopid %d fwopt1 0x%x fwopt2 0x%x fwopt3 0x%x",
	    ISP2400_NVRAM_EXECUTION_THROTTLE(nvram_data),
	    ISP2400_NVRAM_HARDLOOPID(nvram_data),
	    ISP2400_NVRAM_FIRMWARE_OPTIONS1(nvram_data),
	    ISP2400_NVRAM_FIRMWARE_OPTIONS2(nvram_data),
	    ISP2400_NVRAM_FIRMWARE_OPTIONS3(nvram_data));

	wwn = ISP2400_NVRAM_PORT_NAME(nvram_data);
	fcp->isp_wwpn_nvram = wwn;

	wwn = ISP2400_NVRAM_NODE_NAME(nvram_data);
	if (wwn) {
		if ((wwn >> 60) != 2 && (wwn >> 60) != 5) {
			wwn = 0;
		}
	}
	if (wwn == 0 && (fcp->isp_wwpn_nvram >> 60) == 2) {
		wwn = fcp->isp_wwpn_nvram;
		wwn &= ~((uint64_t) 0xfff << 48);
	}
	fcp->isp_wwnn_nvram = wwn;

	if (ISP2400_NVRAM_EXCHANGE_COUNT(nvram_data)) {
		fcp->isp_maxalloc = ISP2400_NVRAM_EXCHANGE_COUNT(nvram_data);
	}
	if ((isp->isp_confopts & ISP_CFG_OWNFSZ) == 0) {
		DEFAULT_FRAMESIZE(isp) =
		    ISP2400_NVRAM_MAXFRAMELENGTH(nvram_data);
	}
	if ((isp->isp_confopts & ISP_CFG_OWNLOOPID) == 0) {
		fcp->isp_loopid = ISP2400_NVRAM_HARDLOOPID(nvram_data);
	}
	if ((isp->isp_confopts & ISP_CFG_OWNEXCTHROTTLE) == 0) {
		DEFAULT_EXEC_THROTTLE(isp) =
			ISP2400_NVRAM_EXECUTION_THROTTLE(nvram_data);
	}
	fcp->isp_fwoptions = ISP2400_NVRAM_FIRMWARE_OPTIONS1(nvram_data);
	fcp->isp_xfwoptions = ISP2400_NVRAM_FIRMWARE_OPTIONS2(nvram_data);
	fcp->isp_zfwoptions = ISP2400_NVRAM_FIRMWARE_OPTIONS3(nvram_data);
}<|MERGE_RESOLUTION|>--- conflicted
+++ resolved
@@ -64,24 +64,11 @@
  * General defines
  */
 #define	MBOX_DELAY_COUNT	1000000 / 100
-<<<<<<< HEAD
-#define	ISP_MARK_PORTDB(a, b, c)				\
-	do {								\
-		isp_prt(isp, ISP_LOG_SANCFG, 				\
-		    "Chan %d ISP_MARK_PORTDB@LINE %d", (b), __LINE__);	\
-		isp_mark_portdb((a), (b), (c));				\
-	} while (0)
-=======
->>>>>>> 8fdb9ad2
 
 /*
  * Local static data
  */
 static const char notresp[] = "Not RESPONSE in RESPONSE Queue (type 0x%x) @ idx %d (next %d) nlooked %d";
-<<<<<<< HEAD
-static const char topology[] = "Chan %d WWPN 0x%08x%08x PortID 0x%06x handle 0x%x, Connection '%s'";
-=======
->>>>>>> 8fdb9ad2
 static const char bun[] = "bad underrun (count %d, resid %d, status %s)";
 static const char lipd[] = "Chan %d LIP destroyed %d active commands";
 static const char sacq[] = "unable to acquire scratch area";
@@ -1286,16 +1273,12 @@
 	 */
 	if (IS_FC(isp) && isp->isp_nchan > 1) {
 		if (!ISP_CAP_MULTI_ID(isp)) {
-<<<<<<< HEAD
-			isp_prt(isp, ISP_LOGWARN, "non-MULTIID f/w loaded, only can enable 1 of %d channels", isp->isp_nchan);
-=======
 			isp_prt(isp, ISP_LOGWARN, "non-MULTIID f/w loaded, "
 			    "only can enable 1 of %d channels", isp->isp_nchan);
 			isp->isp_nchan = 1;
 		} else if (!ISP_CAP_VP0(isp)) {
 			isp_prt(isp, ISP_LOGWARN, "We can not use MULTIID "
 			    "feature properly without VP0_Decoupling");
->>>>>>> 8fdb9ad2
 			isp->isp_nchan = 1;
 		}
 	}
@@ -2553,37 +2536,12 @@
 
 	for (i = 0; i < MAX_FC_TARG; i++) {
 		lp = &fcp->portdb[i];
-<<<<<<< HEAD
-		switch (lp->state) {
-		case FC_PORTDB_STATE_PROBATIONAL:
-		case FC_PORTDB_STATE_DEAD:
-		case FC_PORTDB_STATE_CHANGED:
-		case FC_PORTDB_STATE_PENDING_VALID:
-		case FC_PORTDB_STATE_VALID:
-			if (disposition > 0)
-				lp->state = FC_PORTDB_STATE_PROBATIONAL;
-			else {
-				lp->state = FC_PORTDB_STATE_NIL;
-				isp_async(isp, ISPASYNC_DEV_GONE, chan, lp);
-			}
-			break;
-		case FC_PORTDB_STATE_ZOMBIE:
-			break;
-		case FC_PORTDB_STATE_NIL:
-		case FC_PORTDB_STATE_NEW:
-		default:
-			ISP_MEMZERO(lp, sizeof(*lp));
-			lp->state = FC_PORTDB_STATE_NIL;
-			break;
-		}
-=======
 		if (lp->state == FC_PORTDB_STATE_NIL)
 			continue;
 		if (lp->portid >= DOMAIN_CONTROLLER_BASE &&
 		    lp->portid <= DOMAIN_CONTROLLER_END)
 			continue;
 		fcp->portdb[i].probational = 1;
->>>>>>> 8fdb9ad2
 	}
 }
 
@@ -2845,14 +2803,10 @@
 		pdb->portid = BITS2WORD_24XX(un.bill.pdb_portid_bits);
 		ISP_MEMCPY(pdb->portname, un.bill.pdb_portname, 8);
 		ISP_MEMCPY(pdb->nodename, un.bill.pdb_nodename, 8);
-<<<<<<< HEAD
-		isp_prt(isp, ISP_LOG_SANCFG, "Chan %d handle 0x%x Port 0x%06x flags 0x%x curstate %x", chan, id, pdb->portid, un.bill.pdb_flags, un.bill.pdb_curstate);
-=======
 		isp_prt(isp, ISP_LOGDEBUG1,
 		    "Chan %d handle 0x%x Port 0x%06x flags 0x%x curstate %x",
 		    chan, id, pdb->portid, un.bill.pdb_flags,
 		    un.bill.pdb_curstate);
->>>>>>> 8fdb9ad2
 		if (un.bill.pdb_curstate < PDB2400_STATE_PLOGI_DONE || un.bill.pdb_curstate > PDB2400_STATE_LOGGED_IN) {
 			mbs.param[0] = MBOX_NOT_LOGGED_IN;
 			FC_SCRATCH_RELEASE(isp, chan);
@@ -2875,14 +2829,6 @@
 static int
 isp_gethandles(ispsoftc_t *isp, int chan, uint16_t *handles, int *num, int loop)
 {
-<<<<<<< HEAD
-	isp_pdb_t pdb;
-	int lim, loopid;
-
-	isp_prt(isp, ISP_LOG_SANCFG|ISP_LOGINFO, "Chan %d chip port dump", chan);
-	if (ISP_CAP_2KLOGIN(isp)) {
-		lim = NPH_MAX_2K;
-=======
 	fcparam *fcp = FCPARAM(isp, chan);
 	mbreg_t mbs;
 	isp_pnhle_21xx_t el1, *elp1;
@@ -2900,7 +2846,6 @@
 		mbs.param[7] = DMA_WD2(fcp->isp_scdma);
 		mbs.param[8] = ISP_FC_SCRLEN;
 		mbs.param[9] = chan;
->>>>>>> 8fdb9ad2
 	} else {
 		mbs.ibits = (1 << 1)|(1 << 2)|(1 << 3)|(1 << 6);
 		mbs.param[1] = DMA_WD1(fcp->isp_scdma);
@@ -3212,12 +3157,7 @@
 	for (dbidx = 0; dbidx < MAX_FC_TARG; dbidx++) {
 		lp = &fcp->portdb[dbidx];
 
-<<<<<<< HEAD
-		if (lp->state == FC_PORTDB_STATE_NIL ||
-		    lp->state == FC_PORTDB_STATE_VALID) {
-=======
 		if (lp->state == FC_PORTDB_STATE_NIL)
->>>>>>> 8fdb9ad2
 			continue;
 		if (lp->probational && lp->state != FC_PORTDB_STATE_ZOMBIE)
 			lp->state = FC_PORTDB_STATE_DEAD;
@@ -3238,43 +3178,17 @@
 			 */
 			break;
 		case FC_PORTDB_STATE_NEW:
-<<<<<<< HEAD
-			lp->portid = lp->new_portid;
-			lp->prli_word3 = lp->new_prli_word3;
 			lp->state = FC_PORTDB_STATE_VALID;
 			isp_async(isp, ISPASYNC_DEV_ARRIVED, chan, lp);
-			lp->new_prli_word3 = 0;
-			lp->new_portid = 0;
-=======
-			lp->state = FC_PORTDB_STATE_VALID;
-			isp_async(isp, ISPASYNC_DEV_ARRIVED, chan, lp);
->>>>>>> 8fdb9ad2
 			break;
 		case FC_PORTDB_STATE_CHANGED:
 			lp->state = FC_PORTDB_STATE_VALID;
 			isp_async(isp, ISPASYNC_DEV_CHANGED, chan, lp);
-<<<<<<< HEAD
-			lp->portid = lp->new_portid;
-			lp->prli_word3 = lp->new_prli_word3;
-			lp->new_prli_word3 = 0;
-			lp->new_portid = 0;
-			break;
-		case FC_PORTDB_STATE_PENDING_VALID:
-			lp->portid = lp->new_portid;
-			lp->prli_word3 = lp->new_prli_word3;
-			lp->state = FC_PORTDB_STATE_VALID;
-			isp_async(isp, ISPASYNC_DEV_STAYED, chan, lp);
-			if (dbidx != FL_ID) {
-				lp->new_prli_word3 = 0;
-				lp->new_portid = 0;
-			}
-=======
 			lp->portid = lp->new_portid;
 			lp->prli_word3 = lp->new_prli_word3;
 			break;
 		case FC_PORTDB_STATE_VALID:
 			isp_async(isp, ISPASYNC_DEV_STAYED, chan, lp);
->>>>>>> 8fdb9ad2
 			break;
 		case FC_PORTDB_STATE_ZOMBIE:
 			break;
@@ -3445,12 +3359,9 @@
 		return (-1);
 	}
 
-<<<<<<< HEAD
-=======
 	isp_prt(isp, ISP_LOG_SANCFG, "Chan %d Got %d handles",
 	    chan, lim);
 
->>>>>>> 8fdb9ad2
 	/*
 	 * Run through the list and get the port database info for each one.
 	 */
@@ -3499,157 +3410,12 @@
 			continue;
 		}
 
-<<<<<<< HEAD
-		if (fcp->isp_loopstate < LOOP_SCANNING_LOOP) {
-			ISP_MARK_PORTDB(isp, chan, 1);
-			isp_prt(isp, ISP_LOG_SANCFG, "Chan %d FC scan loop DONE (bad)", chan);
-			return (-1);
-		}
-
-		/*
-		 * On *very* old 2100 firmware we would end up sometimes
-		 * with the firmware returning the port database entry
-		 * for something else. We used to restart this, but
-		 * now we just punt.
-		 */
-		if (IS_2100(isp) && pdb.handle != handle) {
-			isp_prt(isp, ISP_LOGWARN,
-			    "Chan %d cannot synchronize port database", chan);
-			ISP_MARK_PORTDB(isp, chan, 1);
-			isp_prt(isp, ISP_LOG_SANCFG, "Chan %d FC scan loop DONE (bad)", chan);
-			return (-1);
-		}
-
-		/*
-		 * Save the pertinent info locally.
-		 */
-		MAKE_WWN_FROM_NODE_NAME(tmp.node_wwn, pdb.nodename);
-		MAKE_WWN_FROM_NODE_NAME(tmp.port_wwn, pdb.portname);
-		tmp.prli_word3 = pdb.prli_word3;
-		tmp.portid = pdb.portid;
-		tmp.handle = pdb.handle;
-
-		/*
-		 * Check to make sure it's still a valid entry. The 24XX seems
-		 * to return a portid but not a WWPN/WWNN or role for devices
-		 * which shift on a loop.
-		 */
-		if (tmp.node_wwn == 0 || tmp.port_wwn == 0 || tmp.portid == 0) {
-			int a, b, c;
-			isp_prt(isp, ISP_LOGWARN,
-			    "Chan %d bad pdb (WWNN %016jx, WWPN %016jx, PortID %06x, W3 0x%x, H 0x%x) @ handle 0x%x",
-			    chan, tmp.node_wwn, tmp.port_wwn, tmp.portid, tmp.prli_word3, tmp.handle, handle);
-			a = (tmp.node_wwn == 0);
-			b = (tmp.port_wwn == 0);
-			c = (tmp.portid == 0);
-			if (a == 0 && b == 0) {
-				tmp.node_wwn =
-				    isp_get_wwn(isp, chan, handle, 1);
-				tmp.port_wwn =
-				    isp_get_wwn(isp, chan, handle, 0);
-				if (tmp.node_wwn && tmp.port_wwn) {
-					isp_prt(isp, ISP_LOGWARN, "DODGED!");
-					goto cont;
-				}
-			}
-			isp_dump_portdb(isp, chan);
-			continue;
-		}
-  cont:
-
-		/*
-		 * Now search the entire port database
-		 * for the same Port WWN.
-		 */
-		if (isp_find_pdb_by_wwn(isp, chan, tmp.port_wwn, &lp)) {
-			/*
-			 * Okay- we've found a non-nil entry that matches.
-			 * Check to make sure it's probational or a zombie.
-			 */
-			if (lp->state != FC_PORTDB_STATE_PROBATIONAL &&
-			    lp->state != FC_PORTDB_STATE_ZOMBIE &&
-			    lp->state != FC_PORTDB_STATE_VALID) {
-				isp_prt(isp, ISP_LOGERR,
-				    "Chan %d [%d] not probational/zombie (0x%x)",
-				    chan, FC_PORTDB_TGT(isp, chan, lp), lp->state);
-				isp_dump_portdb(isp, chan);
-				ISP_MARK_PORTDB(isp, chan, 1);
-				isp_prt(isp, ISP_LOG_SANCFG, "Chan %d FC scan loop DONE (bad)", chan);
-				return (-1);
-			}
-
-			/*
-			 * Mark the device as something the f/w logs into
-			 * automatically.
-			 */
-			lp->autologin = 1;
-			lp->node_wwn = tmp.node_wwn;
-
-			/*
-			 * Check to make see if really still the same
-			 * device. If it is, we mark it pending valid.
-			 */
-			if (lp->portid == tmp.portid && lp->handle == tmp.handle && lp->prli_word3 == tmp.prli_word3) {
-				lp->new_portid = tmp.portid;
-				lp->new_prli_word3 = tmp.prli_word3;
-				lp->state = FC_PORTDB_STATE_PENDING_VALID;
-				isp_prt(isp, ISP_LOG_SANCFG, "Chan %d Loop Port 0x%06x@0x%04x Pending Valid", chan, tmp.portid, tmp.handle);
-				continue;
-			}
-
-			/*
-			 * We can wipe out the old handle value
-			 * here because it's no longer valid.
-			 */
-			lp->handle = tmp.handle;
-
-			/*
-			 * Claim that this has changed and let somebody else
-			 * decide what to do.
-			 */
-			isp_prt(isp, ISP_LOG_SANCFG, "Chan %d Loop Port 0x%06x@0x%04x changed", chan, tmp.portid, tmp.handle);
-			lp->state = FC_PORTDB_STATE_CHANGED;
-			lp->new_portid = tmp.portid;
-			lp->new_prli_word3 = tmp.prli_word3;
-			continue;
-		}
-
-		/*
-		 * Ah. A new device entry. Find an empty slot
-		 * for it and save info for later disposition.
-		 */
-		for (i = 0; i < MAX_FC_TARG; i++) {
-			if (fcp->portdb[i].state == FC_PORTDB_STATE_NIL) {
-				break;
-			}
-		}
-		if (i == MAX_FC_TARG) {
-			isp_prt(isp, ISP_LOGERR,
-			    "Chan %d out of portdb entries", chan);
-			continue;
-		}
-		lp = &fcp->portdb[i];
-
-		ISP_MEMZERO(lp, sizeof (fcportdb_t));
-		lp->autologin = 1;
-		lp->state = FC_PORTDB_STATE_NEW;
-		lp->new_portid = tmp.portid;
-		lp->new_prli_word3 = tmp.prli_word3;
-		lp->handle = tmp.handle;
-		lp->port_wwn = tmp.port_wwn;
-		lp->node_wwn = tmp.node_wwn;
-		isp_prt(isp, ISP_LOG_SANCFG, "Chan %d Loop Port 0x%06x@0x%04x is New Entry", chan, tmp.portid, tmp.handle);
-	}
-	fcp->isp_loopstate = LOOP_LSCAN_DONE;
-	isp_prt(isp, ISP_LOG_SANCFG, "Chan %d FC scan loop DONE", chan);
-=======
 		isp_pdb_add_update(isp, chan, &pdb);
 	}
 	if (fcp->isp_loopstate < LOOP_SCANNING_LOOP)
 		goto abort;
 	fcp->isp_loopstate = LOOP_LSCAN_DONE;
 	isp_prt(isp, ISP_LOG_SANCFG, "Chan %d FC loop scan done", chan);
->>>>>>> 8fdb9ad2
 	return (0);
 }
 
@@ -3977,51 +3743,12 @@
 			    chan, portidx);
 			continue;
 		}
-<<<<<<< HEAD
-
-		/*
-		 * Skip ourselves here and on other channels. If we're
-		 * multi-id, we can't check the portids in other FCPARAM
-		 * arenas because the resolutions here aren't synchronized.
-		 * The best way to do this is to exclude looking at portids
-		 * that have the same domain and area code as our own
-		 * portid.
-		 */
-		if (ISP_CAP_MULTI_ID(isp) && isp->isp_nchan > 1) {
-			if ((portid >> 8) == (fcp->isp_portid >> 8)) {
-				isp_prt(isp, ISP_LOG_SANCFG,
-				    "Chan %d skip PortID 0x%06x",
-				    chan, portid);
-				continue;
-			}
-		} else if (portid == fcp->isp_portid) {
-=======
 		if (portid == fcp->isp_portid) {
->>>>>>> 8fdb9ad2
 			isp_prt(isp, ISP_LOG_SANCFG,
 			    "Chan %d Port 0x%06x is our", chan, portid);
 			continue;
 		}
 
-<<<<<<< HEAD
-		isp_prt(isp, ISP_LOG_SANCFG,
-		    "Chan %d Checking Fabric Port 0x%06x", chan, portid);
-
-		/*
-		 * We now search our Port Database for any
-		 * probational entries with this PortID. We don't
-		 * look for zombies here- only probational
-		 * entries (we've already logged out of zombies).
-		 */
-		for (dbidx = 0; dbidx < MAX_FC_TARG; dbidx++) {
-			lp = &fcp->portdb[dbidx];
-
-			if (lp->state != FC_PORTDB_STATE_PROBATIONAL) {
-				continue;
-			}
-			if (lp->portid == portid) {
-				break;
-=======
 		/* Now search the entire port database for the same portid. */
 		if (isp_find_pdb_by_portid(isp, chan, portid, &lp)) {
 			if (!lp->probational) {
@@ -4031,7 +3758,6 @@
 				    FC_PORTDB_TGT(isp, chan, lp), lp->state);
 				isp_dump_portdb(isp, chan);
 				goto fail;
->>>>>>> 8fdb9ad2
 			}
 
 			/*
@@ -4054,207 +3780,6 @@
 				goto abort;
 			if (r != 0) {
 				lp->state = FC_PORTDB_STATE_DEAD;
-<<<<<<< HEAD
-				isp_prt(isp, ISP_LOG_SANCFG, "Chan %d Fabric PortID 0x%06x handle 0x%x is dead (%d)", chan, portid, lp->handle, r);
-				continue;
-			}
-
-
-			/*
-			 * Check to make sure that handle, portid, WWPN and
-			 * WWNN agree. If they don't, then the association
-			 * between this PortID and the stated handle has been
-			 * broken by the firmware.
-			 */
-			MAKE_WWN_FROM_NODE_NAME(wwnn, pdb.nodename);
-			MAKE_WWN_FROM_NODE_NAME(wwpn, pdb.portname);
-			if (pdb.handle != lp->handle ||
-			    pdb.portid != portid ||
-			    wwpn != lp->port_wwn ||
-			    (lp->node_wwn != 0 && wwnn != lp->node_wwn)) {
-				isp_prt(isp, ISP_LOG_SANCFG,
-				    fconf, chan, dbidx, pdb.handle, pdb.portid,
-				    (uint32_t) (wwnn >> 32), (uint32_t) wwnn,
-				    (uint32_t) (wwpn >> 32), (uint32_t) wwpn,
-				    lp->handle, portid,
-				    (uint32_t) (lp->node_wwn >> 32),
-				    (uint32_t) lp->node_wwn,
-				    (uint32_t) (lp->port_wwn >> 32),
-				    (uint32_t) lp->port_wwn);
-				/*
-				 * Try to re-login to this device using a
-				 * new handle. If that fails, mark it dead.
-				 *
-				 * isp_login_device will check for handle and
-				 * portid consistency after re-login.
-				 *
-				 */
-				if ((fcp->role & ISP_ROLE_INITIATOR) == 0 ||
-				    isp_login_device(isp, chan, portid, &pdb,
-				     &oldhandle)) {
-					lp->new_portid = portid;
-					lp->state = FC_PORTDB_STATE_DEAD;
-					if (fcp->isp_loopstate !=
-					    LOOP_SCANNING_FABRIC) {
-						FC_SCRATCH_RELEASE(isp, chan);
-						ISP_MARK_PORTDB(isp, chan, 1);
-						return (-1);
-					}
-					continue;
-				}
-				if (fcp->isp_loopstate !=
-				    LOOP_SCANNING_FABRIC) {
-					FC_SCRATCH_RELEASE(isp, chan);
-					ISP_MARK_PORTDB(isp, chan, 1);
-					return (-1);
-				}
-				FCPARAM(isp, 0)->isp_lasthdl = oldhandle;
-				MAKE_WWN_FROM_NODE_NAME(wwnn, pdb.nodename);
-				MAKE_WWN_FROM_NODE_NAME(wwpn, pdb.portname);
-				if (wwpn != lp->port_wwn ||
-				    (lp->node_wwn != 0 && wwnn != lp->node_wwn)) {
-					isp_prt(isp, ISP_LOGWARN, "changed WWN"
-					    " after relogin");
-					lp->new_portid = portid;
-					lp->state = FC_PORTDB_STATE_DEAD;
-					continue;
-				}
-
-				lp->handle = pdb.handle;
-				handle_changed++;
-			}
-
-			nr = pdb.prli_word3;
-
-			/*
-			 * Check to see whether the portid and roles have
-			 * stayed the same. If they have stayed the same,
-			 * we believe that this is the same device and it
-			 * hasn't become disconnected and reconnected, so
-			 * mark it as pending valid.
-			 *
-			 * If they aren't the same, mark the device as a
-			 * changed device and save the new port id and role
-			 * and let somebody else decide.
-			 */
-
-			lp->new_portid = portid;
-			lp->new_prli_word3 = nr;
-			if (pdb.portid != lp->portid || nr != lp->prli_word3 || handle_changed) {
-				isp_prt(isp, ISP_LOG_SANCFG, "Chan %d Fabric Port 0x%06x changed", chan, portid);
-				lp->state = FC_PORTDB_STATE_CHANGED;
-			} else {
-				isp_prt(isp, ISP_LOG_SANCFG, "Chan %d Fabric Port 0x%06x Now Pending Valid", chan, portid);
-				lp->state = FC_PORTDB_STATE_PENDING_VALID;
-			}
-			continue;
-		}
-
-		if ((fcp->role & ISP_ROLE_INITIATOR) == 0)
-			continue;
-
-		/*
-		 * Ah- a new entry. Search the database again for all non-NIL
-		 * entries to make sure we never ever make a new database entry
-		 * with the same port id. While we're at it, mark where the
-		 * last free entry was.
-		 */
-
-		dbidx = MAX_FC_TARG;
-		for (lp = fcp->portdb; lp < &fcp->portdb[MAX_FC_TARG]; lp++) {
-			if (lp >= &fcp->portdb[FL_ID] &&
-			    lp <= &fcp->portdb[SNS_ID]) {
-				continue;
-			}
-			if (lp->state == FC_PORTDB_STATE_NIL) {
-				if (dbidx == MAX_FC_TARG) {
-					dbidx = lp - fcp->portdb;
-				}
-				continue;
-			}
-			if (lp->state == FC_PORTDB_STATE_ZOMBIE) {
-				continue;
-			}
-			if (lp->portid == portid) {
-				break;
-			}
-		}
-
-		if (lp < &fcp->portdb[MAX_FC_TARG]) {
-			isp_prt(isp, ISP_LOGWARN, "Chan %d PortID 0x%06x "
-			    "already at %d handle %d state %d",
-			    chan, portid, dbidx, lp->handle, lp->state);
-			continue;
-		}
-
-		/*
-		 * We should have the index of the first free entry seen.
-		 */
-		if (dbidx == MAX_FC_TARG) {
-			isp_prt(isp, ISP_LOGERR,
-			    "port database too small to login PortID 0x%06x"
-			    "- increase MAX_FC_TARG", portid);
-			continue;
-		}
-
-		/*
-		 * Otherwise, point to our new home.
-		 */
-		lp = &fcp->portdb[dbidx];
-
-		/*
-		 * Try to see if we are logged into this device,
-		 * and maybe log into it.
-		 *
-		 * isp_login_device will check for handle and
-		 * portid consistency after login.
-		 */
-		if (isp_login_device(isp, chan, portid, &pdb, &oldhandle)) {
-			if (fcp->isp_loopstate != LOOP_SCANNING_FABRIC) {
-				FC_SCRATCH_RELEASE(isp, chan);
-				ISP_MARK_PORTDB(isp, chan, 1);
-				return (-1);
-			}
-			continue;
-		}
-		if (fcp->isp_loopstate != LOOP_SCANNING_FABRIC) {
-			FC_SCRATCH_RELEASE(isp, chan);
-			ISP_MARK_PORTDB(isp, chan, 1);
-			return (-1);
-		}
-		FCPARAM(isp, 0)->isp_lasthdl = oldhandle;
-
-		handle = pdb.handle;
-		MAKE_WWN_FROM_NODE_NAME(wwnn, pdb.nodename);
-		MAKE_WWN_FROM_NODE_NAME(wwpn, pdb.portname);
-		nr = pdb.prli_word3;
-
-		/*
-		 * And go through the database *one* more time to make sure
-		 * that we do not make more than one entry that has the same
-		 * WWNN/WWPN duple
-		 */
-		for (dbidx = 0; dbidx < MAX_FC_TARG; dbidx++) {
-			if (dbidx >= FL_ID && dbidx <= SNS_ID) {
-				continue;
-			}
-			if ((fcp->portdb[dbidx].node_wwn == wwnn ||
-			     fcp->portdb[dbidx].node_wwn == 0) &&
-			    fcp->portdb[dbidx].port_wwn == wwpn) {
-				break;
-			}
-		}
-
-		if (dbidx == MAX_FC_TARG) {
-			ISP_MEMZERO(lp, sizeof (fcportdb_t));
-			lp->handle = handle;
-			lp->node_wwn = wwnn;
-			lp->port_wwn = wwpn;
-			lp->new_portid = portid;
-			lp->new_prli_word3 = nr;
-			lp->state = FC_PORTDB_STATE_NEW;
-			isp_prt(isp, ISP_LOG_SANCFG, "Chan %d Fabric Port 0x%06x is a New Entry", chan, portid);
-=======
 				isp_prt(isp, ISP_LOG_SANCFG,
 				    "Chan %d Port 0x%06x handle 0x%x is dead (%d)",
 				    chan, portid, lp->handle, r);
@@ -4269,7 +3794,6 @@
 		if ((fcp->role & ISP_ROLE_INITIATOR) == 0) {
 			isp_prt(isp, ISP_LOG_SANCFG,
 			    "Chan %d Port 0x%06x is not logged in", chan, portid);
->>>>>>> 8fdb9ad2
 			continue;
 		}
 
@@ -4280,30 +3804,7 @@
 			continue;
 		}
 
-<<<<<<< HEAD
-		/*
-		 * We found a zombie entry that matches us.
-		 * Revive it. We know that WWN and WWPN
-		 * are the same. For fabric devices, we
-		 * don't care that handle is different
-		 * as we assign that. If role or portid
-		 * are different, it maybe a changed device.
-		 */
-		lp = &fcp->portdb[dbidx];
-		lp->handle = handle;
-		lp->node_wwn = wwnn;
-		lp->new_portid = portid;
-		lp->new_prli_word3 = nr;
-		if (lp->portid != portid || lp->prli_word3 != nr) {
-			isp_prt(isp, ISP_LOG_SANCFG, "Chan %d Zombie Fabric Port 0x%06x Now Changed", chan, portid);
-			lp->state = FC_PORTDB_STATE_CHANGED;
-		} else {
-			isp_prt(isp, ISP_LOG_SANCFG, "Chan %d Zombie Fabric Port 0x%06x Now Pending Valid", chan, portid);
-			lp->state = FC_PORTDB_STATE_PENDING_VALID;
-		}
-=======
 		isp_pdb_add_update(isp, chan, &pdb);
->>>>>>> 8fdb9ad2
 	}
 
 	if (fcp->isp_loopstate < LOOP_SCANNING_FABRIC)
@@ -4798,13 +4299,6 @@
 			return (CMD_COMPLETE);
 		}
 		if (lp->state == FC_PORTDB_STATE_ZOMBIE) {
-<<<<<<< HEAD
-			isp_prt(isp, ISP_LOGDEBUG1, "%d.%d.%d target zombie", XS_CHANNEL(xs), target, XS_LUN(xs));
-			return (CMD_RQLATER);
-		}
-		if (lp->state != FC_PORTDB_STATE_VALID) {
-			isp_prt(isp, ISP_LOGDEBUG1, "%d.%d.%d bad db port state 0x%x", XS_CHANNEL(xs), target, XS_LUN(xs), lp->state);
-=======
 			isp_prt(isp, ISP_LOGDEBUG1,
 			    "%d.%d.%jx target zombie",
 			    XS_CHANNEL(xs), target, (uintmax_t)XS_LUN(xs));
@@ -4814,7 +4308,6 @@
 			isp_prt(isp, ISP_LOGDEBUG1,
 			    "%d.%d.%jx bad db port state 0x%x",
 			    XS_CHANNEL(xs), target, (uintmax_t)XS_LUN(xs), lp->state);
->>>>>>> 8fdb9ad2
 			XS_SETERR(xs, HBA_SELTIMEOUT);
 			return (CMD_COMPLETE);
 		}
@@ -5425,23 +4918,6 @@
 		return (r);
 	}
 	case ISPCTL_CHANGE_ROLE:
-<<<<<<< HEAD
-	{
-		int role, r;
-
-		va_start(ap, ctl);
-		chan = va_arg(ap, int);
-		role = va_arg(ap, int);
-		va_end(ap);
-		if (IS_FC(isp)) {
-			r = isp_fc_change_role(isp, chan, role);
-		} else {
-			SDPARAM(isp, chan)->role = role;
-			r = 0;
-		}
-		return (r);
-	}
-=======
 		if (IS_FC(isp)) {
 			int role, r;
 
@@ -5453,7 +4929,6 @@
 			return (r);
 		}
 		break;
->>>>>>> 8fdb9ad2
 	default:
 		isp_prt(isp, ISP_LOGERR, "Unknown Control Opcode 0x%x", ctl);
 		break;
@@ -5552,13 +5027,8 @@
 	 * Check for ATIO Queue entries.
 	 */
 	if (IS_24XX(isp) &&
-<<<<<<< HEAD
-	    ((isr & BIU2400_R2HST_ISTAT_MASK) == ISP2400R2HST_ATIO_RSPQ_UPDATE ||
-	     (isr & BIU2400_R2HST_ISTAT_MASK) == ISP2400R2HST_ATIO_RQST_UPDATE)) {
-=======
 	    (isr == ISPR2HST_ATIO_UPDATE || isr == ISPR2HST_ATIO_RSPQ_UPDATE ||
 	     isr == ISPR2HST_ATIO_UPDATE2)) {
->>>>>>> 8fdb9ad2
 		iptr = ISP_READ(isp, BIU2400_ATIO_RSPINP);
 		optr = isp->isp_atioodx;
 
@@ -5592,28 +5062,6 @@
 #endif
 
 	/*
-<<<<<<< HEAD
-	 * Get the current Response Queue Out Pointer.
-	 *
-	 * If we're a 2300 or 2400, we can ask what hardware what it thinks.
-	 */
-#if 0
-	if (IS_23XX(isp) || IS_24XX(isp)) {
-		optr = ISP_READ(isp, isp->isp_respoutrp);
-		/*
-		 * Debug: to be taken out eventually
-		 */
-		if (isp->isp_resodx != optr) {
-			isp_prt(isp, ISP_LOGINFO, "isp_intr: hard optr=%x, soft optr %x", optr, isp->isp_resodx);
-			isp->isp_resodx = optr;
-		}
-	} else
-#endif
-		optr = isp->isp_resodx;
-
-	/*
-=======
->>>>>>> 8fdb9ad2
 	 * You *must* read the Response Queue In Pointer
 	 * prior to clearing the RISC interrupt.
 	 *
@@ -5828,15 +5276,6 @@
 			}
 		}
 
-<<<<<<< HEAD
-		if (!ISP_VALID_HANDLE(isp, sp->req_handle)) {
-			isp_prt(isp, ISP_LOGERR, "bad request handle 0x%x (iocb type 0x%x)", sp->req_handle, etype);
-			ISP_MEMZERO(hp, QENTRY_LEN);	/* PERF */
-			last_etype = etype;
-			continue;
-		}
-=======
->>>>>>> 8fdb9ad2
 		xs = isp_find_xs(isp, sp->req_handle);
 		if (xs == NULL) {
 			uint8_t ts = completion_status & 0xff;
@@ -7987,10 +7426,6 @@
 	if ((mbp->param[0] & 0xbfe0) == 0 &&
 	    (mbp->logval & MBLOGMASK(mbp->param[0])) == 0)
 		return;
-<<<<<<< HEAD
-	}
-=======
->>>>>>> 8fdb9ad2
 
 	xname = NULL;
 	sname = "";
@@ -8403,14 +7838,10 @@
 {
 	int i, res = 0;
 
-<<<<<<< HEAD
-	isp_reset(isp, do_load_defaults);
-=======
 	if (isp->isp_state == ISP_RUNSTATE)
 		isp_deinit(isp);
 	if (isp->isp_state != ISP_RESETSTATE)
 		isp_reset(isp, do_load_defaults);
->>>>>>> 8fdb9ad2
 	if (isp->isp_state != ISP_RESETSTATE) {
 		res = EIO;
 		isp_prt(isp, ISP_LOGERR, "%s: cannot reset card", __func__);
@@ -8419,22 +7850,10 @@
 	}
 
 	isp_init(isp);
-<<<<<<< HEAD
-	if (isp->isp_state == ISP_INITSTATE) {
-		isp->isp_state = ISP_RUNSTATE;
-	}
-
-	if (isp->isp_state != ISP_RUNSTATE) {
-		res = EIO;
-#ifndef	ISP_TARGET_MODE
-		isp_prt(isp, ISP_LOGWARN, "%s: not at runstate", __func__);
-#endif
-=======
 	if (isp->isp_state > ISP_RESETSTATE &&
 	    isp->isp_state != ISP_RUNSTATE) {
 		res = EIO;
 		isp_prt(isp, ISP_LOGERR, "%s: cannot init card", __func__);
->>>>>>> 8fdb9ad2
 		ISP_DISABLE_INTS(isp);
 		if (IS_FC(isp)) {
 			/*
@@ -8450,20 +7869,12 @@
 		}
 	}
 
-<<<<<<< HEAD
- cleanup:
-=======
 cleanup:
->>>>>>> 8fdb9ad2
 	isp->isp_nactive = 0;
 	isp_clear_commands(isp);
 	if (IS_FC(isp)) {
 		for (i = 0; i < isp->isp_nchan; i++)
-<<<<<<< HEAD
-			ISP_MARK_PORTDB(isp, i, -1);
-=======
 			isp_clear_portdb(isp, i);
->>>>>>> 8fdb9ad2
 	}
 	return (res);
 }
