/* $FreeBSD$ */
/*-
 * Qlogic ISP SCSI Host Adapter FreeBSD Wrapper Definitions
 *
 * Copyright (c) 1997-2008 by Matthew Jacob
 * All rights reserved.
 *
 * Redistribution and use in source and binary forms, with or without
 * modification, are permitted provided that the following conditions
 * are met:
 * 1. Redistributions of source code must retain the above copyright
 *    notice immediately at the beginning of the file, without modification,
 *    this list of conditions, and the following disclaimer.
 * 2. The name of the author may not be used to endorse or promote products
 *    derived from this software without specific prior written permission.
 *
 * THIS SOFTWARE IS PROVIDED BY THE AUTHOR AND CONTRIBUTORS ``AS IS'' AND
 * ANY EXPRESS OR IMPLIED WARRANTIES, INCLUDING, BUT NOT LIMITED TO, THE
 * IMPLIED WARRANTIES OF MERCHANTABILITY AND FITNESS FOR A PARTICULAR PURPOSE
 * ARE DISCLAIMED. IN NO EVENT SHALL THE AUTHOR OR CONTRIBUTORS BE LIABLE FOR
 * ANY DIRECT, INDIRECT, INCIDENTAL, SPECIAL, EXEMPLARY, OR CONSEQUENTIAL
 * DAMAGES (INCLUDING, BUT NOT LIMITED TO, PROCUREMENT OF SUBSTITUTE GOODS
 * OR SERVICES; LOSS OF USE, DATA, OR PROFITS; OR BUSINESS INTERRUPTION)
 * HOWEVER CAUSED AND ON ANY THEORY OF LIABILITY, WHETHER IN CONTRACT, STRICT
 * LIABILITY, OR TORT (INCLUDING NEGLIGENCE OR OTHERWISE) ARISING IN ANY WAY
 * OUT OF THE USE OF THIS SOFTWARE, EVEN IF ADVISED OF THE POSSIBILITY OF
 * SUCH DAMAGE.
 */
#ifndef	_ISP_FREEBSD_H
#define	_ISP_FREEBSD_H

#include <sys/param.h>
#include <sys/systm.h>
#include <sys/endian.h>
#include <sys/lock.h>
#include <sys/kernel.h>
#include <sys/queue.h>
#include <sys/malloc.h>
#include <sys/mutex.h>
#include <sys/condvar.h>
#include <sys/rman.h>
#include <sys/sysctl.h>

#include <sys/proc.h>
#include <sys/bus.h>
#include <sys/taskqueue.h>

#include <machine/bus.h>
#include <machine/cpu.h>
#include <machine/stdarg.h>

#include <cam/cam.h>
#include <cam/cam_debug.h>
#include <cam/cam_ccb.h>
#include <cam/cam_sim.h>
#include <cam/cam_xpt.h>
#include <cam/cam_xpt_sim.h>
#include <cam/cam_debug.h>
#include <cam/scsi/scsi_all.h>
#include <cam/scsi/scsi_message.h>

#include "opt_ddb.h"
#include "opt_isp.h"

#define	ISP_PLATFORM_VERSION_MAJOR	7
#define	ISP_PLATFORM_VERSION_MINOR	10

/*
 * Efficiency- get rid of SBus code && tests unless we need them.
 */
#ifdef __sparc64__
#define	ISP_SBUS_SUPPORTED	1
#else
#define	ISP_SBUS_SUPPORTED	0
#endif

#define	ISP_IFLAGS	INTR_TYPE_CAM | INTR_ENTROPY | INTR_MPSAFE

#define	N_XCMDS		64
#define	XCMD_SIZE	512
struct ispsoftc;
typedef union isp_ecmd {
	union isp_ecmd *	next;
	uint8_t			data[XCMD_SIZE];
} isp_ecmd_t;
isp_ecmd_t *	isp_get_ecmd(struct ispsoftc *);
void		isp_put_ecmd(struct ispsoftc *, isp_ecmd_t *);

#ifdef	ISP_TARGET_MODE
/* Not quite right, but there was no bump for this change */
#if __FreeBSD_version < 225469
#define	SDFIXED(x)	(&x)
#else
#define	SDFIXED(x)	((struct scsi_sense_data_fixed *)(&x))
#endif

#define	ISP_TARGET_FUNCTIONS	1
#define	ATPDPSIZE	4096
#define	ATPDPHASHSIZE	32
#define	ATPDPHASH(x)	((((x) >> 24) ^ ((x) >> 16) ^ ((x) >> 8) ^ (x)) &  \
			    ((ATPDPHASHSIZE) - 1))

#include <dev/isp/isp_target.h>
typedef struct atio_private_data {
	LIST_ENTRY(atio_private_data)	next;
	uint32_t	orig_datalen;
	uint32_t	bytes_xfered;
	uint32_t	bytes_in_transit;
	uint32_t	tag;		/* typically f/w RX_ID */
	uint32_t	lun;
	uint32_t	nphdl;
	uint32_t	sid;
	uint32_t	portid;
	uint16_t	rxid;	/* wire rxid */
	uint16_t	oxid;	/* wire oxid */
	uint16_t	word3;	/* PRLI word3 params */
	uint16_t	ctcnt;	/* number of CTIOs currently active */
	uint8_t		seqno;	/* CTIO sequence number */
	uint32_t
			srr_notify_rcvd	: 1,
			cdb0		: 8,
			sendst		: 1,
			dead		: 1,
			tattr		: 3,
			state		: 3;
	void *		ests;
	/*
	 * The current SRR notify copy
	 */
	uint8_t		srr[64];	/*  sb QENTRY_LEN, but order of definitions is wrong */
	void *		srr_ccb;
	uint32_t	nsrr;
} atio_private_data_t;
#define	ATPD_STATE_FREE			0
#define	ATPD_STATE_ATIO			1
#define	ATPD_STATE_CAM			2
#define	ATPD_STATE_CTIO			3
#define	ATPD_STATE_LAST_CTIO		4
#define	ATPD_STATE_PDON			5

#define	ATPD_CCB_OUTSTANDING		16

#define	ATPD_SEQ_MASK			0x7f
#define	ATPD_SEQ_NOTIFY_CAM		0x80
#define	ATPD_SET_SEQNO(hdrp, atp)	((isphdr_t *)hdrp)->rqs_seqno &= ~ATPD_SEQ_MASK, ((isphdr_t *)hdrp)->rqs_seqno |= (atp)->seqno
#define	ATPD_GET_SEQNO(hdrp)		(((isphdr_t *)hdrp)->rqs_seqno & ATPD_SEQ_MASK)
#define	ATPD_GET_NCAM(hdrp)		((((isphdr_t *)hdrp)->rqs_seqno & ATPD_SEQ_NOTIFY_CAM) != 0)

typedef union inot_private_data inot_private_data_t;
union inot_private_data {
	inot_private_data_t *next;
	struct {
		isp_notify_t nt;	/* must be first! */
		uint8_t data[64];	/* sb QENTRY_LEN, but order of definitions is wrong */
		uint32_t tag_id, seq_id;
	} rd;
};
typedef struct isp_timed_notify_ack {
	void *isp;
	void *not;
	uint8_t data[64];	 /* sb QENTRY_LEN, but order of definitions is wrong */
	struct callout timer;
} isp_tna_t;

TAILQ_HEAD(isp_ccbq, ccb_hdr);
typedef struct tstate {
	SLIST_ENTRY(tstate) next;
	lun_id_t ts_lun;
	struct cam_path *owner;
	struct isp_ccbq waitq;		/* waiting CCBs */
	struct ccb_hdr_slist atios;
	struct ccb_hdr_slist inots;
	uint32_t		hold;
	uint16_t		atio_count;
	uint16_t		inot_count;
	inot_private_data_t *	restart_queue;
	inot_private_data_t *	ntfree;
	inot_private_data_t	ntpool[ATPDPSIZE];
	LIST_HEAD(, atio_private_data)	atfree;
	LIST_HEAD(, atio_private_data)	atused[ATPDPHASHSIZE];
	atio_private_data_t	atpool[ATPDPSIZE];
} tstate_t;

#define	LUN_HASH_SIZE		32
#define	LUN_HASH_FUNC(lun)	((lun) & (LUN_HASH_SIZE - 1))

#endif

/*
 * Per command info.
 */
struct isp_pcmd {
	struct isp_pcmd *	next;
	bus_dmamap_t 		dmap;		/* dma map for this command */
	struct ispsoftc *	isp;		/* containing isp */
	struct callout		wdog;		/* watchdog timer */
	uint32_t		datalen;	/* data length for this command (target mode only) */
	uint8_t			totslen;	/* sense length on status response */
	uint8_t			cumslen;	/* sense length on status response */
	uint8_t 		crn;		/* command reference number */
};
#define	ISP_PCMD(ccb)		(ccb)->ccb_h.spriv_ptr1
#define	PISP_PCMD(ccb)		((struct isp_pcmd *)ISP_PCMD(ccb))

/*
 * Per nexus info.
 */
struct isp_nexus {
	uint64_t lun;			/* LUN for target */
	uint32_t tgt;			/* TGT for target */
	uint8_t crnseed;		/* next command reference number */
	struct isp_nexus *next;
};
#define	NEXUS_HASH_WIDTH	32
#define	INITIAL_NEXUS_COUNT	MAX_FC_TARG
#define	NEXUS_HASH(tgt, lun)	((tgt + lun) % NEXUS_HASH_WIDTH)

/*
 * Per channel information
 */
SLIST_HEAD(tslist, tstate);

struct isp_fc {
	struct cam_sim *sim;
	struct cam_path *path;
	struct ispsoftc *isp;
	struct proc *kproc;
	bus_dmamap_t scmap;
	uint64_t def_wwpn;
	uint64_t def_wwnn;
	time_t loop_down_time;
	int loop_down_limit;
	int gone_device_time;
	/*
	 * Per target/lun info- just to keep a per-ITL nexus crn count
	 */
	struct isp_nexus *nexus_hash[NEXUS_HASH_WIDTH];
	struct isp_nexus *nexus_free_list;
	uint32_t
		simqfrozen	: 3,
		default_id	: 8,
		def_role	: 2,	/* default role */
		gdt_running	: 1,
		loop_dead	: 1,
		loop_seen_once	: 1,
		fcbsy		: 1,
		ready		: 1;
	struct callout gdt;	/* gone device timer */
	struct task gtask;
#ifdef	ISP_TARGET_MODE
	struct tslist lun_hash[LUN_HASH_SIZE];
#if defined(DEBUG)
	unsigned int inject_lost_data_frame;
#endif
#endif
	int			num_threads;
};

struct isp_spi {
	struct cam_sim *sim;
	struct cam_path *path;
	uint32_t
		simqfrozen	: 3,
		iid		: 4;
#ifdef	ISP_TARGET_MODE
	struct tslist lun_hash[LUN_HASH_SIZE];
#endif
	int			num_threads;
};

struct isposinfo {
	/*
	 * Linkage, locking, and identity
	 */
	struct mtx		lock;
	device_t		dev;
	struct cdev *		cdev;
	struct intr_config_hook	ehook;
	struct cam_devq *	devq;

	/*
	 * Firmware pointer
	 */
	const struct firmware *	fw;

	/*
	 * DMA related stuff
	 */
	struct resource *	regs;
	struct resource *	regs2;
	bus_dma_tag_t		dmat;
	bus_dma_tag_t		reqdmat;
	bus_dma_tag_t		respdmat;
	bus_dma_tag_t		atiodmat;
	bus_dma_tag_t		scdmat;
	bus_dmamap_t		reqmap;
	bus_dmamap_t		respmap;
	bus_dmamap_t		atiomap;

	/*
	 * Command and transaction related related stuff
	 */
	struct isp_pcmd *	pcmd_pool;
	struct isp_pcmd *	pcmd_free;

	uint32_t
#ifdef	ISP_TARGET_MODE
		tmwanted	: 1,
		tmbusy		: 1,
#else
				: 2,
#endif
		sixtyfourbit	: 1,	/* sixtyfour bit platform */
		timer_active	: 1,
		autoconf	: 1,
		ehook_active	: 1,
		mbox_sleeping	: 1,
		mbox_sleep_ok	: 1,
		mboxcmd_done	: 1,
		mboxbsy		: 1;

	struct callout		tmo;	/* general timer */

	/*
	 * misc- needs to be sorted better XXXXXX
	 */
	int			framesize;
	int			exec_throttle;
	int			cont_max;

	bus_addr_t		ecmd_dma;
	isp_ecmd_t *		ecmd_base;
	isp_ecmd_t *		ecmd_free;

	/*
	 * Per-type private storage...
	 */
	union {
		struct isp_fc *fc;
		struct isp_spi *spi;
		void *ptr;
	} pc;

	int			is_exiting;
};
#define	ISP_FC_PC(isp, chan)	(&(isp)->isp_osinfo.pc.fc[(chan)])
#define	ISP_SPI_PC(isp, chan)	(&(isp)->isp_osinfo.pc.spi[(chan)])
#define	ISP_GET_PC(isp, chan, tag, rslt)		\
	if (IS_SCSI(isp)) {				\
		rslt = ISP_SPI_PC(isp, chan)-> tag;	\
	} else {					\
		rslt = ISP_FC_PC(isp, chan)-> tag;	\
	}
#define	ISP_GET_PC_ADDR(isp, chan, tag, rp)		\
	if (IS_SCSI(isp)) {				\
		rp = &ISP_SPI_PC(isp, chan)-> tag;	\
	} else {					\
		rp = &ISP_FC_PC(isp, chan)-> tag;	\
	}
#define	ISP_SET_PC(isp, chan, tag, val)			\
	if (IS_SCSI(isp)) {				\
		ISP_SPI_PC(isp, chan)-> tag = val;	\
	} else {					\
		ISP_FC_PC(isp, chan)-> tag = val;	\
	}

#define	FCP_NEXT_CRN	isp_fcp_next_crn
#define	isp_lock	isp_osinfo.lock
#define	isp_regs	isp_osinfo.regs
#define	isp_regs2	isp_osinfo.regs2

/*
 * Locking macros...
 */
#define	ISP_LOCK(isp)	mtx_lock(&(isp)->isp_osinfo.lock)
#define	ISP_UNLOCK(isp)	mtx_unlock(&(isp)->isp_osinfo.lock)
#define	ISP_ASSERT_LOCKED(isp)	mtx_assert(&(isp)->isp_osinfo.lock, MA_OWNED)

/*
 * Required Macros/Defines
 */
#define	ISP_FC_SCRLEN		0x1000

#define	ISP_MEMZERO(a, b)	memset(a, 0, b)
#define	ISP_MEMCPY		memcpy
#define	ISP_SNPRINTF		snprintf
#define	ISP_DELAY(x)		DELAY(x)
#if __FreeBSD_version < 1000029
#define	ISP_SLEEP(isp, x)	msleep(&(isp)->isp_osinfo.is_exiting, \
    &(isp)->isp_osinfo.lock, 0, "isp_sleep", ((x) + tick - 1) / tick)
#else
#define	ISP_SLEEP(isp, x)	msleep_sbt(&(isp)->isp_osinfo.is_exiting, \
    &(isp)->isp_osinfo.lock, 0, "isp_sleep", (x) * SBT_1US, 0, 0)
#endif

#define	ISP_MIN			imin

#ifndef	DIAGNOSTIC
#define	ISP_INLINE		__inline
#else
#define	ISP_INLINE
#endif

#define	NANOTIME_T		struct timespec
#define	GET_NANOTIME		nanotime
#define	GET_NANOSEC(x)		((x)->tv_sec * 1000000000 + (x)->tv_nsec)
#define	NANOTIME_SUB		isp_nanotime_sub

#define	MAXISPREQUEST(isp)	((IS_FC(isp) || IS_ULTRA2(isp))? 1024 : 256)

#define	MEMORYBARRIER(isp, type, offset, size, chan)		\
switch (type) {							\
case SYNC_REQUEST:						\
	bus_dmamap_sync(isp->isp_osinfo.reqdmat,		\
	   isp->isp_osinfo.reqmap, BUS_DMASYNC_PREWRITE);	\
	break;							\
case SYNC_RESULT:						\
	bus_dmamap_sync(isp->isp_osinfo.respdmat, 		\
	   isp->isp_osinfo.respmap, BUS_DMASYNC_POSTREAD);	\
	break;							\
case SYNC_SFORDEV:						\
{								\
	struct isp_fc *fc = ISP_FC_PC(isp, chan);		\
	bus_dmamap_sync(isp->isp_osinfo.scdmat, fc->scmap,	\
	   BUS_DMASYNC_PREREAD | BUS_DMASYNC_PREWRITE);		\
	break;							\
}								\
case SYNC_SFORCPU:						\
{								\
	struct isp_fc *fc = ISP_FC_PC(isp, chan);		\
	bus_dmamap_sync(isp->isp_osinfo.scdmat, fc->scmap,	\
	   BUS_DMASYNC_POSTREAD | BUS_DMASYNC_POSTWRITE);	\
	break;							\
}								\
case SYNC_REG:							\
	bus_barrier(isp->isp_osinfo.regs, offset, size,		\
	    BUS_SPACE_BARRIER_READ | BUS_SPACE_BARRIER_WRITE);	\
	break;							\
case SYNC_ATIOQ:						\
	bus_dmamap_sync(isp->isp_osinfo.atiodmat, 		\
	   isp->isp_osinfo.atiomap, BUS_DMASYNC_POSTREAD);	\
	break;							\
default:							\
	break;							\
}

#define	MEMORYBARRIERW(isp, type, offset, size, chan)		\
switch (type) {							\
case SYNC_REQUEST:						\
	bus_dmamap_sync(isp->isp_osinfo.reqdmat,		\
	   isp->isp_osinfo.reqmap, BUS_DMASYNC_PREWRITE);	\
	break;							\
case SYNC_SFORDEV:						\
{								\
	struct isp_fc *fc = ISP_FC_PC(isp, chan);		\
	bus_dmamap_sync(isp->isp_osinfo.scdmat, fc->scmap,	\
	   BUS_DMASYNC_PREWRITE);				\
	break;							\
}								\
case SYNC_SFORCPU:						\
{								\
	struct isp_fc *fc = ISP_FC_PC(isp, chan);		\
	bus_dmamap_sync(isp->isp_osinfo.scdmat, fc->scmap,	\
	   BUS_DMASYNC_POSTWRITE);				\
	break;							\
}								\
case SYNC_REG:							\
	bus_barrier(isp->isp_osinfo.regs, offset, size,		\
	    BUS_SPACE_BARRIER_WRITE);				\
	break;							\
default:							\
	break;							\
}

#define	MEMORYBARRIERW(isp, type, offset, size, chan)		\
switch (type) {							\
case SYNC_SFORDEV:						\
{								\
	struct isp_fc *fc = ISP_FC_PC(isp, chan);		\
	bus_dmamap_sync(fc->tdmat, fc->tdmap,			\
	   BUS_DMASYNC_PREWRITE);				\
	break;							\
}								\
case SYNC_REQUEST:						\
	bus_dmamap_sync(isp->isp_osinfo.cdmat,			\
	   isp->isp_osinfo.cdmap, BUS_DMASYNC_PREWRITE);	\
	break;							\
case SYNC_SFORCPU:						\
{								\
	struct isp_fc *fc = ISP_FC_PC(isp, chan);		\
	bus_dmamap_sync(fc->tdmat, fc->tdmap,			\
	   BUS_DMASYNC_POSTWRITE);				\
	break;							\
}								\
case SYNC_RESULT:						\
	bus_dmamap_sync(isp->isp_osinfo.cdmat, 			\
	   isp->isp_osinfo.cdmap, BUS_DMASYNC_POSTWRITE);	\
	break;							\
case SYNC_REG:							\
	bus_space_barrier(isp->isp_osinfo.bus_tag,		\
	    isp->isp_osinfo.bus_handle, offset, size,		\
	    BUS_SPACE_BARRIER_WRITE);				\
	break;							\
default:							\
	break;							\
}

#define	MBOX_ACQUIRE			isp_mbox_acquire
#define	MBOX_WAIT_COMPLETE		isp_mbox_wait_complete
#define	MBOX_NOTIFY_COMPLETE		isp_mbox_notify_done
#define	MBOX_RELEASE			isp_mbox_release

#define	FC_SCRATCH_ACQUIRE		isp_fc_scratch_acquire
#define	FC_SCRATCH_RELEASE(isp, chan)	isp->isp_osinfo.pc.fc[chan].fcbsy = 0

#ifndef	SCSI_GOOD
#define	SCSI_GOOD	SCSI_STATUS_OK
#endif
#ifndef	SCSI_CHECK
#define	SCSI_CHECK	SCSI_STATUS_CHECK_COND
#endif
#ifndef	SCSI_BUSY
#define	SCSI_BUSY	SCSI_STATUS_BUSY
#endif
#ifndef	SCSI_QFULL
#define	SCSI_QFULL	SCSI_STATUS_QUEUE_FULL
#endif

#define	XS_T			struct ccb_scsiio
#define	XS_DMA_ADDR_T		bus_addr_t
#define XS_GET_DMA64_SEG(a, b, c)		\
{						\
	ispds64_t *d = a;			\
	bus_dma_segment_t *e = b;		\
	uint32_t f = c;				\
	e += f;					\
        d->ds_base = DMA_LO32(e->ds_addr);	\
        d->ds_basehi = DMA_HI32(e->ds_addr);	\
        d->ds_count = e->ds_len;		\
}
#define XS_GET_DMA_SEG(a, b, c)			\
{						\
	ispds_t *d = a;				\
	bus_dma_segment_t *e = b;		\
	uint32_t f = c;				\
	e += f;					\
        d->ds_base = DMA_LO32(e->ds_addr);	\
        d->ds_count = e->ds_len;		\
}
#define	XS_ISP(ccb)		cam_sim_softc(xpt_path_sim((ccb)->ccb_h.path))
#define	XS_CHANNEL(ccb)		cam_sim_bus(xpt_path_sim((ccb)->ccb_h.path))
#define	XS_TGT(ccb)		(ccb)->ccb_h.target_id
#define	XS_LUN(ccb)		(ccb)->ccb_h.target_lun

#define	XS_CDBP(ccb)	\
	(((ccb)->ccb_h.flags & CAM_CDB_POINTER)? \
	 (ccb)->cdb_io.cdb_ptr : (ccb)->cdb_io.cdb_bytes)

#define	XS_CDBLEN(ccb)		(ccb)->cdb_len
#define	XS_XFRLEN(ccb)		(ccb)->dxfer_len
#define	XS_TIME(ccb)		(ccb)->ccb_h.timeout
#define	XS_GET_RESID(ccb)	(ccb)->resid
#define	XS_SET_RESID(ccb, r)	(ccb)->resid = r
#define	XS_STSP(ccb)		(&(ccb)->scsi_status)
#define	XS_SNSP(ccb)		(&(ccb)->sense_data)

#define	XS_TOT_SNSLEN(ccb)	ccb->sense_len
#define	XS_CUR_SNSLEN(ccb)	(ccb->sense_len - ccb->sense_resid)

#define	XS_SNSKEY(ccb)		(scsi_get_sense_key(&(ccb)->sense_data, \
				 ccb->sense_len - ccb->sense_resid, 1))

#define	XS_SNSASC(ccb)		(scsi_get_asc(&(ccb)->sense_data,	\
				 ccb->sense_len - ccb->sense_resid, 1))

#define	XS_SNSASCQ(ccb)		(scsi_get_ascq(&(ccb)->sense_data,	\
				 ccb->sense_len - ccb->sense_resid, 1))
#define	XS_TAG_P(ccb)	\
	(((ccb)->ccb_h.flags & CAM_TAG_ACTION_VALID) && \
	 (ccb)->tag_action != CAM_TAG_ACTION_NONE)

#define	XS_TAG_TYPE(ccb)	\
	((ccb->tag_action == MSG_SIMPLE_Q_TAG)? REQFLAG_STAG : \
	 ((ccb->tag_action == MSG_HEAD_OF_Q_TAG)? REQFLAG_HTAG : REQFLAG_OTAG))
		

#define	XS_SETERR(ccb, v)	(ccb)->ccb_h.status &= ~CAM_STATUS_MASK, \
				(ccb)->ccb_h.status |= v

#	define	HBA_NOERROR		CAM_REQ_INPROG
#	define	HBA_BOTCH		CAM_UNREC_HBA_ERROR
#	define	HBA_CMDTIMEOUT		CAM_CMD_TIMEOUT
#	define	HBA_SELTIMEOUT		CAM_SEL_TIMEOUT
#	define	HBA_TGTBSY		CAM_SCSI_STATUS_ERROR
#	define	HBA_BUSRESET		CAM_SCSI_BUS_RESET
#	define	HBA_ABORTED		CAM_REQ_ABORTED
#	define	HBA_DATAOVR		CAM_DATA_RUN_ERR
#	define	HBA_ARQFAIL		CAM_AUTOSENSE_FAIL


#define	XS_ERR(ccb)		((ccb)->ccb_h.status & CAM_STATUS_MASK)

#define	XS_NOERR(ccb)		(((ccb)->ccb_h.status & CAM_STATUS_MASK) == CAM_REQ_INPROG)

#define	XS_INITERR(ccb)		XS_SETERR(ccb, CAM_REQ_INPROG), ccb->sense_resid = ccb->sense_len

#define	XS_SAVE_SENSE(xs, sense_ptr, totslen, slen)	do {			\
		uint32_t tlen = slen;						\
		if (tlen > (xs)->sense_len)					\
			tlen = (xs)->sense_len;					\
		PISP_PCMD(xs)->totslen = imin((xs)->sense_len, totslen);	\
		PISP_PCMD(xs)->cumslen = tlen;					\
		memcpy(&(xs)->sense_data, sense_ptr, tlen);			\
		(xs)->sense_resid = (xs)->sense_len - tlen;			\
		(xs)->ccb_h.status |= CAM_AUTOSNS_VALID;			\
	} while (0)

#define	XS_SENSE_APPEND(xs, xsnsp, xsnsl)	do {				\
		uint32_t off = PISP_PCMD(xs)->cumslen;				\
		uint8_t *ptr = &((uint8_t *)(&(xs)->sense_data))[off];		\
		uint32_t amt = imin(xsnsl, PISP_PCMD(xs)->totslen - off);	\
		if (amt) {							\
			memcpy(ptr, xsnsp, amt);				\
			(xs)->sense_resid -= amt;				\
			PISP_PCMD(xs)->cumslen += amt;				\
		}								\
	} while (0)

#define	XS_SENSE_VALID(xs)	(((xs)->ccb_h.status & CAM_AUTOSNS_VALID) != 0)

#define	DEFAULT_FRAMESIZE(isp)		isp->isp_osinfo.framesize
#define	DEFAULT_EXEC_THROTTLE(isp)	isp->isp_osinfo.exec_throttle

#define	DEFAULT_ROLE(isp, chan)	\
	(IS_FC(isp)? ISP_FC_PC(isp, chan)->def_role : ISP_ROLE_INITIATOR)

#define	DEFAULT_IID(isp, chan)		isp->isp_osinfo.pc.spi[chan].iid

#define	DEFAULT_LOOPID(x, chan)		isp->isp_osinfo.pc.fc[chan].default_id

#define DEFAULT_NODEWWN(isp, chan)  	isp_default_wwn(isp, chan, 0, 1)
#define DEFAULT_PORTWWN(isp, chan)  	isp_default_wwn(isp, chan, 0, 0)
#define ACTIVE_NODEWWN(isp, chan)   	isp_default_wwn(isp, chan, 1, 1)
#define ACTIVE_PORTWWN(isp, chan)   	isp_default_wwn(isp, chan, 1, 0)


#if	BYTE_ORDER == BIG_ENDIAN
#ifdef	ISP_SBUS_SUPPORTED
#define	ISP_IOXPUT_8(isp, s, d)		*(d) = s
#define	ISP_IOXPUT_16(isp, s, d)				\
	*(d) = (isp->isp_bustype == ISP_BT_SBUS)? s : bswap16(s)
#define	ISP_IOXPUT_32(isp, s, d)				\
	*(d) = (isp->isp_bustype == ISP_BT_SBUS)? s : bswap32(s)
#define	ISP_IOXGET_8(isp, s, d)		d = (*((uint8_t *)s))
#define	ISP_IOXGET_16(isp, s, d)				\
	d = (isp->isp_bustype == ISP_BT_SBUS)?			\
	*((uint16_t *)s) : bswap16(*((uint16_t *)s))
#define	ISP_IOXGET_32(isp, s, d)				\
	d = (isp->isp_bustype == ISP_BT_SBUS)?			\
	*((uint32_t *)s) : bswap32(*((uint32_t *)s))

#else	/* ISP_SBUS_SUPPORTED */
#define	ISP_IOXPUT_8(isp, s, d)		*(d) = s
#define	ISP_IOXPUT_16(isp, s, d)	*(d) = bswap16(s)
#define	ISP_IOXPUT_32(isp, s, d)	*(d) = bswap32(s)
#define	ISP_IOXGET_8(isp, s, d)		d = (*((uint8_t *)s))
#define	ISP_IOXGET_16(isp, s, d)	d = bswap16(*((uint16_t *)s))
#define	ISP_IOXGET_32(isp, s, d)	d = bswap32(*((uint32_t *)s))
#endif
#define	ISP_SWIZZLE_NVRAM_WORD(isp, rp)	*rp = bswap16(*rp)
#define	ISP_SWIZZLE_NVRAM_LONG(isp, rp)	*rp = bswap32(*rp)

#define	ISP_IOZGET_8(isp, s, d)		d = (*((uint8_t *)s))
#define	ISP_IOZGET_16(isp, s, d)	d = (*((uint16_t *)s))
#define	ISP_IOZGET_32(isp, s, d)	d = (*((uint32_t *)s))
#define	ISP_IOZPUT_8(isp, s, d)		*(d) = s
#define	ISP_IOZPUT_16(isp, s, d)	*(d) = s
#define	ISP_IOZPUT_32(isp, s, d)	*(d) = s


#else
#define	ISP_IOXPUT_8(isp, s, d)		*(d) = s
#define	ISP_IOXPUT_16(isp, s, d)	*(d) = s
#define	ISP_IOXPUT_32(isp, s, d)	*(d) = s
#define	ISP_IOXGET_8(isp, s, d)		d = *(s)
#define	ISP_IOXGET_16(isp, s, d)	d = *(s)
#define	ISP_IOXGET_32(isp, s, d)	d = *(s)
#define	ISP_SWIZZLE_NVRAM_WORD(isp, rp)
#define	ISP_SWIZZLE_NVRAM_LONG(isp, rp)

#define	ISP_IOZPUT_8(isp, s, d)		*(d) = s
#define	ISP_IOZPUT_16(isp, s, d)	*(d) = bswap16(s)
#define	ISP_IOZPUT_32(isp, s, d)	*(d) = bswap32(s)

#define	ISP_IOZGET_8(isp, s, d)		d = (*((uint8_t *)(s)))
#define	ISP_IOZGET_16(isp, s, d)	d = bswap16(*((uint16_t *)(s)))
#define	ISP_IOZGET_32(isp, s, d)	d = bswap32(*((uint32_t *)(s)))

#endif

#define	ISP_SWAP16(isp, s)	bswap16(s)
#define	ISP_SWAP32(isp, s)	bswap32(s)

/*
 * Includes of common header files
 */

#include <dev/isp/ispreg.h>
#include <dev/isp/ispvar.h>
#include <dev/isp/ispmbox.h>

/*
 * isp_osinfo definiitions && shorthand
 */
#define	SIMQFRZ_RESOURCE	0x1
#define	SIMQFRZ_LOOPDOWN	0x2
#define	SIMQFRZ_TIMED		0x4

#define	isp_dev		isp_osinfo.dev

/*
 * prototypes for isp_pci && isp_freebsd to share
 */
extern int isp_attach(ispsoftc_t *);
extern int isp_detach(ispsoftc_t *);
extern void isp_uninit(ispsoftc_t *);
extern uint64_t isp_default_wwn(ispsoftc_t *, int, int, int);

/*
 * driver global data
 */
extern int isp_announced;
extern int isp_loop_down_limit;
extern int isp_gone_device_time;
extern int isp_quickboot_time;

/*
 * Platform private flags
 */

/*
 * Platform Library Functions
 */
void isp_prt(ispsoftc_t *, int level, const char *, ...) __printflike(3, 4);
void isp_xs_prt(ispsoftc_t *, XS_T *, int level, const char *, ...) __printflike(4, 5);
uint64_t isp_nanotime_sub(struct timespec *, struct timespec *);
int isp_mbox_acquire(ispsoftc_t *);
void isp_mbox_wait_complete(ispsoftc_t *, mbreg_t *);
void isp_mbox_notify_done(ispsoftc_t *);
void isp_mbox_release(ispsoftc_t *);
int isp_fc_scratch_acquire(ispsoftc_t *, int);
int isp_mstohz(int);
void isp_platform_intr(void *);
void isp_common_dmateardown(ispsoftc_t *, struct ccb_scsiio *, uint32_t);
<<<<<<< HEAD
void isp_fcp_reset_crn(struct isp_fc *, uint32_t, int);
=======
void isp_fcp_reset_crn(ispsoftc_t *, int, uint32_t, int);
>>>>>>> 8fdb9ad2
int isp_fcp_next_crn(ispsoftc_t *, uint8_t *, XS_T *);

/*
 * Platform Version specific defines
 */
#define	BUS_DMA_ROOTARG(x)	bus_get_dma_tag(x)
#define	isp_dma_tag_create(a, b, c, d, e, f, g, h, i, j, k, z)	\
	bus_dma_tag_create(a, b, c, d, e, f, g, h, i, j, k, \
	busdma_lock_mutex, &isp->isp_osinfo.lock, z)

#define	isp_setup_intr	bus_setup_intr

#define	isp_sim_alloc(a, b, c, d, e, f, g, h)	\
	cam_sim_alloc(a, b, c, d, e, &(d)->isp_osinfo.lock, f, g, h)

#define	ISP_PATH_PRT(i, l, p, ...)					\
	if ((l) == ISP_LOGALL || ((l)& (i)->isp_dblev) != 0) {		\
                xpt_print(p, __VA_ARGS__);				\
        }

/*
 * Platform specific inline functions
 */

/*
 * ISP General Library functions
 */

#include <dev/isp/isp_library.h>

#endif	/* _ISP_FREEBSD_H */<|MERGE_RESOLUTION|>--- conflicted
+++ resolved
@@ -472,39 +472,6 @@
 	break;							\
 }
 
-#define	MEMORYBARRIERW(isp, type, offset, size, chan)		\
-switch (type) {							\
-case SYNC_SFORDEV:						\
-{								\
-	struct isp_fc *fc = ISP_FC_PC(isp, chan);		\
-	bus_dmamap_sync(fc->tdmat, fc->tdmap,			\
-	   BUS_DMASYNC_PREWRITE);				\
-	break;							\
-}								\
-case SYNC_REQUEST:						\
-	bus_dmamap_sync(isp->isp_osinfo.cdmat,			\
-	   isp->isp_osinfo.cdmap, BUS_DMASYNC_PREWRITE);	\
-	break;							\
-case SYNC_SFORCPU:						\
-{								\
-	struct isp_fc *fc = ISP_FC_PC(isp, chan);		\
-	bus_dmamap_sync(fc->tdmat, fc->tdmap,			\
-	   BUS_DMASYNC_POSTWRITE);				\
-	break;							\
-}								\
-case SYNC_RESULT:						\
-	bus_dmamap_sync(isp->isp_osinfo.cdmat, 			\
-	   isp->isp_osinfo.cdmap, BUS_DMASYNC_POSTWRITE);	\
-	break;							\
-case SYNC_REG:							\
-	bus_space_barrier(isp->isp_osinfo.bus_tag,		\
-	    isp->isp_osinfo.bus_handle, offset, size,		\
-	    BUS_SPACE_BARRIER_WRITE);				\
-	break;							\
-default:							\
-	break;							\
-}
-
 #define	MBOX_ACQUIRE			isp_mbox_acquire
 #define	MBOX_WAIT_COMPLETE		isp_mbox_wait_complete
 #define	MBOX_NOTIFY_COMPLETE		isp_mbox_notify_done
@@ -752,11 +719,7 @@
 int isp_mstohz(int);
 void isp_platform_intr(void *);
 void isp_common_dmateardown(ispsoftc_t *, struct ccb_scsiio *, uint32_t);
-<<<<<<< HEAD
-void isp_fcp_reset_crn(struct isp_fc *, uint32_t, int);
-=======
 void isp_fcp_reset_crn(ispsoftc_t *, int, uint32_t, int);
->>>>>>> 8fdb9ad2
 int isp_fcp_next_crn(ispsoftc_t *, uint8_t *, XS_T *);
 
 /*
