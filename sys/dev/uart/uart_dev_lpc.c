--- conflicted
+++ resolved
@@ -889,11 +889,7 @@
 	uart_lock(sc->sc_hwmtx);
 	if (sc->sc_txdatasz > 1) {
 		if ((uart_getreg(bas, REG_LSR) & LSR_TEMT) == 0)
-<<<<<<< HEAD
-			ns8250_drain(bas, UART_DRAIN_TRANSMITTER);
-=======
 			lpc_ns8250_drain(bas, UART_DRAIN_TRANSMITTER);
->>>>>>> 4ac7ffb0
 	} else {
 		while ((uart_getreg(bas, REG_LSR) & LSR_THRE) == 0)
 			DELAY(4);
