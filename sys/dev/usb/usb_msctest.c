/* $FreeBSD$ */
/*-
 * Copyright (c) 2008,2011 Hans Petter Selasky. All rights reserved.
 *
 * Redistribution and use in source and binary forms, with or without
 * modification, are permitted provided that the following conditions
 * are met:
 * 1. Redistributions of source code must retain the above copyright
 *    notice, this list of conditions and the following disclaimer.
 * 2. Redistributions in binary form must reproduce the above copyright
 *    notice, this list of conditions and the following disclaimer in the
 *    documentation and/or other materials provided with the distribution.
 *
 * THIS SOFTWARE IS PROVIDED BY THE AUTHOR AND CONTRIBUTORS ``AS IS'' AND
 * ANY EXPRESS OR IMPLIED WARRANTIES, INCLUDING, BUT NOT LIMITED TO, THE
 * IMPLIED WARRANTIES OF MERCHANTABILITY AND FITNESS FOR A PARTICULAR PURPOSE
 * ARE DISCLAIMED.  IN NO EVENT SHALL THE AUTHOR OR CONTRIBUTORS BE LIABLE
 * FOR ANY DIRECT, INDIRECT, INCIDENTAL, SPECIAL, EXEMPLARY, OR CONSEQUENTIAL
 * DAMAGES (INCLUDING, BUT NOT LIMITED TO, PROCUREMENT OF SUBSTITUTE GOODS
 * OR SERVICES; LOSS OF USE, DATA, OR PROFITS; OR BUSINESS INTERRUPTION)
 * HOWEVER CAUSED AND ON ANY THEORY OF LIABILITY, WHETHER IN CONTRACT, STRICT
 * LIABILITY, OR TORT (INCLUDING NEGLIGENCE OR OTHERWISE) ARISING IN ANY WAY
 * OUT OF THE USE OF THIS SOFTWARE, EVEN IF ADVISED OF THE POSSIBILITY OF
 * SUCH DAMAGE.
 */

/*
 * The following file contains code that will detect USB autoinstall
 * disks.
 *
 * TODO: Potentially we could add code to automatically detect USB
 * mass storage quirks for not supported SCSI commands!
 */

#include <sys/stdint.h>
#include <sys/stddef.h>
#include <sys/param.h>
#include <sys/queue.h>
#include <sys/types.h>
#include <sys/systm.h>
#include <sys/kernel.h>
#include <sys/bus.h>
#include <sys/module.h>
#include <sys/lock.h>
#include <sys/mutex.h>
#include <sys/condvar.h>
#include <sys/sysctl.h>
#include <sys/sx.h>
#include <sys/unistd.h>
#include <sys/callout.h>
#include <sys/malloc.h>
#include <sys/priv.h>

#include <dev/usb/usb.h>
#include <dev/usb/usbdi.h>
#include <dev/usb/usbdi_util.h>

#define	USB_DEBUG_VAR usb_debug

#include <dev/usb/usb_busdma.h>
#include <dev/usb/usb_process.h>
#include <dev/usb/usb_transfer.h>
#include <dev/usb/usb_msctest.h>
#include <dev/usb/usb_debug.h>
#include <dev/usb/usb_device.h>
#include <dev/usb/usb_request.h>
#include <dev/usb/usb_util.h>
#include <dev/usb/quirk/usb_quirk.h>

enum {
	ST_COMMAND,
	ST_DATA_RD,
	ST_DATA_RD_CS,
	ST_DATA_WR,
	ST_DATA_WR_CS,
	ST_STATUS,
	ST_MAX,
};

enum {
	DIR_IN,
	DIR_OUT,
	DIR_NONE,
};

#define	SCSI_MAX_LEN	MAX(0x100, BULK_SIZE)
#define	SCSI_INQ_LEN	0x24
#define	SCSI_SENSE_LEN	0xFF

static uint8_t scsi_test_unit_ready[] = { 0x00, 0x00, 0x00, 0x00, 0x00, 0x00 };
static uint8_t scsi_inquiry[] = { 0x12, 0x00, 0x00, 0x00, SCSI_INQ_LEN, 0x00 };
static uint8_t scsi_rezero_init[] =     { 0x01, 0x00, 0x00, 0x00, 0x00, 0x00 };
static uint8_t scsi_start_stop_unit[] = { 0x1b, 0x00, 0x00, 0x00, 0x02, 0x00 };
static uint8_t scsi_ztestor_eject[] =   { 0x85, 0x01, 0x01, 0x01, 0x18, 0x01,
					  0x01, 0x01, 0x01, 0x01, 0x00, 0x00 };
static uint8_t scsi_cmotech_eject[] =   { 0xff, 0x52, 0x44, 0x45, 0x56, 0x43,
					  0x48, 0x47 };
static uint8_t scsi_huawei_eject[] =	{ 0x11, 0x06, 0x00, 0x00, 0x00, 0x00,
					  0x00, 0x00, 0x00, 0x00, 0x00, 0x00,
					  0x00, 0x00, 0x00, 0x00 };
static uint8_t scsi_huawei_eject2[] =	{ 0x11, 0x06, 0x20, 0x00, 0x00, 0x01,
					  0x00, 0x00, 0x00, 0x00, 0x00, 0x00,
					  0x00, 0x00, 0x00, 0x00 };
static uint8_t scsi_tct_eject[] =	{ 0x06, 0xf5, 0x04, 0x02, 0x52, 0x70 };
static uint8_t scsi_sync_cache[] =	{ 0x35, 0x00, 0x00, 0x00, 0x00, 0x00,
					  0x00, 0x00, 0x00, 0x00 };
static uint8_t scsi_request_sense[] =	{ 0x03, 0x00, 0x00, 0x00, 0x12, 0x00,
					  0x00, 0x00, 0x00, 0x00, 0x00, 0x00 };
static uint8_t scsi_read_capacity[] =	{ 0x25, 0x00, 0x00, 0x00, 0x00, 0x00,
					  0x00, 0x00, 0x00, 0x00 };
static uint8_t scsi_prevent_removal[] =	{ 0x1e, 0, 0, 0, 1, 0 };
static uint8_t scsi_allow_removal[] =	{ 0x1e, 0, 0, 0, 0, 0 };

#define	BULK_SIZE		64	/* dummy */
#define	ERR_CSW_FAILED		-1

/* Command Block Wrapper */
struct bbb_cbw {
	uDWord	dCBWSignature;
#define	CBWSIGNATURE	0x43425355
	uDWord	dCBWTag;
	uDWord	dCBWDataTransferLength;
	uByte	bCBWFlags;
#define	CBWFLAGS_OUT	0x00
#define	CBWFLAGS_IN	0x80
	uByte	bCBWLUN;
	uByte	bCDBLength;
#define	CBWCDBLENGTH	16
	uByte	CBWCDB[CBWCDBLENGTH];
} __packed;

/* Command Status Wrapper */
struct bbb_csw {
	uDWord	dCSWSignature;
#define	CSWSIGNATURE	0x53425355
	uDWord	dCSWTag;
	uDWord	dCSWDataResidue;
	uByte	bCSWStatus;
#define	CSWSTATUS_GOOD	0x0
#define	CSWSTATUS_FAILED	0x1
#define	CSWSTATUS_PHASE	0x2
} __packed;

struct bbb_transfer {
	struct mtx mtx;
	struct cv cv;
	struct bbb_cbw *cbw;
	struct bbb_csw *csw;

	struct usb_xfer *xfer[ST_MAX];

	uint8_t *data_ptr;

	usb_size_t data_len;		/* bytes */
	usb_size_t data_rem;		/* bytes */
	usb_timeout_t data_timeout;	/* ms */
	usb_frlength_t actlen;		/* bytes */
	usb_frlength_t buffer_size;    	/* bytes */

	uint8_t	cmd_len;		/* bytes */
	uint8_t	dir;
	uint8_t	lun;
	uint8_t	state;
	uint8_t	status_try;
	int	error;

	uint8_t	*buffer;
};

static usb_callback_t bbb_command_callback;
static usb_callback_t bbb_data_read_callback;
static usb_callback_t bbb_data_rd_cs_callback;
static usb_callback_t bbb_data_write_callback;
static usb_callback_t bbb_data_wr_cs_callback;
static usb_callback_t bbb_status_callback;

static void	bbb_done(struct bbb_transfer *, int);
static void	bbb_transfer_start(struct bbb_transfer *, uint8_t);
static void	bbb_data_clear_stall_callback(struct usb_xfer *, uint8_t,
		    uint8_t);
static int	bbb_command_start(struct bbb_transfer *, uint8_t, uint8_t,
		    void *, size_t, void *, size_t, usb_timeout_t);
static struct bbb_transfer *bbb_attach(struct usb_device *, uint8_t);
static void	bbb_detach(struct bbb_transfer *);

static const struct usb_config bbb_config[ST_MAX] = {

	[ST_COMMAND] = {
		.type = UE_BULK,
		.endpoint = UE_ADDR_ANY,
		.direction = UE_DIR_OUT,
		.bufsize = sizeof(struct bbb_cbw),
		.callback = &bbb_command_callback,
		.timeout = 4 * USB_MS_HZ,	/* 4 seconds */
	},

	[ST_DATA_RD] = {
		.type = UE_BULK,
		.endpoint = UE_ADDR_ANY,
		.direction = UE_DIR_IN,
		.bufsize = SCSI_MAX_LEN,
		.flags = {.proxy_buffer = 1,.short_xfer_ok = 1,},
		.callback = &bbb_data_read_callback,
		.timeout = 4 * USB_MS_HZ,	/* 4 seconds */
	},

	[ST_DATA_RD_CS] = {
		.type = UE_CONTROL,
		.endpoint = 0x00,	/* Control pipe */
		.direction = UE_DIR_ANY,
		.bufsize = sizeof(struct usb_device_request),
		.callback = &bbb_data_rd_cs_callback,
		.timeout = 1 * USB_MS_HZ,	/* 1 second  */
	},

	[ST_DATA_WR] = {
		.type = UE_BULK,
		.endpoint = UE_ADDR_ANY,
		.direction = UE_DIR_OUT,
		.bufsize = SCSI_MAX_LEN,
		.flags = {.ext_buffer = 1,.proxy_buffer = 1,},
		.callback = &bbb_data_write_callback,
		.timeout = 4 * USB_MS_HZ,	/* 4 seconds */
	},

	[ST_DATA_WR_CS] = {
		.type = UE_CONTROL,
		.endpoint = 0x00,	/* Control pipe */
		.direction = UE_DIR_ANY,
		.bufsize = sizeof(struct usb_device_request),
		.callback = &bbb_data_wr_cs_callback,
		.timeout = 1 * USB_MS_HZ,	/* 1 second  */
	},

	[ST_STATUS] = {
		.type = UE_BULK,
		.endpoint = UE_ADDR_ANY,
		.direction = UE_DIR_IN,
		.bufsize = sizeof(struct bbb_csw),
		.flags = {.short_xfer_ok = 1,},
		.callback = &bbb_status_callback,
		.timeout = 1 * USB_MS_HZ,	/* 1 second  */
	},
};

static void
bbb_done(struct bbb_transfer *sc, int error)
{
	sc->error = error;
	sc->state = ST_COMMAND;
	sc->status_try = 1;
	cv_signal(&sc->cv);
}

static void
bbb_transfer_start(struct bbb_transfer *sc, uint8_t xfer_index)
{
	sc->state = xfer_index;
	usbd_transfer_start(sc->xfer[xfer_index]);
}

static void
bbb_data_clear_stall_callback(struct usb_xfer *xfer,
    uint8_t next_xfer, uint8_t stall_xfer)
{
	struct bbb_transfer *sc = usbd_xfer_softc(xfer);

	if (usbd_clear_stall_callback(xfer, sc->xfer[stall_xfer])) {
		switch (USB_GET_STATE(xfer)) {
		case USB_ST_SETUP:
		case USB_ST_TRANSFERRED:
			bbb_transfer_start(sc, next_xfer);
			break;
		default:
			bbb_done(sc, USB_ERR_STALLED);
			break;
		}
	}
}

static void
bbb_command_callback(struct usb_xfer *xfer, usb_error_t error)
{
	struct bbb_transfer *sc = usbd_xfer_softc(xfer);
	uint32_t tag;

	switch (USB_GET_STATE(xfer)) {
	case USB_ST_TRANSFERRED:
		bbb_transfer_start
		    (sc, ((sc->dir == DIR_IN) ? ST_DATA_RD :
		    (sc->dir == DIR_OUT) ? ST_DATA_WR :
		    ST_STATUS));
		break;

	case USB_ST_SETUP:
		sc->status_try = 0;
		tag = UGETDW(sc->cbw->dCBWTag) + 1;
		USETDW(sc->cbw->dCBWSignature, CBWSIGNATURE);
		USETDW(sc->cbw->dCBWTag, tag);
		USETDW(sc->cbw->dCBWDataTransferLength, (uint32_t)sc->data_len);
		sc->cbw->bCBWFlags = ((sc->dir == DIR_IN) ? CBWFLAGS_IN : CBWFLAGS_OUT);
		sc->cbw->bCBWLUN = sc->lun;
		sc->cbw->bCDBLength = sc->cmd_len;
		if (sc->cbw->bCDBLength > sizeof(sc->cbw->CBWCDB)) {
			sc->cbw->bCDBLength = sizeof(sc->cbw->CBWCDB);
			DPRINTFN(0, "Truncating long command\n");
		}
		usbd_xfer_set_frame_len(xfer, 0,
		    sizeof(struct bbb_cbw));
		usbd_transfer_submit(xfer);
		break;

	default:			/* Error */
		bbb_done(sc, error);
		break;
	}
}

static void
bbb_data_read_callback(struct usb_xfer *xfer, usb_error_t error)
{
	struct bbb_transfer *sc = usbd_xfer_softc(xfer);
	usb_frlength_t max_bulk = usbd_xfer_max_len(xfer);
	int actlen, sumlen;

	usbd_xfer_status(xfer, &actlen, &sumlen, NULL, NULL);

	switch (USB_GET_STATE(xfer)) {
	case USB_ST_TRANSFERRED:
		sc->data_rem -= actlen;
		sc->data_ptr += actlen;
		sc->actlen += actlen;

		if (actlen < sumlen) {
			/* short transfer */
			sc->data_rem = 0;
		}
	case USB_ST_SETUP:
		DPRINTF("max_bulk=%d, data_rem=%d\n",
		    max_bulk, sc->data_rem);

		if (sc->data_rem == 0) {
			bbb_transfer_start(sc, ST_STATUS);
			break;
		}
		if (max_bulk > sc->data_rem) {
			max_bulk = sc->data_rem;
		}
		usbd_xfer_set_timeout(xfer, sc->data_timeout);
		usbd_xfer_set_frame_data(xfer, 0, sc->data_ptr, max_bulk);
		usbd_transfer_submit(xfer);
		break;

	default:			/* Error */
		if (error == USB_ERR_CANCELLED) {
			bbb_done(sc, error);
		} else {
			bbb_transfer_start(sc, ST_DATA_RD_CS);
		}
		break;
	}
}

static void
bbb_data_rd_cs_callback(struct usb_xfer *xfer, usb_error_t error)
{
	bbb_data_clear_stall_callback(xfer, ST_STATUS,
	    ST_DATA_RD);
}

static void
bbb_data_write_callback(struct usb_xfer *xfer, usb_error_t error)
{
	struct bbb_transfer *sc = usbd_xfer_softc(xfer);
	usb_frlength_t max_bulk = usbd_xfer_max_len(xfer);
	int actlen, sumlen;

	usbd_xfer_status(xfer, &actlen, &sumlen, NULL, NULL);

	switch (USB_GET_STATE(xfer)) {
	case USB_ST_TRANSFERRED:
		sc->data_rem -= actlen;
		sc->data_ptr += actlen;
		sc->actlen += actlen;

		if (actlen < sumlen) {
			/* short transfer */
			sc->data_rem = 0;
		}
	case USB_ST_SETUP:
		DPRINTF("max_bulk=%d, data_rem=%d\n",
		    max_bulk, sc->data_rem);

		if (sc->data_rem == 0) {
			bbb_transfer_start(sc, ST_STATUS);
			break;
		}
		if (max_bulk > sc->data_rem) {
			max_bulk = sc->data_rem;
		}
		usbd_xfer_set_timeout(xfer, sc->data_timeout);
		usbd_xfer_set_frame_data(xfer, 0, sc->data_ptr, max_bulk);
		usbd_transfer_submit(xfer);
		break;

	default:			/* Error */
		if (error == USB_ERR_CANCELLED) {
			bbb_done(sc, error);
		} else {
			bbb_transfer_start(sc, ST_DATA_WR_CS);
		}
		break;
	}
}

static void
bbb_data_wr_cs_callback(struct usb_xfer *xfer, usb_error_t error)
{
	bbb_data_clear_stall_callback(xfer, ST_STATUS,
	    ST_DATA_WR);
}

static void
bbb_status_callback(struct usb_xfer *xfer, usb_error_t error)
{
	struct bbb_transfer *sc = usbd_xfer_softc(xfer);
	int actlen;
	int sumlen;

	usbd_xfer_status(xfer, &actlen, &sumlen, NULL, NULL);

	switch (USB_GET_STATE(xfer)) {
	case USB_ST_TRANSFERRED:

		/* very simple status check */

		if (actlen < (int)sizeof(struct bbb_csw)) {
			bbb_done(sc, USB_ERR_SHORT_XFER);
		} else if (sc->csw->bCSWStatus == CSWSTATUS_GOOD) {
			bbb_done(sc, 0);	/* success */
		} else {
			bbb_done(sc, ERR_CSW_FAILED);	/* error */
		}
		break;

	case USB_ST_SETUP:
		usbd_xfer_set_frame_len(xfer, 0,
		    sizeof(struct bbb_csw));
		usbd_transfer_submit(xfer);
		break;

	default:
		DPRINTF("Failed to read CSW: %s, try %d\n",
		    usbd_errstr(error), sc->status_try);

		if (error == USB_ERR_CANCELLED || sc->status_try) {
			bbb_done(sc, error);
		} else {
			sc->status_try = 1;
			bbb_transfer_start(sc, ST_DATA_RD_CS);
		}
		break;
	}
}

/*------------------------------------------------------------------------*
 *	bbb_command_start - execute a SCSI command synchronously
 *
 * Return values
 * 0: Success
 * Else: Failure
 *------------------------------------------------------------------------*/
static int
bbb_command_start(struct bbb_transfer *sc, uint8_t dir, uint8_t lun,
    void *data_ptr, size_t data_len, void *cmd_ptr, size_t cmd_len,
    usb_timeout_t data_timeout)
{
	sc->lun = lun;
	sc->dir = data_len ? dir : DIR_NONE;
	sc->data_ptr = data_ptr;
	sc->data_len = data_len;
	sc->data_rem = data_len;
	sc->data_timeout = (data_timeout + USB_MS_HZ);
	sc->actlen = 0;
	sc->error = 0;
	sc->cmd_len = cmd_len;
	memset(&sc->cbw->CBWCDB, 0, sizeof(sc->cbw->CBWCDB));
	memcpy(&sc->cbw->CBWCDB, cmd_ptr, cmd_len);
	DPRINTFN(1, "SCSI cmd = %*D\n", (int)cmd_len, (char *)sc->cbw->CBWCDB, ":");

	mtx_lock(&sc->mtx);
	usbd_transfer_start(sc->xfer[sc->state]);

	while (usbd_transfer_pending(sc->xfer[sc->state])) {
		cv_wait(&sc->cv, &sc->mtx);
	}
	mtx_unlock(&sc->mtx);
	return (sc->error);
}

static struct bbb_transfer *
bbb_attach(struct usb_device *udev, uint8_t iface_index)
{
	struct usb_interface *iface;
	struct usb_interface_descriptor *id;
	struct bbb_transfer *sc;
	usb_error_t err;
	uint8_t do_unlock;

	/* Prevent re-enumeration */
	do_unlock = usbd_enum_lock(udev);

	/*
	 * Make sure any driver which is hooked up to this interface,
	 * like umass is gone:
	 */
	usb_detach_device(udev, iface_index, 0);

	if (do_unlock)
		usbd_enum_unlock(udev);

	iface = usbd_get_iface(udev, iface_index);
	if (iface == NULL)
		return (NULL);

	id = iface->idesc;
	if (id == NULL || id->bInterfaceClass != UICLASS_MASS)
		return (NULL);

	switch (id->bInterfaceSubClass) {
	case UISUBCLASS_SCSI:
	case UISUBCLASS_UFI:
	case UISUBCLASS_SFF8020I:
	case UISUBCLASS_SFF8070I:
		break;
	default:
		return (NULL);
	}

	switch (id->bInterfaceProtocol) {
	case UIPROTO_MASS_BBB_OLD:
	case UIPROTO_MASS_BBB:
		break;
	default:
		return (NULL);
	}

	sc = malloc(sizeof(*sc), M_USB, M_WAITOK | M_ZERO);
	mtx_init(&sc->mtx, "USB autoinstall", NULL, MTX_DEF);
	cv_init(&sc->cv, "WBBB");

	err = usbd_transfer_setup(udev, &iface_index, sc->xfer, bbb_config,
	    ST_MAX, sc, &sc->mtx);
	if (err) {
		bbb_detach(sc);
		return (NULL);
	}
	/* store pointer to DMA buffers */
	sc->buffer = usbd_xfer_get_frame_buffer(
	    sc->xfer[ST_DATA_RD], 0);
	sc->buffer_size =
	    usbd_xfer_max_len(sc->xfer[ST_DATA_RD]);
	sc->cbw = usbd_xfer_get_frame_buffer(
	    sc->xfer[ST_COMMAND], 0);
	sc->csw = usbd_xfer_get_frame_buffer(
	    sc->xfer[ST_STATUS], 0);

	return (sc);
}

static void
bbb_detach(struct bbb_transfer *sc)
{
	usbd_transfer_unsetup(sc->xfer, ST_MAX);
	mtx_destroy(&sc->mtx);
	cv_destroy(&sc->cv);
	free(sc, M_USB);
}

/*------------------------------------------------------------------------*
 *	usb_iface_is_cdrom
 *
 * Return values:
 * 1: This interface is an auto install disk (CD-ROM)
 * 0: Not an auto install disk.
 *------------------------------------------------------------------------*/
int
usb_iface_is_cdrom(struct usb_device *udev, uint8_t iface_index)
{
	struct bbb_transfer *sc;
	uint8_t timeout;
	uint8_t is_cdrom;
	uint8_t sid_type;
	int err;

	sc = bbb_attach(udev, iface_index);
	if (sc == NULL)
		return (0);

	is_cdrom = 0;
	timeout = 4;	/* tries */
	while (--timeout) {
		err = bbb_command_start(sc, DIR_IN, 0, sc->buffer,
		    SCSI_INQ_LEN, &scsi_inquiry, sizeof(scsi_inquiry),
		    USB_MS_HZ);

		if (err == 0 && sc->actlen > 0) {
			sid_type = sc->buffer[0] & 0x1F;
			if (sid_type == 0x05)
				is_cdrom = 1;
			break;
		} else if (err != ERR_CSW_FAILED)
			break;	/* non retryable error */
		usb_pause_mtx(NULL, hz);
	}
	bbb_detach(sc);
	return (is_cdrom);
}

static uint8_t
usb_msc_get_max_lun(struct usb_device *udev, uint8_t iface_index)
{
	struct usb_device_request req;
	usb_error_t err;
	uint8_t buf = 0;


	/* The Get Max Lun command is a class-specific request. */
	req.bmRequestType = UT_READ_CLASS_INTERFACE;
	req.bRequest = 0xFE;		/* GET_MAX_LUN */
	USETW(req.wValue, 0);
	req.wIndex[0] = iface_index;
	req.wIndex[1] = 0;
	USETW(req.wLength, 1);

	err = usbd_do_request(udev, NULL, &req, &buf);
	if (err)
		buf = 0;

	return (buf);
}

usb_error_t
usb_msc_auto_quirk(struct usb_device *udev, uint8_t iface_index)
{
	struct bbb_transfer *sc;
	uint8_t timeout;
	uint8_t is_no_direct;
	uint8_t sid_type;
	int err;

	sc = bbb_attach(udev, iface_index);
	if (sc == NULL)
		return (0);

	/*
	 * Some devices need a delay after that the configuration
	 * value is set to function properly:
	 */
	usb_pause_mtx(NULL, hz);

	if (usb_msc_get_max_lun(udev, iface_index) == 0) {
		DPRINTF("Device has only got one LUN.\n");
		usbd_add_dynamic_quirk(udev, UQ_MSC_NO_GETMAXLUN);
	}

	is_no_direct = 1;
	for (timeout = 4; timeout != 0; timeout--) {
		err = bbb_command_start(sc, DIR_IN, 0, sc->buffer,
		    SCSI_INQ_LEN, &scsi_inquiry, sizeof(scsi_inquiry),
		    USB_MS_HZ);

		if (err == 0 && sc->actlen > 0) {
			sid_type = sc->buffer[0] & 0x1F;
			if (sid_type == 0x00)
				is_no_direct = 0;
			break;
		} else if (err != ERR_CSW_FAILED) {
			DPRINTF("Device is not responding "
			    "properly to SCSI INQUIRY command.\n");
			goto error;	/* non retryable error */
		}
		usb_pause_mtx(NULL, hz);
	}

	if (is_no_direct) {
		DPRINTF("Device is not direct access.\n");
		goto done;
	}

	err = bbb_command_start(sc, DIR_IN, 0, NULL, 0,
	    &scsi_test_unit_ready, sizeof(scsi_test_unit_ready),
	    USB_MS_HZ);

	if (err != 0) {
		if (err != ERR_CSW_FAILED)
			goto error;
		DPRINTF("Test unit ready failed\n");
	}

	err = bbb_command_start(sc, DIR_OUT, 0, NULL, 0,
	    &scsi_prevent_removal, sizeof(scsi_prevent_removal),
	    USB_MS_HZ);

	if (err == 0) {
		err = bbb_command_start(sc, DIR_OUT, 0, NULL, 0,
		    &scsi_allow_removal, sizeof(scsi_allow_removal),
		    USB_MS_HZ);
	}

	if (err != 0) {
		if (err != ERR_CSW_FAILED)
			goto error;
		DPRINTF("Device doesn't handle prevent and allow removal\n");
		usbd_add_dynamic_quirk(udev, UQ_MSC_NO_PREVENT_ALLOW);
	}

	timeout = 1;

retry_sync_cache:
	err = bbb_command_start(sc, DIR_IN, 0, NULL, 0,
	    &scsi_sync_cache, sizeof(scsi_sync_cache),
	    USB_MS_HZ);

	if (err != 0) {

		if (err != ERR_CSW_FAILED)
			goto error;

		DPRINTF("Device doesn't handle synchronize cache "
			"and prevent allow medium removal\n");

		usbd_add_dynamic_quirk(udev, UQ_MSC_NO_SYNC_CACHE);
<<<<<<< HEAD
		usbd_add_dynamic_quirk(udev, UQ_MSC_NO_PREVENT_ALLOW);

=======
>>>>>>> 65c10f3b
	} else {

		/*
		 * Certain Kingston memory sticks fail the first
		 * read capacity after a synchronize cache command
		 * has been issued. Disable the synchronize cache
		 * command for such devices.
		 */

		err = bbb_command_start(sc, DIR_IN, 0, sc->buffer, 8,
		    &scsi_read_capacity, sizeof(scsi_read_capacity),
		    USB_MS_HZ);

		if (err != 0) {
			if (err != ERR_CSW_FAILED)
				goto error;

			err = bbb_command_start(sc, DIR_IN, 0, sc->buffer, 8,
			    &scsi_read_capacity, sizeof(scsi_read_capacity),
			    USB_MS_HZ);

			if (err == 0) {
				if (timeout--)
					goto retry_sync_cache;

				DPRINTF("Device most likely doesn't "
				    "handle synchronize cache nor "
				    "prevent allow medium removal\n");

				usbd_add_dynamic_quirk(udev,
				    UQ_MSC_NO_SYNC_CACHE);
				usbd_add_dynamic_quirk(udev,
				    UQ_MSC_NO_PREVENT_ALLOW);
			} else {
				if (err != ERR_CSW_FAILED)
					goto error;
			}
		}
	}

	/* clear sense status of any failed commands on the device */

	err = bbb_command_start(sc, DIR_IN, 0, sc->buffer,
	    SCSI_INQ_LEN, &scsi_inquiry, sizeof(scsi_inquiry),
	    USB_MS_HZ);

	DPRINTF("Inquiry = %d\n", err);

	if (err != 0) {

		if (err != ERR_CSW_FAILED)
			goto error;
	}

	err = bbb_command_start(sc, DIR_IN, 0, sc->buffer,
	    SCSI_SENSE_LEN, &scsi_request_sense,
	    sizeof(scsi_request_sense), USB_MS_HZ);

	DPRINTF("Request sense = %d\n", err);

	if (err != 0) {

		if (err != ERR_CSW_FAILED)
			goto error;
	}

done:
	bbb_detach(sc);
	return (0);

error:
 	bbb_detach(sc);

	DPRINTF("Device did not respond, enabling all quirks\n");

	usbd_add_dynamic_quirk(udev, UQ_MSC_NO_SYNC_CACHE);
	usbd_add_dynamic_quirk(udev, UQ_MSC_NO_PREVENT_ALLOW);
	usbd_add_dynamic_quirk(udev, UQ_MSC_NO_TEST_UNIT_READY);

	/* Need to re-enumerate the device */
	usbd_req_re_enumerate(udev, NULL);

	return (USB_ERR_STALLED);
}

usb_error_t
usb_msc_eject(struct usb_device *udev, uint8_t iface_index, int method)
{
	struct bbb_transfer *sc;
	usb_error_t err;

	sc = bbb_attach(udev, iface_index);
	if (sc == NULL)
		return (USB_ERR_INVAL);

	switch (method) {
	case MSC_EJECT_STOPUNIT:
		err = bbb_command_start(sc, DIR_IN, 0, NULL, 0,
		    &scsi_test_unit_ready, sizeof(scsi_test_unit_ready),
		    USB_MS_HZ);
		DPRINTF("Test unit ready status: %s\n", usbd_errstr(err));
		err = bbb_command_start(sc, DIR_IN, 0, NULL, 0,
		    &scsi_start_stop_unit, sizeof(scsi_start_stop_unit),
		    USB_MS_HZ);
		break;
	case MSC_EJECT_REZERO:
		err = bbb_command_start(sc, DIR_IN, 0, NULL, 0,
		    &scsi_rezero_init, sizeof(scsi_rezero_init),
		    USB_MS_HZ);
		break;
	case MSC_EJECT_ZTESTOR:
		err = bbb_command_start(sc, DIR_IN, 0, NULL, 0,
		    &scsi_ztestor_eject, sizeof(scsi_ztestor_eject),
		    USB_MS_HZ);
		break;
	case MSC_EJECT_CMOTECH:
		err = bbb_command_start(sc, DIR_IN, 0, NULL, 0,
		    &scsi_cmotech_eject, sizeof(scsi_cmotech_eject),
		    USB_MS_HZ);
		break;
	case MSC_EJECT_HUAWEI:
		err = bbb_command_start(sc, DIR_IN, 0, NULL, 0,
		    &scsi_huawei_eject, sizeof(scsi_huawei_eject),
		    USB_MS_HZ);
		break;
	case MSC_EJECT_HUAWEI2:
		err = bbb_command_start(sc, DIR_IN, 0, NULL, 0,
		    &scsi_huawei_eject2, sizeof(scsi_huawei_eject2),
		    USB_MS_HZ);
		break;
	case MSC_EJECT_TCT:
		/*
		 * TCTMobile needs DIR_IN flag. To get it, we
		 * supply a dummy data with the command.
		 */
		err = bbb_command_start(sc, DIR_IN, 0, sc->buffer,
		    sc->buffer_size, &scsi_tct_eject,
		    sizeof(scsi_tct_eject), USB_MS_HZ);
		break;
	default:
		DPRINTF("Unknown eject method (%d)\n", method);
		bbb_detach(sc);
		return (USB_ERR_INVAL);
	}

	DPRINTF("Eject CD command status: %s\n", usbd_errstr(err));

	bbb_detach(sc);
	return (0);
}<|MERGE_RESOLUTION|>--- conflicted
+++ resolved
@@ -727,15 +727,9 @@
 		if (err != ERR_CSW_FAILED)
 			goto error;
 
-		DPRINTF("Device doesn't handle synchronize cache "
-			"and prevent allow medium removal\n");
+		DPRINTF("Device doesn't handle synchronize cache\n");
 
 		usbd_add_dynamic_quirk(udev, UQ_MSC_NO_SYNC_CACHE);
-<<<<<<< HEAD
-		usbd_add_dynamic_quirk(udev, UQ_MSC_NO_PREVENT_ALLOW);
-
-=======
->>>>>>> 65c10f3b
 	} else {
 
 		/*
@@ -762,13 +756,10 @@
 					goto retry_sync_cache;
 
 				DPRINTF("Device most likely doesn't "
-				    "handle synchronize cache nor "
-				    "prevent allow medium removal\n");
+				    "handle synchronize cache\n");
 
 				usbd_add_dynamic_quirk(udev,
 				    UQ_MSC_NO_SYNC_CACHE);
-				usbd_add_dynamic_quirk(udev,
-				    UQ_MSC_NO_PREVENT_ALLOW);
 			} else {
 				if (err != ERR_CSW_FAILED)
 					goto error;
