--- conflicted
+++ resolved
@@ -1325,13 +1325,8 @@
 	if (adapter->max_frame_size <= 2048)
 		adapter->rx_mbuf_sz = MCLBYTES;
 #ifndef CONTIGMALLOC_WORKS
-<<<<<<< HEAD
-	else
-		adapter->rx_mbuf_sz = MJUMPAGESIZE;
-=======
        else
                adapter->rx_mbuf_sz = MJUMPAGESIZE;
->>>>>>> c18861b1
 #else
 	else if (adapter->max_frame_size <= 4096)
 		adapter->rx_mbuf_sz = MJUMPAGESIZE;
