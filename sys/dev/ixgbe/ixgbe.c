/******************************************************************************

  Copyright (c) 2001-2015, Intel Corporation 
  All rights reserved.
  
  Redistribution and use in source and binary forms, with or without 
  modification, are permitted provided that the following conditions are met:
  
   1. Redistributions of source code must retain the above copyright notice, 
      this list of conditions and the following disclaimer.
  
   2. Redistributions in binary form must reproduce the above copyright 
      notice, this list of conditions and the following disclaimer in the 
      documentation and/or other materials provided with the distribution.
  
   3. Neither the name of the Intel Corporation nor the names of its 
      contributors may be used to endorse or promote products derived from 
      this software without specific prior written permission.
  
  THIS SOFTWARE IS PROVIDED BY THE COPYRIGHT HOLDERS AND CONTRIBUTORS "AS IS"
  AND ANY EXPRESS OR IMPLIED WARRANTIES, INCLUDING, BUT NOT LIMITED TO, THE 
  IMPLIED WARRANTIES OF MERCHANTABILITY AND FITNESS FOR A PARTICULAR PURPOSE 
  ARE DISCLAIMED. IN NO EVENT SHALL THE COPYRIGHT OWNER OR CONTRIBUTORS BE 
  LIABLE FOR ANY DIRECT, INDIRECT, INCIDENTAL, SPECIAL, EXEMPLARY, OR 
  CONSEQUENTIAL DAMAGES (INCLUDING, BUT NOT LIMITED TO, PROCUREMENT OF 
  SUBSTITUTE GOODS OR SERVICES; LOSS OF USE, DATA, OR PROFITS; OR BUSINESS 
  INTERRUPTION) HOWEVER CAUSED AND ON ANY THEORY OF LIABILITY, WHETHER IN 
  CONTRACT, STRICT LIABILITY, OR TORT (INCLUDING NEGLIGENCE OR OTHERWISE) 
  ARISING IN ANY WAY OUT OF THE USE OF THIS SOFTWARE, EVEN IF ADVISED OF THE
  POSSIBILITY OF SUCH DAMAGE.

******************************************************************************/
/*$FreeBSD$*/

#include <sys/cdefs.h>
#include <sys/param.h>
#include <sys/kernel.h>
#include <sys/module.h>

<<<<<<< HEAD
#include "opt_inet.h"
#include "opt_inet6.h"
#include "ixgbe.h"

/*********************************************************************
 *  Set this to one to display debug statistics
 *********************************************************************/
int             ixgbe_display_debug_stats = 0;

/*********************************************************************
 *  Driver version
 *********************************************************************/
char ixgbe_driver_version[] = "2.5.15";

/*********************************************************************
 *  PCI Device ID Table
 *
 *  Used by probe to select devices to load on
 *  Last field stores an index into ixgbe_strings
 *  Last entry must be all 0s
 *
 *  { Vendor ID, Device ID, SubVendor ID, SubDevice ID, String Index }
 *********************************************************************/

static ixgbe_vendor_info_t ixgbe_vendor_info_array[] =
{
	{IXGBE_INTEL_VENDOR_ID, IXGBE_DEV_ID_82598AF_DUAL_PORT, 0, 0, 0},
	{IXGBE_INTEL_VENDOR_ID, IXGBE_DEV_ID_82598AF_SINGLE_PORT, 0, 0, 0},
	{IXGBE_INTEL_VENDOR_ID, IXGBE_DEV_ID_82598EB_CX4, 0, 0, 0},
	{IXGBE_INTEL_VENDOR_ID, IXGBE_DEV_ID_82598AT, 0, 0, 0},
	{IXGBE_INTEL_VENDOR_ID, IXGBE_DEV_ID_82598AT2, 0, 0, 0},
	{IXGBE_INTEL_VENDOR_ID, IXGBE_DEV_ID_82598, 0, 0, 0},
	{IXGBE_INTEL_VENDOR_ID, IXGBE_DEV_ID_82598_DA_DUAL_PORT, 0, 0, 0},
	{IXGBE_INTEL_VENDOR_ID, IXGBE_DEV_ID_82598_CX4_DUAL_PORT, 0, 0, 0},
	{IXGBE_INTEL_VENDOR_ID, IXGBE_DEV_ID_82598EB_XF_LR, 0, 0, 0},
	{IXGBE_INTEL_VENDOR_ID, IXGBE_DEV_ID_82598_SR_DUAL_PORT_EM, 0, 0, 0},
	{IXGBE_INTEL_VENDOR_ID, IXGBE_DEV_ID_82598EB_SFP_LOM, 0, 0, 0},
	{IXGBE_INTEL_VENDOR_ID, IXGBE_DEV_ID_82599_KX4, 0, 0, 0},
	{IXGBE_INTEL_VENDOR_ID, IXGBE_DEV_ID_82599_KX4_MEZZ, 0, 0, 0},
	{IXGBE_INTEL_VENDOR_ID, IXGBE_DEV_ID_82599_SFP, 0, 0, 0},
	{IXGBE_INTEL_VENDOR_ID, IXGBE_DEV_ID_82599_XAUI_LOM, 0, 0, 0},
	{IXGBE_INTEL_VENDOR_ID, IXGBE_DEV_ID_82599_CX4, 0, 0, 0},
	{IXGBE_INTEL_VENDOR_ID, IXGBE_DEV_ID_82599_T3_LOM, 0, 0, 0},
	{IXGBE_INTEL_VENDOR_ID, IXGBE_DEV_ID_82599_COMBO_BACKPLANE, 0, 0, 0},
	{IXGBE_INTEL_VENDOR_ID, IXGBE_DEV_ID_82599_BACKPLANE_FCOE, 0, 0, 0},
	{IXGBE_INTEL_VENDOR_ID, IXGBE_DEV_ID_82599_SFP_SF2, 0, 0, 0},
	{IXGBE_INTEL_VENDOR_ID, IXGBE_DEV_ID_82599_SFP_FCOE, 0, 0, 0},
	{IXGBE_INTEL_VENDOR_ID, IXGBE_DEV_ID_82599EN_SFP, 0, 0, 0},
	{IXGBE_INTEL_VENDOR_ID, IXGBE_DEV_ID_82599_SFP_SF_QP, 0, 0, 0},
	{IXGBE_INTEL_VENDOR_ID, IXGBE_DEV_ID_X540T, 0, 0, 0},
	/* required last entry */
	{0, 0, 0, 0, 0}
};

/*********************************************************************
 *  Table of branding strings
 *********************************************************************/

static char    *ixgbe_strings[] = {
	"Intel(R) PRO/10GbE PCI-Express Network Driver"
};

/*********************************************************************
 *  Function prototypes
 *********************************************************************/
static int      ixgbe_probe(device_t);
static int      ixgbe_attach(device_t);
static int      ixgbe_detach(device_t);
static int      ixgbe_shutdown(device_t);
#ifdef IXGBE_LEGACY_TX
static void     ixgbe_start(struct ifnet *);
static void     ixgbe_start_locked(struct tx_ring *, struct ifnet *);
#else /* ! IXGBE_LEGACY_TX */
static int	ixgbe_mq_start(struct ifnet *, struct mbuf *);
static int	ixgbe_mq_start_locked(struct ifnet *, struct tx_ring *);
static void	ixgbe_qflush(struct ifnet *);
static void	ixgbe_deferred_mq_start(void *, int);
#endif /* IXGBE_LEGACY_TX */
static int      ixgbe_ioctl(struct ifnet *, u_long, caddr_t);
static void	ixgbe_init(void *);
static void	ixgbe_init_locked(struct adapter *);
static void     ixgbe_stop(void *);
static void     ixgbe_media_status(struct ifnet *, struct ifmediareq *);
static int      ixgbe_media_change(struct ifnet *);
static void     ixgbe_identify_hardware(struct adapter *);
static int      ixgbe_allocate_pci_resources(struct adapter *);
static void	ixgbe_get_slot_info(struct ixgbe_hw *);
static int      ixgbe_allocate_msix(struct adapter *);
static int      ixgbe_allocate_legacy(struct adapter *);
static int	ixgbe_allocate_queues(struct adapter *);
static int	ixgbe_setup_msix(struct adapter *);
static void	ixgbe_free_pci_resources(struct adapter *);
static void	ixgbe_local_timer(void *);
static int	ixgbe_setup_interface(device_t, struct adapter *);
static void	ixgbe_config_link(struct adapter *);

static int      ixgbe_allocate_transmit_buffers(struct tx_ring *);
static int	ixgbe_setup_transmit_structures(struct adapter *);
static void	ixgbe_setup_transmit_ring(struct tx_ring *);
static void     ixgbe_initialize_transmit_units(struct adapter *);
static void     ixgbe_free_transmit_structures(struct adapter *);
static void     ixgbe_free_transmit_buffers(struct tx_ring *);

static int      ixgbe_allocate_receive_buffers(struct rx_ring *);
static int      ixgbe_setup_receive_structures(struct adapter *);
static int	ixgbe_setup_receive_ring(struct rx_ring *);
static void     ixgbe_initialize_receive_units(struct adapter *);
static void     ixgbe_free_receive_structures(struct adapter *);
static void     ixgbe_free_receive_buffers(struct rx_ring *);
static void	ixgbe_setup_hw_rsc(struct rx_ring *);

static void     ixgbe_enable_intr(struct adapter *);
static void     ixgbe_disable_intr(struct adapter *);
static void     ixgbe_update_stats_counters(struct adapter *);
static void	ixgbe_txeof(struct tx_ring *);
static bool	ixgbe_rxeof(struct ix_queue *);
static void	ixgbe_rx_checksum(u32, struct mbuf *, u32);
static void     ixgbe_set_promisc(struct adapter *);
static void     ixgbe_set_multi(struct adapter *);
static void     ixgbe_update_link_status(struct adapter *);
static void	ixgbe_refresh_mbufs(struct rx_ring *, int);
static int      ixgbe_xmit(struct tx_ring *, struct mbuf **);
static int	ixgbe_set_flowcntl(SYSCTL_HANDLER_ARGS);
static int	ixgbe_set_advertise(SYSCTL_HANDLER_ARGS);
static int	ixgbe_set_thermal_test(SYSCTL_HANDLER_ARGS);
static int	ixgbe_dma_malloc(struct adapter *, bus_size_t,
		    struct ixgbe_dma_alloc *, int);
static void     ixgbe_dma_free(struct adapter *, struct ixgbe_dma_alloc *);
static int	ixgbe_tx_ctx_setup(struct tx_ring *,
		    struct mbuf *, u32 *, u32 *);
static int	ixgbe_tso_setup(struct tx_ring *,
		    struct mbuf *, u32 *, u32 *);
static void	ixgbe_set_ivar(struct adapter *, u8, u8, s8);
static void	ixgbe_configure_ivars(struct adapter *);
static u8 *	ixgbe_mc_array_itr(struct ixgbe_hw *, u8 **, u32 *);

static void	ixgbe_setup_vlan_hw_support(struct adapter *);
static void	ixgbe_register_vlan(void *, struct ifnet *, u16);
static void	ixgbe_unregister_vlan(void *, struct ifnet *, u16);

static void     ixgbe_add_hw_stats(struct adapter *adapter);

static __inline void ixgbe_rx_discard(struct rx_ring *, int);
static __inline void ixgbe_rx_input(struct rx_ring *, struct ifnet *,
		    struct mbuf *, u32);

static void	ixgbe_enable_rx_drop(struct adapter *);
static void	ixgbe_disable_rx_drop(struct adapter *);

/* Support for pluggable optic modules */
static bool	ixgbe_sfp_probe(struct adapter *);
static void	ixgbe_setup_optics(struct adapter *);

/* Legacy (single vector interrupt handler */
static void	ixgbe_legacy_irq(void *);

/* The MSI/X Interrupt handlers */
static void	ixgbe_msix_que(void *);
static void	ixgbe_msix_link(void *);

/* Deferred interrupt tasklets */
static void	ixgbe_handle_que(void *, int);
static void	ixgbe_handle_link(void *, int);
static void	ixgbe_handle_msf(void *, int);
static void	ixgbe_handle_mod(void *, int);

#ifdef IXGBE_FDIR
static void	ixgbe_atr(struct tx_ring *, struct mbuf *);
static void	ixgbe_reinit_fdir(void *, int);
#endif

/* Missing shared code prototype */
extern void ixgbe_stop_mac_link_on_d3_82599(struct ixgbe_hw *hw);

/*********************************************************************
 *  FreeBSD Device Interface Entry Points
 *********************************************************************/

static device_method_t ixgbe_methods[] = {
	/* Device interface */
	DEVMETHOD(device_probe, ixgbe_probe),
	DEVMETHOD(device_attach, ixgbe_attach),
	DEVMETHOD(device_detach, ixgbe_detach),
	DEVMETHOD(device_shutdown, ixgbe_shutdown),
	DEVMETHOD_END
};

static driver_t ixgbe_driver = {
	"ix", ixgbe_methods, sizeof(struct adapter),
};

devclass_t ixgbe_devclass;
DRIVER_MODULE(ixgbe, pci, ixgbe_driver, ixgbe_devclass, 0, 0);

MODULE_DEPEND(ixgbe, pci, 1, 1, 1);
MODULE_DEPEND(ixgbe, ether, 1, 1, 1);

/*
** TUNEABLE PARAMETERS:
*/

static SYSCTL_NODE(_hw, OID_AUTO, ix, CTLFLAG_RD, 0,
		   "IXGBE driver parameters");

/*
** AIM: Adaptive Interrupt Moderation
** which means that the interrupt rate
** is varied over time based on the
** traffic for that interrupt vector
*/
static int ixgbe_enable_aim = TRUE;
TUNABLE_INT("hw.ixgbe.enable_aim", &ixgbe_enable_aim);
SYSCTL_INT(_hw_ix, OID_AUTO, enable_aim, CTLFLAG_RW, &ixgbe_enable_aim, 0,
    "Enable adaptive interrupt moderation");

static int ixgbe_max_interrupt_rate = (4000000 / IXGBE_LOW_LATENCY);
TUNABLE_INT("hw.ixgbe.max_interrupt_rate", &ixgbe_max_interrupt_rate);
SYSCTL_INT(_hw_ix, OID_AUTO, max_interrupt_rate, CTLFLAG_RDTUN,
    &ixgbe_max_interrupt_rate, 0, "Maximum interrupts per second");

/* How many packets rxeof tries to clean at a time */
static int ixgbe_rx_process_limit = 256;
TUNABLE_INT("hw.ixgbe.rx_process_limit", &ixgbe_rx_process_limit);
SYSCTL_INT(_hw_ix, OID_AUTO, rx_process_limit, CTLFLAG_RDTUN,
    &ixgbe_rx_process_limit, 0,
    "Maximum number of received packets to process at a time,"
    "-1 means unlimited");

/* How many packets txeof tries to clean at a time */
static int ixgbe_tx_process_limit = 256;
TUNABLE_INT("hw.ixgbe.tx_process_limit", &ixgbe_tx_process_limit);
SYSCTL_INT(_hw_ix, OID_AUTO, tx_process_limit, CTLFLAG_RDTUN,
    &ixgbe_tx_process_limit, 0,
    "Maximum number of sent packets to process at a time,"
    "-1 means unlimited");

/*
** Smart speed setting, default to on
** this only works as a compile option
** right now as its during attach, set
** this to 'ixgbe_smart_speed_off' to
** disable.
*/
static int ixgbe_smart_speed = ixgbe_smart_speed_on;

/*
 * MSIX should be the default for best performance,
 * but this allows it to be forced off for testing.
 */
static int ixgbe_enable_msix = 1;
TUNABLE_INT("hw.ixgbe.enable_msix", &ixgbe_enable_msix);
SYSCTL_INT(_hw_ix, OID_AUTO, enable_msix, CTLFLAG_RDTUN, &ixgbe_enable_msix, 0,
    "Enable MSI-X interrupts");

/*
 * Number of Queues, can be set to 0,
 * it then autoconfigures based on the
 * number of cpus with a max of 8. This
 * can be overriden manually here.
 */
static int ixgbe_num_queues = 0;
TUNABLE_INT("hw.ixgbe.num_queues", &ixgbe_num_queues);
SYSCTL_INT(_hw_ix, OID_AUTO, num_queues, CTLFLAG_RDTUN, &ixgbe_num_queues, 0,
    "Number of queues to configure, 0 indicates autoconfigure");

/*
** Number of TX descriptors per ring,
** setting higher than RX as this seems
** the better performing choice.
*/
static int ixgbe_txd = PERFORM_TXD;
TUNABLE_INT("hw.ixgbe.txd", &ixgbe_txd);
SYSCTL_INT(_hw_ix, OID_AUTO, txd, CTLFLAG_RDTUN, &ixgbe_txd, 0,
    "Number of transmit descriptors per queue");

/* Number of RX descriptors per ring */
static int ixgbe_rxd = PERFORM_RXD;
TUNABLE_INT("hw.ixgbe.rxd", &ixgbe_rxd);
SYSCTL_INT(_hw_ix, OID_AUTO, rxd, CTLFLAG_RDTUN, &ixgbe_rxd, 0,
    "Number of receive descriptors per queue");

/*
** Defining this on will allow the use
** of unsupported SFP+ modules, note that
** doing so you are on your own :)
*/
static int allow_unsupported_sfp = FALSE;
TUNABLE_INT("hw.ixgbe.unsupported_sfp", &allow_unsupported_sfp);

/*
** HW RSC control: 
**  this feature only works with
**  IPv4, and only on 82599 and later.
**  Also this will cause IP forwarding to
**  fail and that can't be controlled by
**  the stack as LRO can. For all these
**  reasons I've deemed it best to leave
**  this off and not bother with a tuneable
**  interface, this would need to be compiled
**  to enable.
*/
static bool ixgbe_rsc_enable = FALSE;

/* Keep running tab on them for sanity check */
static int ixgbe_total_ports;

#ifdef IXGBE_FDIR
/*
** For Flow Director: this is the
** number of TX packets we sample
** for the filter pool, this means
** every 20th packet will be probed.
**
** This feature can be disabled by 
** setting this to 0.
*/
static int atr_sample_rate = 20;
/* 
** Flow Director actually 'steals'
** part of the packet buffer as its
** filter pool, this variable controls
** how much it uses:
**  0 = 64K, 1 = 128K, 2 = 256K
*/
static int fdir_pballoc = 1;
#endif

#ifdef DEV_NETMAP
/*
 * The #ifdef DEV_NETMAP / #endif blocks in this file are meant to
 * be a reference on how to implement netmap support in a driver.
 * Additional comments are in ixgbe_netmap.h .
 *
 * <dev/netmap/ixgbe_netmap.h> contains functions for netmap support
 * that extend the standard driver.
 */
#include <dev/netmap/ixgbe_netmap.h>
#endif /* DEV_NETMAP */

/*********************************************************************
 *  Device identification routine
 *
 *  ixgbe_probe determines if the driver should be loaded on
 *  adapter based on PCI vendor/device id of the adapter.
 *
 *  return BUS_PROBE_DEFAULT on success, positive on failure
 *********************************************************************/

static int
ixgbe_probe(device_t dev)
{
	ixgbe_vendor_info_t *ent;

	u16	pci_vendor_id = 0;
	u16	pci_device_id = 0;
	u16	pci_subvendor_id = 0;
	u16	pci_subdevice_id = 0;
	char	adapter_name[256];

	INIT_DEBUGOUT("ixgbe_probe: begin");

	pci_vendor_id = pci_get_vendor(dev);
	if (pci_vendor_id != IXGBE_INTEL_VENDOR_ID)
		return (ENXIO);

	pci_device_id = pci_get_device(dev);
	pci_subvendor_id = pci_get_subvendor(dev);
	pci_subdevice_id = pci_get_subdevice(dev);

	ent = ixgbe_vendor_info_array;
	while (ent->vendor_id != 0) {
		if ((pci_vendor_id == ent->vendor_id) &&
		    (pci_device_id == ent->device_id) &&

		    ((pci_subvendor_id == ent->subvendor_id) ||
		     (ent->subvendor_id == 0)) &&

		    ((pci_subdevice_id == ent->subdevice_id) ||
		     (ent->subdevice_id == 0))) {
			sprintf(adapter_name, "%s, Version - %s",
				ixgbe_strings[ent->index],
				ixgbe_driver_version);
			device_set_desc_copy(dev, adapter_name);
			++ixgbe_total_ports;
			return (BUS_PROBE_DEFAULT);
		}
		ent++;
	}
	return (ENXIO);
}

/*********************************************************************
 *  Device initialization routine
 *
 *  The attach entry point is called when the driver is being loaded.
 *  This routine identifies the type of hardware, allocates all resources
 *  and initializes the hardware.
 *
 *  return 0 on success, positive on failure
 *********************************************************************/

static int
ixgbe_attach(device_t dev)
{
	struct adapter *adapter;
	struct ixgbe_hw *hw;
	int             error = 0;
	u16		csum;
	u32		ctrl_ext;

	INIT_DEBUGOUT("ixgbe_attach: begin");

	/* Allocate, clear, and link in our adapter structure */
	adapter = device_get_softc(dev);
	adapter->dev = adapter->osdep.dev = dev;
	hw = &adapter->hw;

	/* Core Lock Init*/
	IXGBE_CORE_LOCK_INIT(adapter, device_get_nameunit(dev));

	/* SYSCTL APIs */

	SYSCTL_ADD_PROC(device_get_sysctl_ctx(dev),
			SYSCTL_CHILDREN(device_get_sysctl_tree(dev)),
			OID_AUTO, "fc", CTLTYPE_INT | CTLFLAG_RW,
			adapter, 0, ixgbe_set_flowcntl, "I", "Flow Control");

        SYSCTL_ADD_INT(device_get_sysctl_ctx(dev),
			SYSCTL_CHILDREN(device_get_sysctl_tree(dev)),
			OID_AUTO, "enable_aim", CTLTYPE_INT|CTLFLAG_RW,
			&ixgbe_enable_aim, 1, "Interrupt Moderation");

	/*
	** Allow a kind of speed control by forcing the autoneg
	** advertised speed list to only a certain value, this
	** supports 1G on 82599 devices, and 100Mb on x540.
	*/
	SYSCTL_ADD_PROC(device_get_sysctl_ctx(dev),
			SYSCTL_CHILDREN(device_get_sysctl_tree(dev)),
			OID_AUTO, "advertise_speed", CTLTYPE_INT | CTLFLAG_RW,
			adapter, 0, ixgbe_set_advertise, "I", "Link Speed");

	SYSCTL_ADD_PROC(device_get_sysctl_ctx(dev),
			SYSCTL_CHILDREN(device_get_sysctl_tree(dev)),
			OID_AUTO, "ts", CTLTYPE_INT | CTLFLAG_RW, adapter,
			0, ixgbe_set_thermal_test, "I", "Thermal Test");

	/* Set up the timer callout */
	callout_init_mtx(&adapter->timer, &adapter->core_mtx, 0);

	/* Determine hardware revision */
	ixgbe_identify_hardware(adapter);

	/* Do base PCI setup - map BAR0 */
	if (ixgbe_allocate_pci_resources(adapter)) {
		device_printf(dev, "Allocation of PCI resources failed\n");
		error = ENXIO;
		goto err_out;
	}

	/* Do descriptor calc and sanity checks */
	if (((ixgbe_txd * sizeof(union ixgbe_adv_tx_desc)) % DBA_ALIGN) != 0 ||
	    ixgbe_txd < MIN_TXD || ixgbe_txd > MAX_TXD) {
		device_printf(dev, "TXD config issue, using default!\n");
		adapter->num_tx_desc = DEFAULT_TXD;
	} else
		adapter->num_tx_desc = ixgbe_txd;

	/*
	** With many RX rings it is easy to exceed the
	** system mbuf allocation. Tuning nmbclusters
	** can alleviate this.
	*/
	if (nmbclusters > 0 ) {
		int s;
		s = (ixgbe_rxd * adapter->num_queues) * ixgbe_total_ports;
		if (s > nmbclusters) {
			device_printf(dev, "RX Descriptors exceed "
			    "system mbuf max, using default instead!\n");
			ixgbe_rxd = DEFAULT_RXD;
		}
	}

	if (((ixgbe_rxd * sizeof(union ixgbe_adv_rx_desc)) % DBA_ALIGN) != 0 ||
	    ixgbe_rxd < MIN_RXD || ixgbe_rxd > MAX_RXD) {
		device_printf(dev, "RXD config issue, using default!\n");
		adapter->num_rx_desc = DEFAULT_RXD;
	} else
		adapter->num_rx_desc = ixgbe_rxd;

	/* Allocate our TX/RX Queues */
	if (ixgbe_allocate_queues(adapter)) {
		error = ENOMEM;
		goto err_out;
	}

	/* Allocate multicast array memory. */
	adapter->mta = malloc(sizeof(u8) * IXGBE_ETH_LENGTH_OF_ADDRESS *
	    MAX_NUM_MULTICAST_ADDRESSES, M_DEVBUF, M_NOWAIT);
	if (adapter->mta == NULL) {
		device_printf(dev, "Can not allocate multicast setup array\n");
		error = ENOMEM;
		goto err_late;
	}

	/* Initialize the shared code */
	hw->allow_unsupported_sfp = allow_unsupported_sfp;
	error = ixgbe_init_shared_code(hw);
	if (error == IXGBE_ERR_SFP_NOT_PRESENT) {
		/*
		** No optics in this port, set up
		** so the timer routine will probe 
		** for later insertion.
		*/
		adapter->sfp_probe = TRUE;
		error = 0;
	} else if (error == IXGBE_ERR_SFP_NOT_SUPPORTED) {
		device_printf(dev,"Unsupported SFP+ module detected!\n");
		error = EIO;
		goto err_late;
	} else if (error) {
		device_printf(dev,"Unable to initialize the shared code\n");
		error = EIO;
		goto err_late;
	}

	/* Make sure we have a good EEPROM before we read from it */
	if (ixgbe_validate_eeprom_checksum(&adapter->hw, &csum) < 0) {
		device_printf(dev,"The EEPROM Checksum Is Not Valid\n");
		error = EIO;
		goto err_late;
	}

	error = ixgbe_init_hw(hw);
	switch (error) {
	case IXGBE_ERR_EEPROM_VERSION:
		device_printf(dev, "This device is a pre-production adapter/"
		    "LOM.  Please be aware there may be issues associated "
		    "with your hardware.\n If you are experiencing problems "
		    "please contact your Intel or hardware representative "
		    "who provided you with this hardware.\n");
		break;
	case IXGBE_ERR_SFP_NOT_SUPPORTED:
		device_printf(dev,"Unsupported SFP+ Module\n");
		error = EIO;
		goto err_late;
	case IXGBE_ERR_SFP_NOT_PRESENT:
		device_printf(dev,"No SFP+ Module found\n");
		/* falls thru */
	default:
		break;
	}

	/* Detect and set physical type */
	ixgbe_setup_optics(adapter);

	if ((adapter->msix > 1) && (ixgbe_enable_msix))
		error = ixgbe_allocate_msix(adapter); 
	else
		error = ixgbe_allocate_legacy(adapter); 
	if (error) 
		goto err_late;

	/* Setup OS specific network interface */
	if (ixgbe_setup_interface(dev, adapter) != 0)
		goto err_late;

	/* Initialize statistics */
	ixgbe_update_stats_counters(adapter);

	/* Register for VLAN events */
	adapter->vlan_attach = EVENTHANDLER_REGISTER(vlan_config,
	    ixgbe_register_vlan, adapter, EVENTHANDLER_PRI_FIRST);
	adapter->vlan_detach = EVENTHANDLER_REGISTER(vlan_unconfig,
	    ixgbe_unregister_vlan, adapter, EVENTHANDLER_PRI_FIRST);

        /*
	** Check PCIE slot type/speed/width
	*/
	ixgbe_get_slot_info(hw);

	/* Set an initial default flow control value */
	adapter->fc =  ixgbe_fc_full;

	/* let hardware know driver is loaded */
	ctrl_ext = IXGBE_READ_REG(hw, IXGBE_CTRL_EXT);
	ctrl_ext |= IXGBE_CTRL_EXT_DRV_LOAD;
	IXGBE_WRITE_REG(hw, IXGBE_CTRL_EXT, ctrl_ext);

	ixgbe_add_hw_stats(adapter);

#ifdef DEV_NETMAP
	ixgbe_netmap_attach(adapter);
#endif /* DEV_NETMAP */
	INIT_DEBUGOUT("ixgbe_attach: end");
	return (0);
err_late:
	ixgbe_free_transmit_structures(adapter);
	ixgbe_free_receive_structures(adapter);
err_out:
	if (adapter->ifp != NULL)
		if_free(adapter->ifp);
	ixgbe_free_pci_resources(adapter);
	free(adapter->mta, M_DEVBUF);
	return (error);

}

/*********************************************************************
 *  Device removal routine
 *
 *  The detach entry point is called when the driver is being removed.
 *  This routine stops the adapter and deallocates all the resources
 *  that were allocated for driver operation.
 *
 *  return 0 on success, positive on failure
 *********************************************************************/

static int
ixgbe_detach(device_t dev)
{
	struct adapter *adapter = device_get_softc(dev);
	struct ix_queue *que = adapter->queues;
	struct tx_ring *txr = adapter->tx_rings;
	u32	ctrl_ext;

	INIT_DEBUGOUT("ixgbe_detach: begin");

	/* Make sure VLANS are not using driver */
	if (adapter->ifp->if_vlantrunk != NULL) {
		device_printf(dev,"Vlan in use, detach first\n");
		return (EBUSY);
	}

	IXGBE_CORE_LOCK(adapter);
	ixgbe_stop(adapter);
	IXGBE_CORE_UNLOCK(adapter);

	for (int i = 0; i < adapter->num_queues; i++, que++, txr++) {
		if (que->tq) {
#ifndef IXGBE_LEGACY_TX
			taskqueue_drain(que->tq, &txr->txq_task);
#endif
			taskqueue_drain(que->tq, &que->que_task);
			taskqueue_free(que->tq);
		}
	}

	/* Drain the Link queue */
	if (adapter->tq) {
		taskqueue_drain(adapter->tq, &adapter->link_task);
		taskqueue_drain(adapter->tq, &adapter->mod_task);
		taskqueue_drain(adapter->tq, &adapter->msf_task);
#ifdef IXGBE_FDIR
		taskqueue_drain(adapter->tq, &adapter->fdir_task);
#endif
		taskqueue_free(adapter->tq);
	}

	/* let hardware know driver is unloading */
	ctrl_ext = IXGBE_READ_REG(&adapter->hw, IXGBE_CTRL_EXT);
	ctrl_ext &= ~IXGBE_CTRL_EXT_DRV_LOAD;
	IXGBE_WRITE_REG(&adapter->hw, IXGBE_CTRL_EXT, ctrl_ext);

	/* Unregister VLAN events */
	if (adapter->vlan_attach != NULL)
		EVENTHANDLER_DEREGISTER(vlan_config, adapter->vlan_attach);
	if (adapter->vlan_detach != NULL)
		EVENTHANDLER_DEREGISTER(vlan_unconfig, adapter->vlan_detach);

	ether_ifdetach(adapter->ifp);
	callout_drain(&adapter->timer);
#ifdef DEV_NETMAP
	netmap_detach(adapter->ifp);
#endif /* DEV_NETMAP */
	ixgbe_free_pci_resources(adapter);
	bus_generic_detach(dev);
	if_free(adapter->ifp);

	ixgbe_free_transmit_structures(adapter);
	ixgbe_free_receive_structures(adapter);
	free(adapter->mta, M_DEVBUF);

	IXGBE_CORE_LOCK_DESTROY(adapter);
	return (0);
}

/*********************************************************************
 *
 *  Shutdown entry point
 *
 **********************************************************************/

static int
ixgbe_shutdown(device_t dev)
{
	struct adapter *adapter = device_get_softc(dev);
	IXGBE_CORE_LOCK(adapter);
	ixgbe_stop(adapter);
	IXGBE_CORE_UNLOCK(adapter);
	return (0);
}


#ifdef IXGBE_LEGACY_TX
/*********************************************************************
 *  Transmit entry point
 *
 *  ixgbe_start is called by the stack to initiate a transmit.
 *  The driver will remain in this routine as long as there are
 *  packets to transmit and transmit resources are available.
 *  In case resources are not available stack is notified and
 *  the packet is requeued.
 **********************************************************************/

static void
ixgbe_start_locked(struct tx_ring *txr, struct ifnet * ifp)
{
	struct mbuf    *m_head;
	struct adapter *adapter = txr->adapter;

	IXGBE_TX_LOCK_ASSERT(txr);

	if ((ifp->if_drv_flags & IFF_DRV_RUNNING) == 0)
		return;
	if (!adapter->link_active)
		return;

	while (!IFQ_DRV_IS_EMPTY(&ifp->if_snd)) {
		if (txr->tx_avail <= IXGBE_QUEUE_MIN_FREE)
			break;

		IFQ_DRV_DEQUEUE(&ifp->if_snd, m_head);
		if (m_head == NULL)
			break;

		if (ixgbe_xmit(txr, &m_head)) {
			if (m_head != NULL)
				IFQ_DRV_PREPEND(&ifp->if_snd, m_head);
			break;
		}
		/* Send a copy of the frame to the BPF listener */
		ETHER_BPF_MTAP(ifp, m_head);

		/* Set watchdog on */
		txr->watchdog_time = ticks;
		txr->queue_status = IXGBE_QUEUE_WORKING;

	}
	return;
}

/*
 * Legacy TX start - called by the stack, this
 * always uses the first tx ring, and should
 * not be used with multiqueue tx enabled.
 */
static void
ixgbe_start(struct ifnet *ifp)
{
	struct adapter *adapter = ifp->if_softc;
	struct tx_ring	*txr = adapter->tx_rings;

	if (ifp->if_drv_flags & IFF_DRV_RUNNING) {
		IXGBE_TX_LOCK(txr);
		ixgbe_start_locked(txr, ifp);
		IXGBE_TX_UNLOCK(txr);
	}
	return;
}

#else /* ! IXGBE_LEGACY_TX */

/*
** Multiqueue Transmit driver
**
*/
static int
ixgbe_mq_start(struct ifnet *ifp, struct mbuf *m)
{
	struct adapter	*adapter = ifp->if_softc;
	struct ix_queue	*que;
	struct tx_ring	*txr;
	int 		i, err = 0;

	/* Which queue to use */
	if ((m->m_flags & M_FLOWID) != 0)
		i = m->m_pkthdr.flowid % adapter->num_queues;
	else
		i = curcpu % adapter->num_queues;

	txr = &adapter->tx_rings[i];
	que = &adapter->queues[i];

	err = drbr_enqueue(ifp, txr->br, m);
	if (err)
		return (err);
	if (IXGBE_TX_TRYLOCK(txr)) {
		err = ixgbe_mq_start_locked(ifp, txr);
		IXGBE_TX_UNLOCK(txr);
	} else
		taskqueue_enqueue(que->tq, &txr->txq_task);

	return (err);
}

static int
ixgbe_mq_start_locked(struct ifnet *ifp, struct tx_ring *txr)
{
	struct adapter  *adapter = txr->adapter;
        struct mbuf     *next;
        int             enqueued = 0, err = 0;

	if (((ifp->if_drv_flags & IFF_DRV_RUNNING) == 0) ||
	    adapter->link_active == 0)
		return (ENETDOWN);

	/* Process the queue */
#if __FreeBSD_version < 901504
	next = drbr_dequeue(ifp, txr->br);
	while (next != NULL) {
		if ((err = ixgbe_xmit(txr, &next)) != 0) {
			if (next != NULL)
				err = drbr_enqueue(ifp, txr->br, next);
#else
	while ((next = drbr_peek(ifp, txr->br)) != NULL) {
		if ((err = ixgbe_xmit(txr, &next)) != 0) {
			if (next == NULL) {
				drbr_advance(ifp, txr->br);
			} else {
				drbr_putback(ifp, txr->br, next);
			}
#endif
			break;
		}
#if __FreeBSD_version >= 901504
		drbr_advance(ifp, txr->br);
#endif
		enqueued++;
		/* Send a copy of the frame to the BPF listener */
		ETHER_BPF_MTAP(ifp, next);
		if ((ifp->if_drv_flags & IFF_DRV_RUNNING) == 0)
			break;
#if __FreeBSD_version < 901504
		next = drbr_dequeue(ifp, txr->br);
#endif
	}

	if (enqueued > 0) {
		/* Set watchdog on */
		txr->queue_status = IXGBE_QUEUE_WORKING;
		txr->watchdog_time = ticks;
	}

	if (txr->tx_avail < IXGBE_TX_CLEANUP_THRESHOLD)
		ixgbe_txeof(txr);

	return (err);
}

/*
 * Called from a taskqueue to drain queued transmit packets.
 */
static void
ixgbe_deferred_mq_start(void *arg, int pending)
{
	struct tx_ring *txr = arg;
	struct adapter *adapter = txr->adapter;
	struct ifnet *ifp = adapter->ifp;

	IXGBE_TX_LOCK(txr);
	if (!drbr_empty(ifp, txr->br))
		ixgbe_mq_start_locked(ifp, txr);
	IXGBE_TX_UNLOCK(txr);
}

/*
** Flush all ring buffers
*/
static void
ixgbe_qflush(struct ifnet *ifp)
{
	struct adapter	*adapter = ifp->if_softc;
	struct tx_ring	*txr = adapter->tx_rings;
	struct mbuf	*m;

	for (int i = 0; i < adapter->num_queues; i++, txr++) {
		IXGBE_TX_LOCK(txr);
		while ((m = buf_ring_dequeue_sc(txr->br)) != NULL)
			m_freem(m);
		IXGBE_TX_UNLOCK(txr);
	}
	if_qflush(ifp);
}
#endif /* IXGBE_LEGACY_TX */

/*********************************************************************
 *  Ioctl entry point
 *
 *  ixgbe_ioctl is called when the user wants to configure the
 *  interface.
 *
 *  return 0 on success, positive on failure
 **********************************************************************/

static int
ixgbe_ioctl(struct ifnet * ifp, u_long command, caddr_t data)
{
	struct adapter	*adapter = ifp->if_softc;
	struct ixgbe_hw *hw = &adapter->hw;
	struct ifreq	*ifr = (struct ifreq *) data;
#if defined(INET) || defined(INET6)
	struct ifaddr *ifa = (struct ifaddr *)data;
	bool		avoid_reset = FALSE;
#endif
	int             error = 0;

	switch (command) {

        case SIOCSIFADDR:
#ifdef INET
		if (ifa->ifa_addr->sa_family == AF_INET)
			avoid_reset = TRUE;
#endif
#ifdef INET6
		if (ifa->ifa_addr->sa_family == AF_INET6)
			avoid_reset = TRUE;
#endif
#if defined(INET) || defined(INET6)
		/*
		** Calling init results in link renegotiation,
		** so we avoid doing it when possible.
		*/
		if (avoid_reset) {
			ifp->if_flags |= IFF_UP;
			if (!(ifp->if_drv_flags & IFF_DRV_RUNNING))
				ixgbe_init(adapter);
			if (!(ifp->if_flags & IFF_NOARP))
				arp_ifinit(ifp, ifa);
		} else
			error = ether_ioctl(ifp, command, data);
#endif
		break;
	case SIOCSIFMTU:
		IOCTL_DEBUGOUT("ioctl: SIOCSIFMTU (Set Interface MTU)");
		if (ifr->ifr_mtu > IXGBE_MAX_FRAME_SIZE - ETHER_HDR_LEN) {
			error = EINVAL;
		} else {
			IXGBE_CORE_LOCK(adapter);
			ifp->if_mtu = ifr->ifr_mtu;
			adapter->max_frame_size =
				ifp->if_mtu + ETHER_HDR_LEN + ETHER_CRC_LEN;
			ixgbe_init_locked(adapter);
			IXGBE_CORE_UNLOCK(adapter);
		}
		break;
	case SIOCSIFFLAGS:
		IOCTL_DEBUGOUT("ioctl: SIOCSIFFLAGS (Set Interface Flags)");
		IXGBE_CORE_LOCK(adapter);
		if (ifp->if_flags & IFF_UP) {
			if ((ifp->if_drv_flags & IFF_DRV_RUNNING)) {
				if ((ifp->if_flags ^ adapter->if_flags) &
				    (IFF_PROMISC | IFF_ALLMULTI)) {
					ixgbe_set_promisc(adapter);
                                }
			} else
				ixgbe_init_locked(adapter);
		} else
			if (ifp->if_drv_flags & IFF_DRV_RUNNING)
				ixgbe_stop(adapter);
		adapter->if_flags = ifp->if_flags;
		IXGBE_CORE_UNLOCK(adapter);
		break;
	case SIOCADDMULTI:
	case SIOCDELMULTI:
		IOCTL_DEBUGOUT("ioctl: SIOC(ADD|DEL)MULTI");
		if (ifp->if_drv_flags & IFF_DRV_RUNNING) {
			IXGBE_CORE_LOCK(adapter);
			ixgbe_disable_intr(adapter);
			ixgbe_set_multi(adapter);
			ixgbe_enable_intr(adapter);
			IXGBE_CORE_UNLOCK(adapter);
		}
		break;
	case SIOCSIFMEDIA:
	case SIOCGIFMEDIA:
		IOCTL_DEBUGOUT("ioctl: SIOCxIFMEDIA (Get/Set Interface Media)");
		error = ifmedia_ioctl(ifp, ifr, &adapter->media, command);
		break;
	case SIOCSIFCAP:
	{
		int mask = ifr->ifr_reqcap ^ ifp->if_capenable;
		IOCTL_DEBUGOUT("ioctl: SIOCSIFCAP (Set Capabilities)");
		if (mask & IFCAP_HWCSUM)
			ifp->if_capenable ^= IFCAP_HWCSUM;
		if (mask & IFCAP_TSO4)
			ifp->if_capenable ^= IFCAP_TSO4;
		if (mask & IFCAP_TSO6)
			ifp->if_capenable ^= IFCAP_TSO6;
		if (mask & IFCAP_LRO)
			ifp->if_capenable ^= IFCAP_LRO;
		if (mask & IFCAP_VLAN_HWTAGGING)
			ifp->if_capenable ^= IFCAP_VLAN_HWTAGGING;
		if (mask & IFCAP_VLAN_HWFILTER)
			ifp->if_capenable ^= IFCAP_VLAN_HWFILTER;
		if (mask & IFCAP_VLAN_HWTSO)
			ifp->if_capenable ^= IFCAP_VLAN_HWTSO;
		if (ifp->if_drv_flags & IFF_DRV_RUNNING) {
			IXGBE_CORE_LOCK(adapter);
			ixgbe_init_locked(adapter);
			IXGBE_CORE_UNLOCK(adapter);
		}
		VLAN_CAPABILITIES(ifp);
		break;
	}
	case SIOCGI2C:
	{
		struct ixgbe_i2c_req	i2c;
		IOCTL_DEBUGOUT("ioctl: SIOCGI2C (Get I2C Data)");
		error = copyin(ifr->ifr_data, &i2c, sizeof(i2c));
		if (error)
			break;
		if ((i2c.dev_addr != 0xA0) || (i2c.dev_addr != 0xA2)){
			error = EINVAL;
			break;
		}
		hw->phy.ops.read_i2c_byte(hw, i2c.offset,
		    i2c.dev_addr, i2c.data);
		error = copyout(&i2c, ifr->ifr_data, sizeof(i2c));
		break;
	}
	default:
		IOCTL_DEBUGOUT1("ioctl: UNKNOWN (0x%X)\n", (int)command);
		error = ether_ioctl(ifp, command, data);
		break;
	}

	return (error);
}

/*********************************************************************
 *  Init entry point
 *
 *  This routine is used in two ways. It is used by the stack as
 *  init entry point in network interface structure. It is also used
 *  by the driver as a hw/sw initialization routine to get to a
 *  consistent state.
 *
 *  return 0 on success, positive on failure
 **********************************************************************/
#define IXGBE_MHADD_MFS_SHIFT 16

static void
ixgbe_init_locked(struct adapter *adapter)
{
	struct ifnet   *ifp = adapter->ifp;
	device_t 	dev = adapter->dev;
	struct ixgbe_hw *hw = &adapter->hw;
	u32		k, txdctl, mhadd, gpie;
	u32		rxdctl, rxctrl;

	mtx_assert(&adapter->core_mtx, MA_OWNED);
	INIT_DEBUGOUT("ixgbe_init_locked: begin");
	hw->adapter_stopped = FALSE;
	ixgbe_stop_adapter(hw);
        callout_stop(&adapter->timer);

        /* reprogram the RAR[0] in case user changed it. */
        ixgbe_set_rar(hw, 0, adapter->hw.mac.addr, 0, IXGBE_RAH_AV);

	/* Get the latest mac address, User can use a LAA */
	bcopy(IF_LLADDR(adapter->ifp), hw->mac.addr,
	      IXGBE_ETH_LENGTH_OF_ADDRESS);
	ixgbe_set_rar(hw, 0, hw->mac.addr, 0, 1);
	hw->addr_ctrl.rar_used_count = 1;

	/* Set the various hardware offload abilities */
	ifp->if_hwassist = 0;
	if (ifp->if_capenable & IFCAP_TSO)
		ifp->if_hwassist |= CSUM_TSO;
	if (ifp->if_capenable & IFCAP_TXCSUM) {
		ifp->if_hwassist |= (CSUM_TCP | CSUM_UDP);
#if __FreeBSD_version >= 800000
		if (hw->mac.type != ixgbe_mac_82598EB)
			ifp->if_hwassist |= CSUM_SCTP;
#endif
	}

	/* Prepare transmit descriptors and buffers */
	if (ixgbe_setup_transmit_structures(adapter)) {
		device_printf(dev,"Could not setup transmit structures\n");
		ixgbe_stop(adapter);
		return;
	}

	ixgbe_init_hw(hw);
	ixgbe_initialize_transmit_units(adapter);

	/* Setup Multicast table */
	ixgbe_set_multi(adapter);

	/*
	** Determine the correct mbuf pool
	** for doing jumbo frames
	*/
	if (adapter->max_frame_size <= 2048)
		adapter->rx_mbuf_sz = MCLBYTES;
	else if (adapter->max_frame_size <= 4096)
		adapter->rx_mbuf_sz = MJUMPAGESIZE;
	else if (adapter->max_frame_size <= 9216)
		adapter->rx_mbuf_sz = MJUM9BYTES;
	else
		adapter->rx_mbuf_sz = MJUM16BYTES;

	/* Prepare receive descriptors and buffers */
	if (ixgbe_setup_receive_structures(adapter)) {
		device_printf(dev,"Could not setup receive structures\n");
		ixgbe_stop(adapter);
		return;
	}

	/* Configure RX settings */
	ixgbe_initialize_receive_units(adapter);

	gpie = IXGBE_READ_REG(&adapter->hw, IXGBE_GPIE);

	/* Enable Fan Failure Interrupt */
	gpie |= IXGBE_SDP1_GPIEN;

	/* Add for Module detection */
	if (hw->mac.type == ixgbe_mac_82599EB)
		gpie |= IXGBE_SDP2_GPIEN;

	/* Thermal Failure Detection */
	if (hw->mac.type == ixgbe_mac_X540)
		gpie |= IXGBE_SDP0_GPIEN;

	if (adapter->msix > 1) {
		/* Enable Enhanced MSIX mode */
		gpie |= IXGBE_GPIE_MSIX_MODE;
		gpie |= IXGBE_GPIE_EIAME | IXGBE_GPIE_PBA_SUPPORT |
		    IXGBE_GPIE_OCD;
	}
	IXGBE_WRITE_REG(hw, IXGBE_GPIE, gpie);

	/* Set MTU size */
	if (ifp->if_mtu > ETHERMTU) {
		mhadd = IXGBE_READ_REG(hw, IXGBE_MHADD);
		mhadd &= ~IXGBE_MHADD_MFS_MASK;
		mhadd |= adapter->max_frame_size << IXGBE_MHADD_MFS_SHIFT;
		IXGBE_WRITE_REG(hw, IXGBE_MHADD, mhadd);
	}
	
	/* Now enable all the queues */

	for (int i = 0; i < adapter->num_queues; i++) {
		txdctl = IXGBE_READ_REG(hw, IXGBE_TXDCTL(i));
		txdctl |= IXGBE_TXDCTL_ENABLE;
		/* Set WTHRESH to 8, burst writeback */
		txdctl |= (8 << 16);
		/*
		 * When the internal queue falls below PTHRESH (32),
		 * start prefetching as long as there are at least
		 * HTHRESH (1) buffers ready. The values are taken
		 * from the Intel linux driver 3.8.21.
		 * Prefetching enables tx line rate even with 1 queue.
		 */
		txdctl |= (32 << 0) | (1 << 8);
		IXGBE_WRITE_REG(hw, IXGBE_TXDCTL(i), txdctl);
	}

	for (int i = 0; i < adapter->num_queues; i++) {
		rxdctl = IXGBE_READ_REG(hw, IXGBE_RXDCTL(i));
		if (hw->mac.type == ixgbe_mac_82598EB) {
			/*
			** PTHRESH = 21
			** HTHRESH = 4
			** WTHRESH = 8
			*/
			rxdctl &= ~0x3FFFFF;
			rxdctl |= 0x080420;
		}
		rxdctl |= IXGBE_RXDCTL_ENABLE;
		IXGBE_WRITE_REG(hw, IXGBE_RXDCTL(i), rxdctl);
		for (k = 0; k < 10; k++) {
			if (IXGBE_READ_REG(hw, IXGBE_RXDCTL(i)) &
			    IXGBE_RXDCTL_ENABLE)
				break;
			else
				msec_delay(1);
		}
		wmb();
#ifdef DEV_NETMAP
		/*
		 * In netmap mode, we must preserve the buffers made
		 * available to userspace before the if_init()
		 * (this is true by default on the TX side, because
		 * init makes all buffers available to userspace).
		 *
		 * netmap_reset() and the device specific routines
		 * (e.g. ixgbe_setup_receive_rings()) map these
		 * buffers at the end of the NIC ring, so here we
		 * must set the RDT (tail) register to make sure
		 * they are not overwritten.
		 *
		 * In this driver the NIC ring starts at RDH = 0,
		 * RDT points to the last slot available for reception (?),
		 * so RDT = num_rx_desc - 1 means the whole ring is available.
		 */
		if (ifp->if_capenable & IFCAP_NETMAP) {
			struct netmap_adapter *na = NA(adapter->ifp);
			struct netmap_kring *kring = &na->rx_rings[i];
			int t = na->num_rx_desc - 1 - nm_kr_rxspace(kring);

			IXGBE_WRITE_REG(hw, IXGBE_RDT(i), t);
		} else
#endif /* DEV_NETMAP */
		IXGBE_WRITE_REG(hw, IXGBE_RDT(i), adapter->num_rx_desc - 1);
	}

	/* Set up VLAN support and filter */
	ixgbe_setup_vlan_hw_support(adapter);

	/* Enable Receive engine */
	rxctrl = IXGBE_READ_REG(hw, IXGBE_RXCTRL);
	if (hw->mac.type == ixgbe_mac_82598EB)
		rxctrl |= IXGBE_RXCTRL_DMBYPS;
	rxctrl |= IXGBE_RXCTRL_RXEN;
	ixgbe_enable_rx_dma(hw, rxctrl);

	callout_reset(&adapter->timer, hz, ixgbe_local_timer, adapter);

	/* Set up MSI/X routing */
	if (ixgbe_enable_msix)  {
		ixgbe_configure_ivars(adapter);
		/* Set up auto-mask */
		if (hw->mac.type == ixgbe_mac_82598EB)
			IXGBE_WRITE_REG(hw, IXGBE_EIAM, IXGBE_EICS_RTX_QUEUE);
		else {
			IXGBE_WRITE_REG(hw, IXGBE_EIAM_EX(0), 0xFFFFFFFF);
			IXGBE_WRITE_REG(hw, IXGBE_EIAM_EX(1), 0xFFFFFFFF);
		}
	} else {  /* Simple settings for Legacy/MSI */
                ixgbe_set_ivar(adapter, 0, 0, 0);
                ixgbe_set_ivar(adapter, 0, 0, 1);
		IXGBE_WRITE_REG(hw, IXGBE_EIAM, IXGBE_EICS_RTX_QUEUE);
	}

#ifdef IXGBE_FDIR
	/* Init Flow director */
	if (hw->mac.type != ixgbe_mac_82598EB) {
		u32 hdrm = 32 << fdir_pballoc;

		hw->mac.ops.setup_rxpba(hw, 0, hdrm, PBA_STRATEGY_EQUAL);
		ixgbe_init_fdir_signature_82599(&adapter->hw, fdir_pballoc);
	}
#endif

	/*
	** Check on any SFP devices that
	** need to be kick-started
	*/
	if (hw->phy.type == ixgbe_phy_none) {
		int err = hw->phy.ops.identify(hw);
		if (err == IXGBE_ERR_SFP_NOT_SUPPORTED) {
                	device_printf(dev,
			    "Unsupported SFP+ module type was detected.\n");
			return;
        	}
	}

	/* Set moderation on the Link interrupt */
	IXGBE_WRITE_REG(hw, IXGBE_EITR(adapter->linkvec), IXGBE_LINK_ITR);

	/* Config/Enable Link */
	ixgbe_config_link(adapter);

	/* Hardware Packet Buffer & Flow Control setup */
	{
		u32 rxpb, frame, size, tmp;

		frame = adapter->max_frame_size;

		/* Calculate High Water */
		if (hw->mac.type == ixgbe_mac_X540)
			tmp = IXGBE_DV_X540(frame, frame);
		else
			tmp = IXGBE_DV(frame, frame);
		size = IXGBE_BT2KB(tmp);
		rxpb = IXGBE_READ_REG(hw, IXGBE_RXPBSIZE(0)) >> 10;
		hw->fc.high_water[0] = rxpb - size;

		/* Now calculate Low Water */
		if (hw->mac.type == ixgbe_mac_X540)
			tmp = IXGBE_LOW_DV_X540(frame);
		else
			tmp = IXGBE_LOW_DV(frame);
		hw->fc.low_water[0] = IXGBE_BT2KB(tmp);
		
		hw->fc.requested_mode = adapter->fc;
		hw->fc.pause_time = IXGBE_FC_PAUSE;
		hw->fc.send_xon = TRUE;
	}
	/* Initialize the FC settings */
	ixgbe_start_hw(hw);

	/* And now turn on interrupts */
	ixgbe_enable_intr(adapter);

	/* Now inform the stack we're ready */
	ifp->if_drv_flags |= IFF_DRV_RUNNING;

	return;
}

static void
ixgbe_init(void *arg)
{
	struct adapter *adapter = arg;

	IXGBE_CORE_LOCK(adapter);
	ixgbe_init_locked(adapter);
	IXGBE_CORE_UNLOCK(adapter);
	return;
}


/*
**
** MSIX Interrupt Handlers and Tasklets
**
*/

static inline void
ixgbe_enable_queue(struct adapter *adapter, u32 vector)
{
	struct ixgbe_hw *hw = &adapter->hw;
	u64	queue = (u64)(1 << vector);
	u32	mask;

	if (hw->mac.type == ixgbe_mac_82598EB) {
                mask = (IXGBE_EIMS_RTX_QUEUE & queue);
                IXGBE_WRITE_REG(hw, IXGBE_EIMS, mask);
	} else {
                mask = (queue & 0xFFFFFFFF);
                if (mask)
                        IXGBE_WRITE_REG(hw, IXGBE_EIMS_EX(0), mask);
                mask = (queue >> 32);
                if (mask)
                        IXGBE_WRITE_REG(hw, IXGBE_EIMS_EX(1), mask);
	}
}

static inline void
ixgbe_disable_queue(struct adapter *adapter, u32 vector)
{
	struct ixgbe_hw *hw = &adapter->hw;
	u64	queue = (u64)(1 << vector);
	u32	mask;

	if (hw->mac.type == ixgbe_mac_82598EB) {
                mask = (IXGBE_EIMS_RTX_QUEUE & queue);
                IXGBE_WRITE_REG(hw, IXGBE_EIMC, mask);
	} else {
                mask = (queue & 0xFFFFFFFF);
                if (mask)
                        IXGBE_WRITE_REG(hw, IXGBE_EIMC_EX(0), mask);
                mask = (queue >> 32);
                if (mask)
                        IXGBE_WRITE_REG(hw, IXGBE_EIMC_EX(1), mask);
	}
}

static void
ixgbe_handle_que(void *context, int pending)
{
	struct ix_queue *que = context;
	struct adapter  *adapter = que->adapter;
	struct tx_ring  *txr = que->txr;
	struct ifnet    *ifp = adapter->ifp;
	bool		more;

	if (ifp->if_drv_flags & IFF_DRV_RUNNING) {
		more = ixgbe_rxeof(que);
		IXGBE_TX_LOCK(txr);
		ixgbe_txeof(txr);
#ifndef IXGBE_LEGACY_TX
		if (!drbr_empty(ifp, txr->br))
			ixgbe_mq_start_locked(ifp, txr);
#else
		if (!IFQ_DRV_IS_EMPTY(&ifp->if_snd))
			ixgbe_start_locked(txr, ifp);
#endif
		IXGBE_TX_UNLOCK(txr);
	}

	/* Reenable this interrupt */
	if (que->res != NULL)
		ixgbe_enable_queue(adapter, que->msix);
	else
		ixgbe_enable_intr(adapter);
	return;
}


/*********************************************************************
 *
 *  Legacy Interrupt Service routine
 *
 **********************************************************************/

static void
ixgbe_legacy_irq(void *arg)
{
	struct ix_queue *que = arg;
	struct adapter	*adapter = que->adapter;
	struct ixgbe_hw	*hw = &adapter->hw;
	struct ifnet    *ifp = adapter->ifp;
	struct 		tx_ring *txr = adapter->tx_rings;
	bool		more;
	u32       	reg_eicr;


	reg_eicr = IXGBE_READ_REG(hw, IXGBE_EICR);

	++que->irqs;
	if (reg_eicr == 0) {
		ixgbe_enable_intr(adapter);
		return;
	}

	more = ixgbe_rxeof(que);

	IXGBE_TX_LOCK(txr);
	ixgbe_txeof(txr);
#ifdef IXGBE_LEGACY_TX
	if (!IFQ_DRV_IS_EMPTY(&ifp->if_snd))
		ixgbe_start_locked(txr, ifp);
#else
	if (!drbr_empty(ifp, txr->br))
		ixgbe_mq_start_locked(ifp, txr);
#endif
	IXGBE_TX_UNLOCK(txr);

	/* Check for fan failure */
	if ((hw->phy.media_type == ixgbe_media_type_copper) &&
	    (reg_eicr & IXGBE_EICR_GPI_SDP1)) {
                device_printf(adapter->dev, "\nCRITICAL: FAN FAILURE!! "
		    "REPLACE IMMEDIATELY!!\n");
		IXGBE_WRITE_REG(hw, IXGBE_EIMS, IXGBE_EICR_GPI_SDP1);
	}

	/* Link status change */
	if (reg_eicr & IXGBE_EICR_LSC)
		taskqueue_enqueue(adapter->tq, &adapter->link_task);

	if (more)
		taskqueue_enqueue(que->tq, &que->que_task);
	else
		ixgbe_enable_intr(adapter);
	return;
}


/*********************************************************************
 *
 *  MSIX Queue Interrupt Service routine
 *
 **********************************************************************/
void
ixgbe_msix_que(void *arg)
{
	struct ix_queue	*que = arg;
	struct adapter  *adapter = que->adapter;
	struct ifnet    *ifp = adapter->ifp;
	struct tx_ring	*txr = que->txr;
	struct rx_ring	*rxr = que->rxr;
	bool		more;
	u32		newitr = 0;

	/* Protect against spurious interrupts */
	if ((ifp->if_drv_flags & IFF_DRV_RUNNING) == 0)
		return;

	ixgbe_disable_queue(adapter, que->msix);
	++que->irqs;

	more = ixgbe_rxeof(que);

	IXGBE_TX_LOCK(txr);
	ixgbe_txeof(txr);
#ifdef IXGBE_LEGACY_TX
	if (!IFQ_DRV_IS_EMPTY(ifp->if_snd))
		ixgbe_start_locked(txr, ifp);
#else
	if (!drbr_empty(ifp, txr->br))
		ixgbe_mq_start_locked(ifp, txr);
#endif
	IXGBE_TX_UNLOCK(txr);

	/* Do AIM now? */

	if (ixgbe_enable_aim == FALSE)
		goto no_calc;
	/*
	** Do Adaptive Interrupt Moderation:
        **  - Write out last calculated setting
	**  - Calculate based on average size over
	**    the last interval.
	*/
        if (que->eitr_setting)
                IXGBE_WRITE_REG(&adapter->hw,
                    IXGBE_EITR(que->msix), que->eitr_setting);
 
        que->eitr_setting = 0;

        /* Idle, do nothing */
        if ((txr->bytes == 0) && (rxr->bytes == 0))
                goto no_calc;
                                
	if ((txr->bytes) && (txr->packets))
               	newitr = txr->bytes/txr->packets;
	if ((rxr->bytes) && (rxr->packets))
		newitr = max(newitr,
		    (rxr->bytes / rxr->packets));
	newitr += 24; /* account for hardware frame, crc */

	/* set an upper boundary */
	newitr = min(newitr, 3000);

	/* Be nice to the mid range */
	if ((newitr > 300) && (newitr < 1200))
		newitr = (newitr / 3);
	else
		newitr = (newitr / 2);

        if (adapter->hw.mac.type == ixgbe_mac_82598EB)
                newitr |= newitr << 16;
        else
                newitr |= IXGBE_EITR_CNT_WDIS;
                 
        /* save for next interrupt */
        que->eitr_setting = newitr;

        /* Reset state */
        txr->bytes = 0;
        txr->packets = 0;
        rxr->bytes = 0;
        rxr->packets = 0;

no_calc:
	if (more)
		taskqueue_enqueue(que->tq, &que->que_task);
	else
		ixgbe_enable_queue(adapter, que->msix);
	return;
}


static void
ixgbe_msix_link(void *arg)
{
	struct adapter	*adapter = arg;
	struct ixgbe_hw *hw = &adapter->hw;
	u32		reg_eicr;

	++adapter->link_irq;

	/* First get the cause */
	reg_eicr = IXGBE_READ_REG(hw, IXGBE_EICS);
	/* Be sure the queue bits are not cleared */
	reg_eicr &= ~IXGBE_EICR_RTX_QUEUE;
	/* Clear interrupt with write */
	IXGBE_WRITE_REG(hw, IXGBE_EICR, reg_eicr);

	/* Link status change */
	if (reg_eicr & IXGBE_EICR_LSC)
		taskqueue_enqueue(adapter->tq, &adapter->link_task);

	if (adapter->hw.mac.type != ixgbe_mac_82598EB) {
#ifdef IXGBE_FDIR
		if (reg_eicr & IXGBE_EICR_FLOW_DIR) {
			/* This is probably overkill :) */
			if (!atomic_cmpset_int(&adapter->fdir_reinit, 0, 1))
				return;
                	/* Disable the interrupt */
			IXGBE_WRITE_REG(hw, IXGBE_EIMC, IXGBE_EICR_FLOW_DIR);
			taskqueue_enqueue(adapter->tq, &adapter->fdir_task);
		} else
#endif
		if (reg_eicr & IXGBE_EICR_ECC) {
                	device_printf(adapter->dev, "\nCRITICAL: ECC ERROR!! "
			    "Please Reboot!!\n");
			IXGBE_WRITE_REG(hw, IXGBE_EICR, IXGBE_EICR_ECC);
		} else

		if (reg_eicr & IXGBE_EICR_GPI_SDP1) {
                	/* Clear the interrupt */
                	IXGBE_WRITE_REG(hw, IXGBE_EICR, IXGBE_EICR_GPI_SDP1);
			taskqueue_enqueue(adapter->tq, &adapter->msf_task);
        	} else if (reg_eicr & IXGBE_EICR_GPI_SDP2) {
                	/* Clear the interrupt */
                	IXGBE_WRITE_REG(hw, IXGBE_EICR, IXGBE_EICR_GPI_SDP2);
			taskqueue_enqueue(adapter->tq, &adapter->mod_task);
		}
        } 

	/* Check for fan failure */
	if ((hw->device_id == IXGBE_DEV_ID_82598AT) &&
	    (reg_eicr & IXGBE_EICR_GPI_SDP1)) {
                device_printf(adapter->dev, "\nCRITICAL: FAN FAILURE!! "
		    "REPLACE IMMEDIATELY!!\n");
		IXGBE_WRITE_REG(hw, IXGBE_EICR, IXGBE_EICR_GPI_SDP1);
	}

	/* Check for over temp condition */
	if ((hw->mac.type == ixgbe_mac_X540) &&
	    (reg_eicr & IXGBE_EICR_TS)) {
                device_printf(adapter->dev, "\nCRITICAL: OVER TEMP!! "
		    "PHY IS SHUT DOWN!!\n");
                device_printf(adapter->dev, "System shutdown required\n");
		IXGBE_WRITE_REG(hw, IXGBE_EICR, IXGBE_EICR_TS);
	}

	IXGBE_WRITE_REG(&adapter->hw, IXGBE_EIMS, IXGBE_EIMS_OTHER);
	return;
}

/*********************************************************************
 *
 *  Media Ioctl callback
 *
 *  This routine is called whenever the user queries the status of
 *  the interface using ifconfig.
 *
 **********************************************************************/
static void
ixgbe_media_status(struct ifnet * ifp, struct ifmediareq * ifmr)
{
	struct adapter *adapter = ifp->if_softc;

	INIT_DEBUGOUT("ixgbe_media_status: begin");
	IXGBE_CORE_LOCK(adapter);
	ixgbe_update_link_status(adapter);

	ifmr->ifm_status = IFM_AVALID;
	ifmr->ifm_active = IFM_ETHER;

	if (!adapter->link_active) {
		IXGBE_CORE_UNLOCK(adapter);
		return;
	}

	ifmr->ifm_status |= IFM_ACTIVE;

	switch (adapter->link_speed) {
		case IXGBE_LINK_SPEED_100_FULL:
			ifmr->ifm_active |= IFM_100_TX | IFM_FDX;
			break;
		case IXGBE_LINK_SPEED_1GB_FULL:
			ifmr->ifm_active |= IFM_1000_SX | IFM_FDX;
			break;
		case IXGBE_LINK_SPEED_10GB_FULL:
			ifmr->ifm_active |= adapter->optics | IFM_FDX;
			break;
	}

	IXGBE_CORE_UNLOCK(adapter);

	return;
}

/*********************************************************************
 *
 *  Media Ioctl callback
 *
 *  This routine is called when the user changes speed/duplex using
 *  media/mediopt option with ifconfig.
 *
 **********************************************************************/
static int
ixgbe_media_change(struct ifnet * ifp)
{
	struct adapter *adapter = ifp->if_softc;
	struct ifmedia *ifm = &adapter->media;

	INIT_DEBUGOUT("ixgbe_media_change: begin");

	if (IFM_TYPE(ifm->ifm_media) != IFM_ETHER)
		return (EINVAL);

        switch (IFM_SUBTYPE(ifm->ifm_media)) {
        case IFM_AUTO:
                adapter->hw.phy.autoneg_advertised =
		    IXGBE_LINK_SPEED_100_FULL |
		    IXGBE_LINK_SPEED_1GB_FULL |
		    IXGBE_LINK_SPEED_10GB_FULL;
                break;
        default:
                device_printf(adapter->dev, "Only auto media type\n");
		return (EINVAL);
        }

	return (0);
}

/*********************************************************************
 *
 *  This routine maps the mbufs to tx descriptors, allowing the
 *  TX engine to transmit the packets. 
 *  	- return 0 on success, positive on failure
 *
 **********************************************************************/

static int
ixgbe_xmit(struct tx_ring *txr, struct mbuf **m_headp)
{
	struct adapter  *adapter = txr->adapter;
	u32		olinfo_status = 0, cmd_type_len;
	int             i, j, error, nsegs;
	int		first;
	bool		remap = TRUE;
	struct mbuf	*m_head;
	bus_dma_segment_t segs[adapter->num_segs];
	bus_dmamap_t	map;
	struct ixgbe_tx_buf *txbuf;
	union ixgbe_adv_tx_desc *txd = NULL;

	m_head = *m_headp;

	/* Basic descriptor defines */
        cmd_type_len = (IXGBE_ADVTXD_DTYP_DATA |
	    IXGBE_ADVTXD_DCMD_IFCS | IXGBE_ADVTXD_DCMD_DEXT);

	if (m_head->m_flags & M_VLANTAG)
        	cmd_type_len |= IXGBE_ADVTXD_DCMD_VLE;

        /*
         * Important to capture the first descriptor
         * used because it will contain the index of
         * the one we tell the hardware to report back
         */
        first = txr->next_avail_desc;
	txbuf = &txr->tx_buffers[first];
	map = txbuf->map;

	/*
	 * Map the packet for DMA.
	 */
retry:
	error = bus_dmamap_load_mbuf_sg(txr->txtag, map,
	    *m_headp, segs, &nsegs, BUS_DMA_NOWAIT);

	if (__predict_false(error)) {
		struct mbuf *m;

		switch (error) {
		case EFBIG:
			/* Try it again? - one try */
			if (remap == TRUE) {
				remap = FALSE;
				m = m_defrag(*m_headp, M_NOWAIT);
				if (m == NULL) {
					adapter->mbuf_defrag_failed++;
					m_freem(*m_headp);
					*m_headp = NULL;
					return (ENOBUFS);
				}
				*m_headp = m;
				goto retry;
			} else
				return (error);
		case ENOMEM:
			txr->no_tx_dma_setup++;
			return (error);
		default:
			txr->no_tx_dma_setup++;
			m_freem(*m_headp);
			*m_headp = NULL;
			return (error);
		}
	}

	/* Make certain there are enough descriptors */
	if (nsegs > txr->tx_avail - 2) {
		txr->no_desc_avail++;
		bus_dmamap_unload(txr->txtag, map);
		return (ENOBUFS);
	}
	m_head = *m_headp;

	/*
	** Set up the appropriate offload context
	** this will consume the first descriptor
	*/
	error = ixgbe_tx_ctx_setup(txr, m_head, &cmd_type_len, &olinfo_status);
	if (__predict_false(error)) {
		if (error == ENOBUFS)
			*m_headp = NULL;
		return (error);
	}

#ifdef IXGBE_FDIR
	/* Do the flow director magic */
	if ((txr->atr_sample) && (!adapter->fdir_reinit)) {
		++txr->atr_count;
		if (txr->atr_count >= atr_sample_rate) {
			ixgbe_atr(txr, m_head);
			txr->atr_count = 0;
		}
	}
#endif

	i = txr->next_avail_desc;
	for (j = 0; j < nsegs; j++) {
		bus_size_t seglen;
		bus_addr_t segaddr;

		txbuf = &txr->tx_buffers[i];
		txd = &txr->tx_base[i];
		seglen = segs[j].ds_len;
		segaddr = htole64(segs[j].ds_addr);

		txd->read.buffer_addr = segaddr;
		txd->read.cmd_type_len = htole32(txr->txd_cmd |
		    cmd_type_len |seglen);
		txd->read.olinfo_status = htole32(olinfo_status);

		if (++i == txr->num_desc)
			i = 0;
	}

	txd->read.cmd_type_len |=
	    htole32(IXGBE_TXD_CMD_EOP | IXGBE_TXD_CMD_RS);
	txr->tx_avail -= nsegs;
	txr->next_avail_desc = i;

	txbuf->m_head = m_head;
	/*
	** Here we swap the map so the last descriptor,
	** which gets the completion interrupt has the
	** real map, and the first descriptor gets the
	** unused map from this descriptor.
	*/
	txr->tx_buffers[first].map = txbuf->map;
	txbuf->map = map;
	bus_dmamap_sync(txr->txtag, map, BUS_DMASYNC_PREWRITE);

        /* Set the EOP descriptor that will be marked done */
        txbuf = &txr->tx_buffers[first];
	txbuf->eop = txd;

        bus_dmamap_sync(txr->txdma.dma_tag, txr->txdma.dma_map,
            BUS_DMASYNC_PREREAD | BUS_DMASYNC_PREWRITE);
	/*
	 * Advance the Transmit Descriptor Tail (Tdt), this tells the
	 * hardware that this frame is available to transmit.
	 */
	++txr->total_packets;
	IXGBE_WRITE_REG(&adapter->hw, IXGBE_TDT(txr->me), i);

	return (0);

}

static void
ixgbe_set_promisc(struct adapter *adapter)
{
	u_int32_t       reg_rctl;
	struct ifnet   *ifp = adapter->ifp;
	int		mcnt = 0;

	reg_rctl = IXGBE_READ_REG(&adapter->hw, IXGBE_FCTRL);
	reg_rctl &= (~IXGBE_FCTRL_UPE);
	if (ifp->if_flags & IFF_ALLMULTI)
		mcnt = MAX_NUM_MULTICAST_ADDRESSES;
	else {
		struct	ifmultiaddr *ifma;
#if __FreeBSD_version < 800000
		IF_ADDR_LOCK(ifp);
#else
		if_maddr_rlock(ifp);
#endif
		TAILQ_FOREACH(ifma, &ifp->if_multiaddrs, ifma_link) {
			if (ifma->ifma_addr->sa_family != AF_LINK)
				continue;
			if (mcnt == MAX_NUM_MULTICAST_ADDRESSES)
				break;
			mcnt++;
		}
#if __FreeBSD_version < 800000
		IF_ADDR_UNLOCK(ifp);
#else
		if_maddr_runlock(ifp);
#endif
	}
	if (mcnt < MAX_NUM_MULTICAST_ADDRESSES)
		reg_rctl &= (~IXGBE_FCTRL_MPE);
	IXGBE_WRITE_REG(&adapter->hw, IXGBE_FCTRL, reg_rctl);

	if (ifp->if_flags & IFF_PROMISC) {
		reg_rctl |= (IXGBE_FCTRL_UPE | IXGBE_FCTRL_MPE);
		IXGBE_WRITE_REG(&adapter->hw, IXGBE_FCTRL, reg_rctl);
	} else if (ifp->if_flags & IFF_ALLMULTI) {
		reg_rctl |= IXGBE_FCTRL_MPE;
		reg_rctl &= ~IXGBE_FCTRL_UPE;
		IXGBE_WRITE_REG(&adapter->hw, IXGBE_FCTRL, reg_rctl);
	}
	return;
}


/*********************************************************************
 *  Multicast Update
 *
 *  This routine is called whenever multicast address list is updated.
 *
 **********************************************************************/
#define IXGBE_RAR_ENTRIES 16

static void
ixgbe_set_multi(struct adapter *adapter)
{
	u32	fctrl;
	u8	*mta;
	u8	*update_ptr;
	struct	ifmultiaddr *ifma;
	int	mcnt = 0;
	struct ifnet   *ifp = adapter->ifp;

	IOCTL_DEBUGOUT("ixgbe_set_multi: begin");

	mta = adapter->mta;
	bzero(mta, sizeof(u8) * IXGBE_ETH_LENGTH_OF_ADDRESS *
	    MAX_NUM_MULTICAST_ADDRESSES);

#if __FreeBSD_version < 800000
	IF_ADDR_LOCK(ifp);
#else
	if_maddr_rlock(ifp);
#endif
	TAILQ_FOREACH(ifma, &ifp->if_multiaddrs, ifma_link) {
		if (ifma->ifma_addr->sa_family != AF_LINK)
			continue;
		if (mcnt == MAX_NUM_MULTICAST_ADDRESSES)
			break;
		bcopy(LLADDR((struct sockaddr_dl *) ifma->ifma_addr),
		    &mta[mcnt * IXGBE_ETH_LENGTH_OF_ADDRESS],
		    IXGBE_ETH_LENGTH_OF_ADDRESS);
		mcnt++;
	}
#if __FreeBSD_version < 800000
	IF_ADDR_UNLOCK(ifp);
#else
	if_maddr_runlock(ifp);
#endif

	fctrl = IXGBE_READ_REG(&adapter->hw, IXGBE_FCTRL);
	fctrl |= (IXGBE_FCTRL_UPE | IXGBE_FCTRL_MPE);
	if (ifp->if_flags & IFF_PROMISC)
		fctrl |= (IXGBE_FCTRL_UPE | IXGBE_FCTRL_MPE);
	else if (mcnt >= MAX_NUM_MULTICAST_ADDRESSES ||
	    ifp->if_flags & IFF_ALLMULTI) {
		fctrl |= IXGBE_FCTRL_MPE;
		fctrl &= ~IXGBE_FCTRL_UPE;
	} else
		fctrl &= ~(IXGBE_FCTRL_UPE | IXGBE_FCTRL_MPE);
	
	IXGBE_WRITE_REG(&adapter->hw, IXGBE_FCTRL, fctrl);

	if (mcnt < MAX_NUM_MULTICAST_ADDRESSES) {
		update_ptr = mta;
		ixgbe_update_mc_addr_list(&adapter->hw,
		    update_ptr, mcnt, ixgbe_mc_array_itr, TRUE);
	}

	return;
}

/*
 * This is an iterator function now needed by the multicast
 * shared code. It simply feeds the shared code routine the
 * addresses in the array of ixgbe_set_multi() one by one.
 */
static u8 *
ixgbe_mc_array_itr(struct ixgbe_hw *hw, u8 **update_ptr, u32 *vmdq)
{
	u8 *addr = *update_ptr;
	u8 *newptr;
	*vmdq = 0;

	newptr = addr + IXGBE_ETH_LENGTH_OF_ADDRESS;
	*update_ptr = newptr;
	return addr;
}


/*********************************************************************
 *  Timer routine
 *
 *  This routine checks for link status,updates statistics,
 *  and runs the watchdog check.
 *
 **********************************************************************/

static void
ixgbe_local_timer(void *arg)
{
	struct adapter	*adapter = arg;
	device_t	dev = adapter->dev;
	struct ix_queue *que = adapter->queues;
	struct tx_ring	*txr = adapter->tx_rings;
	int		hung = 0, paused = 0;

	mtx_assert(&adapter->core_mtx, MA_OWNED);

	/* Check for pluggable optics */
	if (adapter->sfp_probe)
		if (!ixgbe_sfp_probe(adapter))
			goto out; /* Nothing to do */

	ixgbe_update_link_status(adapter);
	ixgbe_update_stats_counters(adapter);

	/*
	 * If the interface has been paused
	 * then don't do the watchdog check
	 */
	if (IXGBE_READ_REG(&adapter->hw, IXGBE_TFCS) & IXGBE_TFCS_TXOFF)
		paused = 1;

	/*
	** Check the TX queues status
	**      - watchdog only if all queues show hung
	*/          
	for (int i = 0; i < adapter->num_queues; i++, que++, txr++) {
		if ((txr->queue_status == IXGBE_QUEUE_HUNG) &&
		    (paused == 0))
			++hung;
		else if (txr->queue_status == IXGBE_QUEUE_WORKING)
			taskqueue_enqueue(que->tq, &txr->txq_task);
        }
	/* Only truely watchdog if all queues show hung */
        if (hung == adapter->num_queues)
                goto watchdog;

out:
	callout_reset(&adapter->timer, hz, ixgbe_local_timer, adapter);
	return;

watchdog:
	device_printf(adapter->dev, "Watchdog timeout -- resetting\n");
	device_printf(dev,"Queue(%d) tdh = %d, hw tdt = %d\n", txr->me,
	    IXGBE_READ_REG(&adapter->hw, IXGBE_TDH(txr->me)),
	    IXGBE_READ_REG(&adapter->hw, IXGBE_TDT(txr->me)));
	device_printf(dev,"TX(%d) desc avail = %d,"
	    "Next TX to Clean = %d\n",
	    txr->me, txr->tx_avail, txr->next_to_clean);
	adapter->ifp->if_drv_flags &= ~IFF_DRV_RUNNING;
	adapter->watchdog_events++;
	ixgbe_init_locked(adapter);
}

/*
** Note: this routine updates the OS on the link state
**	the real check of the hardware only happens with
**	a link interrupt.
*/
static void
ixgbe_update_link_status(struct adapter *adapter)
{
	struct ifnet	*ifp = adapter->ifp;
	device_t dev = adapter->dev;


	if (adapter->link_up){ 
		if (adapter->link_active == FALSE) {
			if (bootverbose)
				device_printf(dev,"Link is up %d Gbps %s \n",
				    ((adapter->link_speed == 128)? 10:1),
				    "Full Duplex");
			adapter->link_active = TRUE;
			/* Update any Flow Control changes */
			ixgbe_fc_enable(&adapter->hw);
			if_link_state_change(ifp, LINK_STATE_UP);
		}
	} else { /* Link down */
		if (adapter->link_active == TRUE) {
			if (bootverbose)
				device_printf(dev,"Link is Down\n");
			if_link_state_change(ifp, LINK_STATE_DOWN);
			adapter->link_active = FALSE;
		}
	}

	return;
}


/*********************************************************************
 *
 *  This routine disables all traffic on the adapter by issuing a
 *  global reset on the MAC and deallocates TX/RX buffers.
 *
 **********************************************************************/

static void
ixgbe_stop(void *arg)
{
	struct ifnet   *ifp;
	struct adapter *adapter = arg;
	struct ixgbe_hw *hw = &adapter->hw;
	ifp = adapter->ifp;

	mtx_assert(&adapter->core_mtx, MA_OWNED);

	INIT_DEBUGOUT("ixgbe_stop: begin\n");
	ixgbe_disable_intr(adapter);
	callout_stop(&adapter->timer);

	/* Let the stack know...*/
	ifp->if_drv_flags &= ~IFF_DRV_RUNNING;

	ixgbe_reset_hw(hw);
	hw->adapter_stopped = FALSE;
	ixgbe_stop_adapter(hw);
	if (hw->mac.type == ixgbe_mac_82599EB)
		ixgbe_stop_mac_link_on_d3_82599(hw);
	/* Turn off the laser - noop with no optics */
	ixgbe_disable_tx_laser(hw);

	/* Update the stack */
	adapter->link_up = FALSE;
       	ixgbe_update_link_status(adapter);

	/* reprogram the RAR[0] in case user changed it. */
	ixgbe_set_rar(&adapter->hw, 0, adapter->hw.mac.addr, 0, IXGBE_RAH_AV);

	return;
}


/*********************************************************************
 *
 *  Determine hardware revision.
 *
 **********************************************************************/
static void
ixgbe_identify_hardware(struct adapter *adapter)
{
	device_t        dev = adapter->dev;
	struct ixgbe_hw *hw = &adapter->hw;

	/* Save off the information about this board */
	hw->vendor_id = pci_get_vendor(dev);
	hw->device_id = pci_get_device(dev);
	hw->revision_id = pci_read_config(dev, PCIR_REVID, 1);
	hw->subsystem_vendor_id =
	    pci_read_config(dev, PCIR_SUBVEND_0, 2);
	hw->subsystem_device_id =
	    pci_read_config(dev, PCIR_SUBDEV_0, 2);

	/* We need this here to set the num_segs below */
	ixgbe_set_mac_type(hw);

	/* Pick up the 82599 and VF settings */
	if (hw->mac.type != ixgbe_mac_82598EB) {
		hw->phy.smart_speed = ixgbe_smart_speed;
		adapter->num_segs = IXGBE_82599_SCATTER;
	} else
		adapter->num_segs = IXGBE_82598_SCATTER;

	return;
}

/*********************************************************************
 *
 *  Determine optic type
 *
 **********************************************************************/
static void
ixgbe_setup_optics(struct adapter *adapter)
{
	struct ixgbe_hw *hw = &adapter->hw;
	int		layer;

	layer = ixgbe_get_supported_physical_layer(hw);

	if (layer & IXGBE_PHYSICAL_LAYER_10GBASE_T) {
		adapter->optics = IFM_10G_T;
		return;
	}

	if (layer & IXGBE_PHYSICAL_LAYER_1000BASE_T) {
		adapter->optics = IFM_1000_T;
		return;
	}

	if (layer & IXGBE_PHYSICAL_LAYER_1000BASE_SX) {
		adapter->optics = IFM_1000_SX;
		return;
	}

	if (layer & (IXGBE_PHYSICAL_LAYER_10GBASE_LR |
	    IXGBE_PHYSICAL_LAYER_10GBASE_LRM)) {
		adapter->optics = IFM_10G_LR;
		return;
	}

	if (layer & IXGBE_PHYSICAL_LAYER_10GBASE_SR) {
		adapter->optics = IFM_10G_SR;
		return;
	}

	if (layer & IXGBE_PHYSICAL_LAYER_SFP_PLUS_CU) {
		adapter->optics = IFM_10G_TWINAX;
		return;
	}

	if (layer & (IXGBE_PHYSICAL_LAYER_10GBASE_KX4 |
	    IXGBE_PHYSICAL_LAYER_10GBASE_CX4)) {
		adapter->optics = IFM_10G_CX4;
		return;
	}

	/* If we get here just set the default */
	adapter->optics = IFM_ETHER | IFM_AUTO;
	return;
}

/*********************************************************************
 *
 *  Setup the Legacy or MSI Interrupt handler
 *
 **********************************************************************/
static int
ixgbe_allocate_legacy(struct adapter *adapter)
{
	device_t	dev = adapter->dev;
	struct		ix_queue *que = adapter->queues;
#ifndef IXGBE_LEGACY_TX
	struct tx_ring		*txr = adapter->tx_rings;
#endif
	int		error, rid = 0;

	/* MSI RID at 1 */
	if (adapter->msix == 1)
		rid = 1;

	/* We allocate a single interrupt resource */
	adapter->res = bus_alloc_resource_any(dev,
            SYS_RES_IRQ, &rid, RF_SHAREABLE | RF_ACTIVE);
	if (adapter->res == NULL) {
		device_printf(dev, "Unable to allocate bus resource: "
		    "interrupt\n");
		return (ENXIO);
	}

	/*
	 * Try allocating a fast interrupt and the associated deferred
	 * processing contexts.
	 */
#ifndef IXGBE_LEGACY_TX
	TASK_INIT(&txr->txq_task, 0, ixgbe_deferred_mq_start, txr);
#endif
	TASK_INIT(&que->que_task, 0, ixgbe_handle_que, que);
	que->tq = taskqueue_create_fast("ixgbe_que", M_NOWAIT,
            taskqueue_thread_enqueue, &que->tq);
	taskqueue_start_threads(&que->tq, 1, PI_NET, "%s ixq",
            device_get_nameunit(adapter->dev));

	/* Tasklets for Link, SFP and Multispeed Fiber */
	TASK_INIT(&adapter->link_task, 0, ixgbe_handle_link, adapter);
	TASK_INIT(&adapter->mod_task, 0, ixgbe_handle_mod, adapter);
	TASK_INIT(&adapter->msf_task, 0, ixgbe_handle_msf, adapter);
#ifdef IXGBE_FDIR
	TASK_INIT(&adapter->fdir_task, 0, ixgbe_reinit_fdir, adapter);
#endif
	adapter->tq = taskqueue_create_fast("ixgbe_link", M_NOWAIT,
	    taskqueue_thread_enqueue, &adapter->tq);
	taskqueue_start_threads(&adapter->tq, 1, PI_NET, "%s linkq",
	    device_get_nameunit(adapter->dev));

	if ((error = bus_setup_intr(dev, adapter->res,
            INTR_TYPE_NET | INTR_MPSAFE, NULL, ixgbe_legacy_irq,
            que, &adapter->tag)) != 0) {
		device_printf(dev, "Failed to register fast interrupt "
		    "handler: %d\n", error);
		taskqueue_free(que->tq);
		taskqueue_free(adapter->tq);
		que->tq = NULL;
		adapter->tq = NULL;
		return (error);
	}
	/* For simplicity in the handlers */
	adapter->que_mask = IXGBE_EIMS_ENABLE_MASK;

	return (0);
}


/*********************************************************************
 *
 *  Setup MSIX Interrupt resources and handlers 
 *
 **********************************************************************/
static int
ixgbe_allocate_msix(struct adapter *adapter)
{
	device_t        dev = adapter->dev;
	struct 		ix_queue *que = adapter->queues;
	struct  	tx_ring *txr = adapter->tx_rings;
	int 		error, rid, vector = 0;

	for (int i = 0; i < adapter->num_queues; i++, vector++, que++, txr++) {
		rid = vector + 1;
		que->res = bus_alloc_resource_any(dev, SYS_RES_IRQ, &rid,
		    RF_SHAREABLE | RF_ACTIVE);
		if (que->res == NULL) {
			device_printf(dev,"Unable to allocate"
		    	    " bus resource: que interrupt [%d]\n", vector);
			return (ENXIO);
		}
		/* Set the handler function */
		error = bus_setup_intr(dev, que->res,
		    INTR_TYPE_NET | INTR_MPSAFE, NULL,
		    ixgbe_msix_que, que, &que->tag);
		if (error) {
			que->res = NULL;
			device_printf(dev, "Failed to register QUE handler");
			return (error);
		}
#if __FreeBSD_version >= 800504
		bus_describe_intr(dev, que->res, que->tag, "que %d", i);
#endif
		que->msix = vector;
        	adapter->que_mask |= (u64)(1 << que->msix);
		/*
		** Bind the msix vector, and thus the
		** ring to the corresponding cpu.
		*/
		if (adapter->num_queues > 1)
			bus_bind_intr(dev, que->res, i);

#ifndef IXGBE_LEGACY_TX
		TASK_INIT(&txr->txq_task, 0, ixgbe_deferred_mq_start, txr);
#endif
		TASK_INIT(&que->que_task, 0, ixgbe_handle_que, que);
		que->tq = taskqueue_create_fast("ixgbe_que", M_NOWAIT,
		    taskqueue_thread_enqueue, &que->tq);
		taskqueue_start_threads(&que->tq, 1, PI_NET, "%s que",
		    device_get_nameunit(adapter->dev));
	}

	/* and Link */
	rid = vector + 1;
	adapter->res = bus_alloc_resource_any(dev,
    	    SYS_RES_IRQ, &rid, RF_SHAREABLE | RF_ACTIVE);
	if (!adapter->res) {
		device_printf(dev,"Unable to allocate"
    	    " bus resource: Link interrupt [%d]\n", rid);
		return (ENXIO);
	}
	/* Set the link handler function */
	error = bus_setup_intr(dev, adapter->res,
	    INTR_TYPE_NET | INTR_MPSAFE, NULL,
	    ixgbe_msix_link, adapter, &adapter->tag);
	if (error) {
		adapter->res = NULL;
		device_printf(dev, "Failed to register LINK handler");
		return (error);
	}
#if __FreeBSD_version >= 800504
	bus_describe_intr(dev, adapter->res, adapter->tag, "link");
#endif
	adapter->linkvec = vector;
	/* Tasklets for Link, SFP and Multispeed Fiber */
	TASK_INIT(&adapter->link_task, 0, ixgbe_handle_link, adapter);
	TASK_INIT(&adapter->mod_task, 0, ixgbe_handle_mod, adapter);
	TASK_INIT(&adapter->msf_task, 0, ixgbe_handle_msf, adapter);
#ifdef IXGBE_FDIR
	TASK_INIT(&adapter->fdir_task, 0, ixgbe_reinit_fdir, adapter);
#endif
	adapter->tq = taskqueue_create_fast("ixgbe_link", M_NOWAIT,
	    taskqueue_thread_enqueue, &adapter->tq);
	taskqueue_start_threads(&adapter->tq, 1, PI_NET, "%s linkq",
	    device_get_nameunit(adapter->dev));

	return (0);
}

/*
 * Setup Either MSI/X or MSI
 */
static int
ixgbe_setup_msix(struct adapter *adapter)
{
	device_t dev = adapter->dev;
	int rid, want, queues, msgs;

	/* Override by tuneable */
	if (ixgbe_enable_msix == 0)
		goto msi;

	/* First try MSI/X */
	msgs = pci_msix_count(dev); 
	if (msgs == 0)
		goto msi;
	rid = PCIR_BAR(MSIX_82598_BAR);
	adapter->msix_mem = bus_alloc_resource_any(dev,
	    SYS_RES_MEMORY, &rid, RF_ACTIVE);
       	if (adapter->msix_mem == NULL) {
		rid += 4;	/* 82599 maps in higher BAR */
		adapter->msix_mem = bus_alloc_resource_any(dev,
		    SYS_RES_MEMORY, &rid, RF_ACTIVE);
	}
       	if (adapter->msix_mem == NULL) {
		/* May not be enabled */
		device_printf(adapter->dev,
		    "Unable to map MSIX table \n");
		goto msi;
	}

	/* Figure out a reasonable auto config value */
	queues = (mp_ncpus > (msgs-1)) ? (msgs-1) : mp_ncpus;

	if (ixgbe_num_queues != 0)
		queues = ixgbe_num_queues;
	/* Set max queues to 8 when autoconfiguring */
	else if ((ixgbe_num_queues == 0) && (queues > 8))
		queues = 8;

	/* reflect correct sysctl value */
	ixgbe_num_queues = queues;

	/*
	** Want one vector (RX/TX pair) per queue
	** plus an additional for Link.
	*/
	want = queues + 1;
	if (msgs >= want)
		msgs = want;
	else {
               	device_printf(adapter->dev,
		    "MSIX Configuration Problem, "
		    "%d vectors but %d queues wanted!\n",
		    msgs, want);
		goto msi;
	}
	if ((pci_alloc_msix(dev, &msgs) == 0) && (msgs == want)) {
               	device_printf(adapter->dev,
		    "Using MSIX interrupts with %d vectors\n", msgs);
		adapter->num_queues = queues;
		return (msgs);
	}
	/*
	** If MSIX alloc failed or provided us with
	** less than needed, free and fall through to MSI
	*/
	pci_release_msi(dev);

msi:
       	if (adapter->msix_mem != NULL) {
		bus_release_resource(dev, SYS_RES_MEMORY,
		    rid, adapter->msix_mem);
		adapter->msix_mem = NULL;
	}
       	msgs = 1;
       	if (pci_alloc_msi(dev, &msgs) == 0) {
               	device_printf(adapter->dev,"Using an MSI interrupt\n");
		return (msgs);
	}
	device_printf(adapter->dev,"Using a Legacy interrupt\n");
	return (0);
}


static int
ixgbe_allocate_pci_resources(struct adapter *adapter)
{
	int             rid;
	device_t        dev = adapter->dev;

	rid = PCIR_BAR(0);
	adapter->pci_mem = bus_alloc_resource_any(dev, SYS_RES_MEMORY,
	    &rid, RF_ACTIVE);

	if (!(adapter->pci_mem)) {
		device_printf(dev,"Unable to allocate bus resource: memory\n");
		return (ENXIO);
	}

	adapter->osdep.mem_bus_space_tag =
		rman_get_bustag(adapter->pci_mem);
	adapter->osdep.mem_bus_space_handle =
		rman_get_bushandle(adapter->pci_mem);
	adapter->hw.hw_addr = (u8 *) &adapter->osdep.mem_bus_space_handle;

	/* Legacy defaults */
	adapter->num_queues = 1;
	adapter->hw.back = &adapter->osdep;

	/*
	** Now setup MSI or MSI/X, should
	** return us the number of supported
	** vectors. (Will be 1 for MSI)
	*/
	adapter->msix = ixgbe_setup_msix(adapter);
	return (0);
}

static void
ixgbe_free_pci_resources(struct adapter * adapter)
{
	struct 		ix_queue *que = adapter->queues;
	device_t	dev = adapter->dev;
	int		rid, memrid;

	if (adapter->hw.mac.type == ixgbe_mac_82598EB)
		memrid = PCIR_BAR(MSIX_82598_BAR);
	else
		memrid = PCIR_BAR(MSIX_82599_BAR);

	/*
	** There is a slight possibility of a failure mode
	** in attach that will result in entering this function
	** before interrupt resources have been initialized, and
	** in that case we do not want to execute the loops below
	** We can detect this reliably by the state of the adapter
	** res pointer.
	*/
	if (adapter->res == NULL)
		goto mem;

	/*
	**  Release all msix queue resources:
	*/
	for (int i = 0; i < adapter->num_queues; i++, que++) {
		rid = que->msix + 1;
		if (que->tag != NULL) {
			bus_teardown_intr(dev, que->res, que->tag);
			que->tag = NULL;
		}
		if (que->res != NULL)
			bus_release_resource(dev, SYS_RES_IRQ, rid, que->res);
	}


	/* Clean the Legacy or Link interrupt last */
	if (adapter->linkvec) /* we are doing MSIX */
		rid = adapter->linkvec + 1;
	else
		(adapter->msix != 0) ? (rid = 1):(rid = 0);

	if (adapter->tag != NULL) {
		bus_teardown_intr(dev, adapter->res, adapter->tag);
		adapter->tag = NULL;
	}
	if (adapter->res != NULL)
		bus_release_resource(dev, SYS_RES_IRQ, rid, adapter->res);

mem:
	if (adapter->msix)
		pci_release_msi(dev);

	if (adapter->msix_mem != NULL)
		bus_release_resource(dev, SYS_RES_MEMORY,
		    memrid, adapter->msix_mem);

	if (adapter->pci_mem != NULL)
		bus_release_resource(dev, SYS_RES_MEMORY,
		    PCIR_BAR(0), adapter->pci_mem);

	return;
}

/*********************************************************************
 *
 *  Setup networking device structure and register an interface.
 *
 **********************************************************************/
static int
ixgbe_setup_interface(device_t dev, struct adapter *adapter)
{
	struct ixgbe_hw *hw = &adapter->hw;
	struct ifnet   *ifp;

	INIT_DEBUGOUT("ixgbe_setup_interface: begin");

	ifp = adapter->ifp = if_alloc(IFT_ETHER);
	if (ifp == NULL) {
		device_printf(dev, "can not allocate ifnet structure\n");
		return (-1);
	}
	if_initname(ifp, device_get_name(dev), device_get_unit(dev));
#if __FreeBSD_version < 1000025
	ifp->if_baudrate = 1000000000;
#else
	if_initbaudrate(ifp, IF_Gbps(10));
#endif
	ifp->if_init = ixgbe_init;
	ifp->if_softc = adapter;
	ifp->if_flags = IFF_BROADCAST | IFF_SIMPLEX | IFF_MULTICAST;
	ifp->if_ioctl = ixgbe_ioctl;
#ifndef IXGBE_LEGACY_TX
	ifp->if_transmit = ixgbe_mq_start;
	ifp->if_qflush = ixgbe_qflush;
#else
	ifp->if_start = ixgbe_start;
	IFQ_SET_MAXLEN(&ifp->if_snd, adapter->num_tx_desc - 2);
	ifp->if_snd.ifq_drv_maxlen = adapter->num_tx_desc - 2;
	IFQ_SET_READY(&ifp->if_snd);
#endif

	ether_ifattach(ifp, adapter->hw.mac.addr);

	adapter->max_frame_size =
	    ifp->if_mtu + ETHER_HDR_LEN + ETHER_CRC_LEN;

	/*
	 * Tell the upper layer(s) we support long frames.
	 */
	ifp->if_data.ifi_hdrlen = sizeof(struct ether_vlan_header);

	ifp->if_capabilities |= IFCAP_HWCSUM | IFCAP_TSO | IFCAP_VLAN_HWCSUM;
	ifp->if_capabilities |= IFCAP_JUMBO_MTU;
	ifp->if_capabilities |= IFCAP_LRO;
	ifp->if_capabilities |= IFCAP_VLAN_HWTAGGING
			     |  IFCAP_VLAN_HWTSO
			     |  IFCAP_VLAN_MTU;
	ifp->if_capenable = ifp->if_capabilities;

	/*
	** Don't turn this on by default, if vlans are
	** created on another pseudo device (eg. lagg)
	** then vlan events are not passed thru, breaking
	** operation, but with HW FILTER off it works. If
	** using vlans directly on the ixgbe driver you can
	** enable this and get full hardware tag filtering.
	*/
	ifp->if_capabilities |= IFCAP_VLAN_HWFILTER;

	/*
	 * Specify the media types supported by this adapter and register
	 * callbacks to update media and link information
	 */
	ifmedia_init(&adapter->media, IFM_IMASK, ixgbe_media_change,
		     ixgbe_media_status);
	ifmedia_add(&adapter->media, IFM_ETHER | adapter->optics, 0, NULL);
	ifmedia_set(&adapter->media, IFM_ETHER | adapter->optics);
	if (hw->device_id == IXGBE_DEV_ID_82598AT) {
		ifmedia_add(&adapter->media,
		    IFM_ETHER | IFM_1000_T | IFM_FDX, 0, NULL);
		ifmedia_add(&adapter->media,
		    IFM_ETHER | IFM_1000_T, 0, NULL);
	}
	ifmedia_add(&adapter->media, IFM_ETHER | IFM_AUTO, 0, NULL);
	ifmedia_set(&adapter->media, IFM_ETHER | IFM_AUTO);

	return (0);
}

static void
ixgbe_config_link(struct adapter *adapter)
{
	struct ixgbe_hw *hw = &adapter->hw;
	u32	autoneg, err = 0;
	bool	sfp, negotiate;

	sfp = ixgbe_is_sfp(hw);

	if (sfp) { 
		if (hw->phy.multispeed_fiber) {
			hw->mac.ops.setup_sfp(hw);
			ixgbe_enable_tx_laser(hw);
			taskqueue_enqueue(adapter->tq, &adapter->msf_task);
		} else
			taskqueue_enqueue(adapter->tq, &adapter->mod_task);
	} else {
		if (hw->mac.ops.check_link)
			err = ixgbe_check_link(hw, &adapter->link_speed,
			    &adapter->link_up, FALSE);
		if (err)
			goto out;
		autoneg = hw->phy.autoneg_advertised;
		if ((!autoneg) && (hw->mac.ops.get_link_capabilities))
                	err  = hw->mac.ops.get_link_capabilities(hw,
			    &autoneg, &negotiate);
		if (err)
			goto out;
		if (hw->mac.ops.setup_link)
                	err = hw->mac.ops.setup_link(hw,
			    autoneg, adapter->link_up);
	}
out:
	return;
}

/********************************************************************
 * Manage DMA'able memory.
 *******************************************************************/
static void
ixgbe_dmamap_cb(void *arg, bus_dma_segment_t * segs, int nseg, int error)
{
	if (error)
		return;
	*(bus_addr_t *) arg = segs->ds_addr;
	return;
}

static int
ixgbe_dma_malloc(struct adapter *adapter, bus_size_t size,
		struct ixgbe_dma_alloc *dma, int mapflags)
{
	device_t dev = adapter->dev;
	int             r;

	r = bus_dma_tag_create(bus_get_dma_tag(adapter->dev),	/* parent */
			       DBA_ALIGN, 0,	/* alignment, bounds */
			       BUS_SPACE_MAXADDR,	/* lowaddr */
			       BUS_SPACE_MAXADDR,	/* highaddr */
			       NULL, NULL,	/* filter, filterarg */
			       size,	/* maxsize */
			       1,	/* nsegments */
			       size,	/* maxsegsize */
			       BUS_DMA_ALLOCNOW,	/* flags */
			       NULL,	/* lockfunc */
			       NULL,	/* lockfuncarg */
			       &dma->dma_tag);
	if (r != 0) {
		device_printf(dev,"ixgbe_dma_malloc: bus_dma_tag_create failed; "
		       "error %u\n", r);
		goto fail_0;
	}
	r = bus_dmamem_alloc(dma->dma_tag, (void **)&dma->dma_vaddr,
			     BUS_DMA_NOWAIT, &dma->dma_map);
	if (r != 0) {
		device_printf(dev,"ixgbe_dma_malloc: bus_dmamem_alloc failed; "
		       "error %u\n", r);
		goto fail_1;
	}
	r = bus_dmamap_load(dma->dma_tag, dma->dma_map, dma->dma_vaddr,
			    size,
			    ixgbe_dmamap_cb,
			    &dma->dma_paddr,
			    mapflags | BUS_DMA_NOWAIT);
	if (r != 0) {
		device_printf(dev,"ixgbe_dma_malloc: bus_dmamap_load failed; "
		       "error %u\n", r);
		goto fail_2;
	}
	dma->dma_size = size;
	return (0);
fail_2:
	bus_dmamem_free(dma->dma_tag, dma->dma_vaddr, dma->dma_map);
fail_1:
	bus_dma_tag_destroy(dma->dma_tag);
fail_0:
	dma->dma_map = NULL;
	dma->dma_tag = NULL;
	return (r);
}

static void
ixgbe_dma_free(struct adapter *adapter, struct ixgbe_dma_alloc *dma)
{
	bus_dmamap_sync(dma->dma_tag, dma->dma_map,
	    BUS_DMASYNC_POSTREAD | BUS_DMASYNC_POSTWRITE);
	bus_dmamap_unload(dma->dma_tag, dma->dma_map);
	bus_dmamem_free(dma->dma_tag, dma->dma_vaddr, dma->dma_map);
	bus_dma_tag_destroy(dma->dma_tag);
}


/*********************************************************************
 *
 *  Allocate memory for the transmit and receive rings, and then
 *  the descriptors associated with each, called only once at attach.
 *
 **********************************************************************/
static int
ixgbe_allocate_queues(struct adapter *adapter)
{
	device_t	dev = adapter->dev;
	struct ix_queue	*que;
	struct tx_ring	*txr;
	struct rx_ring	*rxr;
	int rsize, tsize, error = IXGBE_SUCCESS;
	int txconf = 0, rxconf = 0;

        /* First allocate the top level queue structs */
        if (!(adapter->queues =
            (struct ix_queue *) malloc(sizeof(struct ix_queue) *
            adapter->num_queues, M_DEVBUF, M_NOWAIT | M_ZERO))) {
                device_printf(dev, "Unable to allocate queue memory\n");
                error = ENOMEM;
                goto fail;
        }

	/* First allocate the TX ring struct memory */
	if (!(adapter->tx_rings =
	    (struct tx_ring *) malloc(sizeof(struct tx_ring) *
	    adapter->num_queues, M_DEVBUF, M_NOWAIT | M_ZERO))) {
		device_printf(dev, "Unable to allocate TX ring memory\n");
		error = ENOMEM;
		goto tx_fail;
	}

	/* Next allocate the RX */
	if (!(adapter->rx_rings =
	    (struct rx_ring *) malloc(sizeof(struct rx_ring) *
	    adapter->num_queues, M_DEVBUF, M_NOWAIT | M_ZERO))) {
		device_printf(dev, "Unable to allocate RX ring memory\n");
		error = ENOMEM;
		goto rx_fail;
	}

	/* For the ring itself */
	tsize = roundup2(adapter->num_tx_desc *
	    sizeof(union ixgbe_adv_tx_desc), DBA_ALIGN);

	/*
	 * Now set up the TX queues, txconf is needed to handle the
	 * possibility that things fail midcourse and we need to
	 * undo memory gracefully
	 */ 
	for (int i = 0; i < adapter->num_queues; i++, txconf++) {
		/* Set up some basics */
		txr = &adapter->tx_rings[i];
		txr->adapter = adapter;
		txr->me = i;
		txr->num_desc = adapter->num_tx_desc;

		/* Initialize the TX side lock */
		snprintf(txr->mtx_name, sizeof(txr->mtx_name), "%s:tx(%d)",
		    device_get_nameunit(dev), txr->me);
		mtx_init(&txr->tx_mtx, txr->mtx_name, NULL, MTX_DEF);

		if (ixgbe_dma_malloc(adapter, tsize,
			&txr->txdma, BUS_DMA_NOWAIT)) {
			device_printf(dev,
			    "Unable to allocate TX Descriptor memory\n");
			error = ENOMEM;
			goto err_tx_desc;
		}
		txr->tx_base = (union ixgbe_adv_tx_desc *)txr->txdma.dma_vaddr;
		bzero((void *)txr->tx_base, tsize);

        	/* Now allocate transmit buffers for the ring */
        	if (ixgbe_allocate_transmit_buffers(txr)) {
			device_printf(dev,
			    "Critical Failure setting up transmit buffers\n");
			error = ENOMEM;
			goto err_tx_desc;
        	}
#ifndef IXGBE_LEGACY_TX
		/* Allocate a buf ring */
		txr->br = buf_ring_alloc(IXGBE_BR_SIZE, M_DEVBUF,
		    M_WAITOK, &txr->tx_mtx);
		if (txr->br == NULL) {
			device_printf(dev,
			    "Critical Failure setting up buf ring\n");
			error = ENOMEM;
			goto err_tx_desc;
        	}
#endif
	}

	/*
	 * Next the RX queues...
	 */ 
	rsize = roundup2(adapter->num_rx_desc *
	    sizeof(union ixgbe_adv_rx_desc), DBA_ALIGN);
	for (int i = 0; i < adapter->num_queues; i++, rxconf++) {
		rxr = &adapter->rx_rings[i];
		/* Set up some basics */
		rxr->adapter = adapter;
		rxr->me = i;
		rxr->num_desc = adapter->num_rx_desc;

		/* Initialize the RX side lock */
		snprintf(rxr->mtx_name, sizeof(rxr->mtx_name), "%s:rx(%d)",
		    device_get_nameunit(dev), rxr->me);
		mtx_init(&rxr->rx_mtx, rxr->mtx_name, NULL, MTX_DEF);

		if (ixgbe_dma_malloc(adapter, rsize,
			&rxr->rxdma, BUS_DMA_NOWAIT)) {
			device_printf(dev,
			    "Unable to allocate RxDescriptor memory\n");
			error = ENOMEM;
			goto err_rx_desc;
		}
		rxr->rx_base = (union ixgbe_adv_rx_desc *)rxr->rxdma.dma_vaddr;
		bzero((void *)rxr->rx_base, rsize);

        	/* Allocate receive buffers for the ring*/
		if (ixgbe_allocate_receive_buffers(rxr)) {
			device_printf(dev,
			    "Critical Failure setting up receive buffers\n");
			error = ENOMEM;
			goto err_rx_desc;
		}
	}

	/*
	** Finally set up the queue holding structs
	*/
	for (int i = 0; i < adapter->num_queues; i++) {
		que = &adapter->queues[i];
		que->adapter = adapter;
		que->txr = &adapter->tx_rings[i];
		que->rxr = &adapter->rx_rings[i];
	}

	return (0);

err_rx_desc:
	for (rxr = adapter->rx_rings; rxconf > 0; rxr++, rxconf--)
		ixgbe_dma_free(adapter, &rxr->rxdma);
err_tx_desc:
	for (txr = adapter->tx_rings; txconf > 0; txr++, txconf--)
		ixgbe_dma_free(adapter, &txr->txdma);
	free(adapter->rx_rings, M_DEVBUF);
rx_fail:
	free(adapter->tx_rings, M_DEVBUF);
tx_fail:
	free(adapter->queues, M_DEVBUF);
fail:
	return (error);
}

/*********************************************************************
 *
 *  Allocate memory for tx_buffer structures. The tx_buffer stores all
 *  the information needed to transmit a packet on the wire. This is
 *  called only once at attach, setup is done every reset.
 *
 **********************************************************************/
static int
ixgbe_allocate_transmit_buffers(struct tx_ring *txr)
{
	struct adapter *adapter = txr->adapter;
	device_t dev = adapter->dev;
	struct ixgbe_tx_buf *txbuf;
	int error, i;

	/*
	 * Setup DMA descriptor areas.
	 */
	if ((error = bus_dma_tag_create(
			       bus_get_dma_tag(adapter->dev),	/* parent */
			       1, 0,		/* alignment, bounds */
			       BUS_SPACE_MAXADDR,	/* lowaddr */
			       BUS_SPACE_MAXADDR,	/* highaddr */
			       NULL, NULL,		/* filter, filterarg */
			       IXGBE_TSO_SIZE,		/* maxsize */
			       adapter->num_segs,	/* nsegments */
			       PAGE_SIZE,		/* maxsegsize */
			       0,			/* flags */
			       NULL,			/* lockfunc */
			       NULL,			/* lockfuncarg */
			       &txr->txtag))) {
		device_printf(dev,"Unable to allocate TX DMA tag\n");
		goto fail;
	}

	if (!(txr->tx_buffers =
	    (struct ixgbe_tx_buf *) malloc(sizeof(struct ixgbe_tx_buf) *
	    adapter->num_tx_desc, M_DEVBUF, M_NOWAIT | M_ZERO))) {
		device_printf(dev, "Unable to allocate tx_buffer memory\n");
		error = ENOMEM;
		goto fail;
	}

        /* Create the descriptor buffer dma maps */
	txbuf = txr->tx_buffers;
	for (i = 0; i < adapter->num_tx_desc; i++, txbuf++) {
		error = bus_dmamap_create(txr->txtag, 0, &txbuf->map);
		if (error != 0) {
			device_printf(dev, "Unable to create TX DMA map\n");
			goto fail;
		}
	}

	return 0;
fail:
	/* We free all, it handles case where we are in the middle */
	ixgbe_free_transmit_structures(adapter);
	return (error);
}

/*********************************************************************
 *
 *  Initialize a transmit ring.
 *
 **********************************************************************/
static void
ixgbe_setup_transmit_ring(struct tx_ring *txr)
{
	struct adapter *adapter = txr->adapter;
	struct ixgbe_tx_buf *txbuf;
	int i;
#ifdef DEV_NETMAP
	struct netmap_adapter *na = NA(adapter->ifp);
	struct netmap_slot *slot;
#endif /* DEV_NETMAP */

	/* Clear the old ring contents */
	IXGBE_TX_LOCK(txr);
#ifdef DEV_NETMAP
	/*
	 * (under lock): if in netmap mode, do some consistency
	 * checks and set slot to entry 0 of the netmap ring.
	 */
	slot = netmap_reset(na, NR_TX, txr->me, 0);
#endif /* DEV_NETMAP */
	bzero((void *)txr->tx_base,
	      (sizeof(union ixgbe_adv_tx_desc)) * adapter->num_tx_desc);
	/* Reset indices */
	txr->next_avail_desc = 0;
	txr->next_to_clean = 0;

	/* Free any existing tx buffers. */
        txbuf = txr->tx_buffers;
	for (i = 0; i < txr->num_desc; i++, txbuf++) {
		if (txbuf->m_head != NULL) {
			bus_dmamap_sync(txr->txtag, txbuf->map,
			    BUS_DMASYNC_POSTWRITE);
			bus_dmamap_unload(txr->txtag, txbuf->map);
			m_freem(txbuf->m_head);
			txbuf->m_head = NULL;
		}
#ifdef DEV_NETMAP
		/*
		 * In netmap mode, set the map for the packet buffer.
		 * NOTE: Some drivers (not this one) also need to set
		 * the physical buffer address in the NIC ring.
		 * Slots in the netmap ring (indexed by "si") are
		 * kring->nkr_hwofs positions "ahead" wrt the
		 * corresponding slot in the NIC ring. In some drivers
		 * (not here) nkr_hwofs can be negative. Function
		 * netmap_idx_n2k() handles wraparounds properly.
		 */
		if (slot) {
			int si = netmap_idx_n2k(&na->tx_rings[txr->me], i);
			netmap_load_map(txr->txtag, txbuf->map, NMB(slot + si));
		}
#endif /* DEV_NETMAP */
		/* Clear the EOP descriptor pointer */
		txbuf->eop = NULL;
        }

#ifdef IXGBE_FDIR
	/* Set the rate at which we sample packets */
	if (adapter->hw.mac.type != ixgbe_mac_82598EB)
		txr->atr_sample = atr_sample_rate;
#endif

	/* Set number of descriptors available */
	txr->tx_avail = adapter->num_tx_desc;

	bus_dmamap_sync(txr->txdma.dma_tag, txr->txdma.dma_map,
	    BUS_DMASYNC_PREREAD | BUS_DMASYNC_PREWRITE);
	IXGBE_TX_UNLOCK(txr);
}

/*********************************************************************
 *
 *  Initialize all transmit rings.
 *
 **********************************************************************/
static int
ixgbe_setup_transmit_structures(struct adapter *adapter)
{
	struct tx_ring *txr = adapter->tx_rings;

	for (int i = 0; i < adapter->num_queues; i++, txr++)
		ixgbe_setup_transmit_ring(txr);

	return (0);
}

/*********************************************************************
 *
 *  Enable transmit unit.
 *
 **********************************************************************/
static void
ixgbe_initialize_transmit_units(struct adapter *adapter)
{
	struct tx_ring	*txr = adapter->tx_rings;
	struct ixgbe_hw	*hw = &adapter->hw;

	/* Setup the Base and Length of the Tx Descriptor Ring */

	for (int i = 0; i < adapter->num_queues; i++, txr++) {
		u64	tdba = txr->txdma.dma_paddr;
		u32	txctrl;

		IXGBE_WRITE_REG(hw, IXGBE_TDBAL(i),
		       (tdba & 0x00000000ffffffffULL));
		IXGBE_WRITE_REG(hw, IXGBE_TDBAH(i), (tdba >> 32));
		IXGBE_WRITE_REG(hw, IXGBE_TDLEN(i),
		    adapter->num_tx_desc * sizeof(union ixgbe_adv_tx_desc));

		/* Setup the HW Tx Head and Tail descriptor pointers */
		IXGBE_WRITE_REG(hw, IXGBE_TDH(i), 0);
		IXGBE_WRITE_REG(hw, IXGBE_TDT(i), 0);

		/* Setup Transmit Descriptor Cmd Settings */
		txr->txd_cmd = IXGBE_TXD_CMD_IFCS;
		txr->queue_status = IXGBE_QUEUE_IDLE;

		/* Set the processing limit */
		txr->process_limit = ixgbe_tx_process_limit;

		/* Disable Head Writeback */
		switch (hw->mac.type) {
		case ixgbe_mac_82598EB:
			txctrl = IXGBE_READ_REG(hw, IXGBE_DCA_TXCTRL(i));
			break;
		case ixgbe_mac_82599EB:
		case ixgbe_mac_X540:
		default:
			txctrl = IXGBE_READ_REG(hw, IXGBE_DCA_TXCTRL_82599(i));
			break;
                }
		txctrl &= ~IXGBE_DCA_TXCTRL_DESC_WRO_EN;
		switch (hw->mac.type) {
		case ixgbe_mac_82598EB:
			IXGBE_WRITE_REG(hw, IXGBE_DCA_TXCTRL(i), txctrl);
			break;
		case ixgbe_mac_82599EB:
		case ixgbe_mac_X540:
		default:
			IXGBE_WRITE_REG(hw, IXGBE_DCA_TXCTRL_82599(i), txctrl);
			break;
		}

	}

	if (hw->mac.type != ixgbe_mac_82598EB) {
		u32 dmatxctl, rttdcs;
		dmatxctl = IXGBE_READ_REG(hw, IXGBE_DMATXCTL);
		dmatxctl |= IXGBE_DMATXCTL_TE;
		IXGBE_WRITE_REG(hw, IXGBE_DMATXCTL, dmatxctl);
		/* Disable arbiter to set MTQC */
		rttdcs = IXGBE_READ_REG(hw, IXGBE_RTTDCS);
		rttdcs |= IXGBE_RTTDCS_ARBDIS;
		IXGBE_WRITE_REG(hw, IXGBE_RTTDCS, rttdcs);
		IXGBE_WRITE_REG(hw, IXGBE_MTQC, IXGBE_MTQC_64Q_1PB);
		rttdcs &= ~IXGBE_RTTDCS_ARBDIS;
		IXGBE_WRITE_REG(hw, IXGBE_RTTDCS, rttdcs);
	}

	return;
}

/*********************************************************************
 *
 *  Free all transmit rings.
 *
 **********************************************************************/
static void
ixgbe_free_transmit_structures(struct adapter *adapter)
{
	struct tx_ring *txr = adapter->tx_rings;

	for (int i = 0; i < adapter->num_queues; i++, txr++) {
		IXGBE_TX_LOCK(txr);
		ixgbe_free_transmit_buffers(txr);
		ixgbe_dma_free(adapter, &txr->txdma);
		IXGBE_TX_UNLOCK(txr);
		IXGBE_TX_LOCK_DESTROY(txr);
	}
	free(adapter->tx_rings, M_DEVBUF);
}

/*********************************************************************
 *
 *  Free transmit ring related data structures.
 *
 **********************************************************************/
static void
ixgbe_free_transmit_buffers(struct tx_ring *txr)
{
	struct adapter *adapter = txr->adapter;
	struct ixgbe_tx_buf *tx_buffer;
	int             i;

	INIT_DEBUGOUT("ixgbe_free_transmit_ring: begin");

	if (txr->tx_buffers == NULL)
		return;

	tx_buffer = txr->tx_buffers;
	for (i = 0; i < adapter->num_tx_desc; i++, tx_buffer++) {
		if (tx_buffer->m_head != NULL) {
			bus_dmamap_sync(txr->txtag, tx_buffer->map,
			    BUS_DMASYNC_POSTWRITE);
			bus_dmamap_unload(txr->txtag,
			    tx_buffer->map);
			m_freem(tx_buffer->m_head);
			tx_buffer->m_head = NULL;
			if (tx_buffer->map != NULL) {
				bus_dmamap_destroy(txr->txtag,
				    tx_buffer->map);
				tx_buffer->map = NULL;
			}
		} else if (tx_buffer->map != NULL) {
			bus_dmamap_unload(txr->txtag,
			    tx_buffer->map);
			bus_dmamap_destroy(txr->txtag,
			    tx_buffer->map);
			tx_buffer->map = NULL;
		}
	}
#ifdef IXGBE_LEGACY_TX
	if (txr->br != NULL)
		buf_ring_free(txr->br, M_DEVBUF);
#endif
	if (txr->tx_buffers != NULL) {
		free(txr->tx_buffers, M_DEVBUF);
		txr->tx_buffers = NULL;
	}
	if (txr->txtag != NULL) {
		bus_dma_tag_destroy(txr->txtag);
		txr->txtag = NULL;
	}
	return;
}

/*********************************************************************
 *
 *  Advanced Context Descriptor setup for VLAN, CSUM or TSO
 *
 **********************************************************************/

static int
ixgbe_tx_ctx_setup(struct tx_ring *txr, struct mbuf *mp,
    u32 *cmd_type_len, u32 *olinfo_status)
{
	struct ixgbe_adv_tx_context_desc *TXD;
	struct ether_vlan_header *eh;
	struct ip *ip;
	struct ip6_hdr *ip6;
	u32 vlan_macip_lens = 0, type_tucmd_mlhl = 0;
	int	ehdrlen, ip_hlen = 0;
	u16	etype;
	u8	ipproto = 0;
	int	offload = TRUE;
	int	ctxd = txr->next_avail_desc;
	u16	vtag = 0;

	/* First check if TSO is to be used */
	if (mp->m_pkthdr.csum_flags & CSUM_TSO)
		return (ixgbe_tso_setup(txr, mp, cmd_type_len, olinfo_status));

	if ((mp->m_pkthdr.csum_flags & CSUM_OFFLOAD) == 0)
		offload = FALSE;

	/* Indicate the whole packet as payload when not doing TSO */
       	*olinfo_status |= mp->m_pkthdr.len << IXGBE_ADVTXD_PAYLEN_SHIFT;

	/* Now ready a context descriptor */
	TXD = (struct ixgbe_adv_tx_context_desc *) &txr->tx_base[ctxd];

	/*
	** In advanced descriptors the vlan tag must 
	** be placed into the context descriptor. Hence
	** we need to make one even if not doing offloads.
	*/
	if (mp->m_flags & M_VLANTAG) {
		vtag = htole16(mp->m_pkthdr.ether_vtag);
		vlan_macip_lens |= (vtag << IXGBE_ADVTXD_VLAN_SHIFT);
	} else if (offload == FALSE) /* ... no offload to do */
		return (0);

	/*
	 * Determine where frame payload starts.
	 * Jump over vlan headers if already present,
	 * helpful for QinQ too.
	 */
	eh = mtod(mp, struct ether_vlan_header *);
	if (eh->evl_encap_proto == htons(ETHERTYPE_VLAN)) {
		etype = ntohs(eh->evl_proto);
		ehdrlen = ETHER_HDR_LEN + ETHER_VLAN_ENCAP_LEN;
	} else {
		etype = ntohs(eh->evl_encap_proto);
		ehdrlen = ETHER_HDR_LEN;
	}

	/* Set the ether header length */
	vlan_macip_lens |= ehdrlen << IXGBE_ADVTXD_MACLEN_SHIFT;

	switch (etype) {
		case ETHERTYPE_IP:
			ip = (struct ip *)(mp->m_data + ehdrlen);
			ip_hlen = ip->ip_hl << 2;
			ipproto = ip->ip_p;
			type_tucmd_mlhl |= IXGBE_ADVTXD_TUCMD_IPV4;
			break;
		case ETHERTYPE_IPV6:
			ip6 = (struct ip6_hdr *)(mp->m_data + ehdrlen);
			ip_hlen = sizeof(struct ip6_hdr);
			/* XXX-BZ this will go badly in case of ext hdrs. */
			ipproto = ip6->ip6_nxt;
			type_tucmd_mlhl |= IXGBE_ADVTXD_TUCMD_IPV6;
			break;
		default:
			offload = FALSE;
			break;
	}

	vlan_macip_lens |= ip_hlen;
	type_tucmd_mlhl |= IXGBE_ADVTXD_DCMD_DEXT | IXGBE_ADVTXD_DTYP_CTXT;

	switch (ipproto) {
		case IPPROTO_TCP:
			if (mp->m_pkthdr.csum_flags & CSUM_TCP)
				type_tucmd_mlhl |= IXGBE_ADVTXD_TUCMD_L4T_TCP;
			break;

		case IPPROTO_UDP:
			if (mp->m_pkthdr.csum_flags & CSUM_UDP)
				type_tucmd_mlhl |= IXGBE_ADVTXD_TUCMD_L4T_UDP;
			break;

#if __FreeBSD_version >= 800000
		case IPPROTO_SCTP:
			if (mp->m_pkthdr.csum_flags & CSUM_SCTP)
				type_tucmd_mlhl |= IXGBE_ADVTXD_TUCMD_L4T_SCTP;
			break;
#endif
		default:
			offload = FALSE;
			break;
	}

	if (offload) /* For the TX descriptor setup */
		*olinfo_status |= IXGBE_TXD_POPTS_TXSM << 8;

	/* Now copy bits into descriptor */
	TXD->vlan_macip_lens = htole32(vlan_macip_lens);
	TXD->type_tucmd_mlhl = htole32(type_tucmd_mlhl);
	TXD->seqnum_seed = htole32(0);
	TXD->mss_l4len_idx = htole32(0);

	/* We've consumed the first desc, adjust counters */
	if (++ctxd == txr->num_desc)
		ctxd = 0;
	txr->next_avail_desc = ctxd;
	--txr->tx_avail;

        return (0);
}

/**********************************************************************
 *
 *  Setup work for hardware segmentation offload (TSO) on
 *  adapters using advanced tx descriptors
 *
 **********************************************************************/
static int
ixgbe_tso_setup(struct tx_ring *txr, struct mbuf *mp,
    u32 *cmd_type_len, u32 *olinfo_status)
{
	struct ixgbe_adv_tx_context_desc *TXD;
	u32 vlan_macip_lens = 0, type_tucmd_mlhl = 0;
	u32 mss_l4len_idx = 0, paylen;
	u16 vtag = 0, eh_type;
	int ctxd, ehdrlen, ip_hlen, tcp_hlen;
	struct ether_vlan_header *eh;
#ifdef INET6
	struct ip6_hdr *ip6;
#endif
#ifdef INET
	struct ip *ip;
#endif
	struct tcphdr *th;


	/*
	 * Determine where frame payload starts.
	 * Jump over vlan headers if already present
	 */
	eh = mtod(mp, struct ether_vlan_header *);
	if (eh->evl_encap_proto == htons(ETHERTYPE_VLAN)) {
		ehdrlen = ETHER_HDR_LEN + ETHER_VLAN_ENCAP_LEN;
		eh_type = eh->evl_proto;
	} else {
		ehdrlen = ETHER_HDR_LEN;
		eh_type = eh->evl_encap_proto;
	}

	switch (ntohs(eh_type)) {
#ifdef INET6
	case ETHERTYPE_IPV6:
		ip6 = (struct ip6_hdr *)(mp->m_data + ehdrlen);
		/* XXX-BZ For now we do not pretend to support ext. hdrs. */
		if (ip6->ip6_nxt != IPPROTO_TCP)
			return (ENXIO);
		ip_hlen = sizeof(struct ip6_hdr);
		ip6 = (struct ip6_hdr *)(mp->m_data + ehdrlen);
		th = (struct tcphdr *)((caddr_t)ip6 + ip_hlen);
		th->th_sum = in6_cksum_pseudo(ip6, 0, IPPROTO_TCP, 0);
		type_tucmd_mlhl |= IXGBE_ADVTXD_TUCMD_IPV6;
		break;
#endif
#ifdef INET
	case ETHERTYPE_IP:
		ip = (struct ip *)(mp->m_data + ehdrlen);
		if (ip->ip_p != IPPROTO_TCP)
			return (ENXIO);
		ip->ip_sum = 0;
		ip_hlen = ip->ip_hl << 2;
		th = (struct tcphdr *)((caddr_t)ip + ip_hlen);
		th->th_sum = in_pseudo(ip->ip_src.s_addr,
		    ip->ip_dst.s_addr, htons(IPPROTO_TCP));
		type_tucmd_mlhl |= IXGBE_ADVTXD_TUCMD_IPV4;
		/* Tell transmit desc to also do IPv4 checksum. */
		*olinfo_status |= IXGBE_TXD_POPTS_IXSM << 8;
		break;
#endif
	default:
		panic("%s: CSUM_TSO but no supported IP version (0x%04x)",
		    __func__, ntohs(eh_type));
		break;
	}

	ctxd = txr->next_avail_desc;
	TXD = (struct ixgbe_adv_tx_context_desc *) &txr->tx_base[ctxd];

	tcp_hlen = th->th_off << 2;

	/* This is used in the transmit desc in encap */
	paylen = mp->m_pkthdr.len - ehdrlen - ip_hlen - tcp_hlen;

	/* VLAN MACLEN IPLEN */
	if (mp->m_flags & M_VLANTAG) {
		vtag = htole16(mp->m_pkthdr.ether_vtag);
                vlan_macip_lens |= (vtag << IXGBE_ADVTXD_VLAN_SHIFT);
	}

	vlan_macip_lens |= ehdrlen << IXGBE_ADVTXD_MACLEN_SHIFT;
	vlan_macip_lens |= ip_hlen;
	TXD->vlan_macip_lens = htole32(vlan_macip_lens);

	/* ADV DTYPE TUCMD */
	type_tucmd_mlhl |= IXGBE_ADVTXD_DCMD_DEXT | IXGBE_ADVTXD_DTYP_CTXT;
	type_tucmd_mlhl |= IXGBE_ADVTXD_TUCMD_L4T_TCP;
	TXD->type_tucmd_mlhl = htole32(type_tucmd_mlhl);

	/* MSS L4LEN IDX */
	mss_l4len_idx |= (mp->m_pkthdr.tso_segsz << IXGBE_ADVTXD_MSS_SHIFT);
	mss_l4len_idx |= (tcp_hlen << IXGBE_ADVTXD_L4LEN_SHIFT);
	TXD->mss_l4len_idx = htole32(mss_l4len_idx);

	TXD->seqnum_seed = htole32(0);

	if (++ctxd == txr->num_desc)
		ctxd = 0;

	txr->tx_avail--;
	txr->next_avail_desc = ctxd;
	*cmd_type_len |= IXGBE_ADVTXD_DCMD_TSE;
	*olinfo_status |= IXGBE_TXD_POPTS_TXSM << 8;
	*olinfo_status |= paylen << IXGBE_ADVTXD_PAYLEN_SHIFT;
	++txr->tso_tx;
	return (0);
}

#ifdef IXGBE_FDIR
/*
** This routine parses packet headers so that Flow
** Director can make a hashed filter table entry 
** allowing traffic flows to be identified and kept
** on the same cpu.  This would be a performance
** hit, but we only do it at IXGBE_FDIR_RATE of
** packets.
*/
static void
ixgbe_atr(struct tx_ring *txr, struct mbuf *mp)
{
	struct adapter			*adapter = txr->adapter;
	struct ix_queue			*que;
	struct ip			*ip;
	struct tcphdr			*th;
	struct udphdr			*uh;
	struct ether_vlan_header	*eh;
	union ixgbe_atr_hash_dword	input = {.dword = 0}; 
	union ixgbe_atr_hash_dword	common = {.dword = 0}; 
	int  				ehdrlen, ip_hlen;
	u16				etype;

	eh = mtod(mp, struct ether_vlan_header *);
	if (eh->evl_encap_proto == htons(ETHERTYPE_VLAN)) {
		ehdrlen = ETHER_HDR_LEN + ETHER_VLAN_ENCAP_LEN;
		etype = eh->evl_proto;
	} else {
		ehdrlen = ETHER_HDR_LEN;
		etype = eh->evl_encap_proto;
	}

	/* Only handling IPv4 */
	if (etype != htons(ETHERTYPE_IP))
		return;

	ip = (struct ip *)(mp->m_data + ehdrlen);
	ip_hlen = ip->ip_hl << 2;

	/* check if we're UDP or TCP */
	switch (ip->ip_p) {
	case IPPROTO_TCP:
		th = (struct tcphdr *)((caddr_t)ip + ip_hlen);
		/* src and dst are inverted */
		common.port.dst ^= th->th_sport;
		common.port.src ^= th->th_dport;
		input.formatted.flow_type ^= IXGBE_ATR_FLOW_TYPE_TCPV4;
		break;
	case IPPROTO_UDP:
		uh = (struct udphdr *)((caddr_t)ip + ip_hlen);
		/* src and dst are inverted */
		common.port.dst ^= uh->uh_sport;
		common.port.src ^= uh->uh_dport;
		input.formatted.flow_type ^= IXGBE_ATR_FLOW_TYPE_UDPV4;
		break;
	default:
		return;
	}

	input.formatted.vlan_id = htobe16(mp->m_pkthdr.ether_vtag);
	if (mp->m_pkthdr.ether_vtag)
		common.flex_bytes ^= htons(ETHERTYPE_VLAN);
	else
		common.flex_bytes ^= etype;
	common.ip ^= ip->ip_src.s_addr ^ ip->ip_dst.s_addr;

	que = &adapter->queues[txr->me];
	/*
	** This assumes the Rx queue and Tx
	** queue are bound to the same CPU
	*/
	ixgbe_fdir_add_signature_filter_82599(&adapter->hw,
	    input, common, que->msix);
}
#endif /* IXGBE_FDIR */

/**********************************************************************
 *
 *  Examine each tx_buffer in the used queue. If the hardware is done
 *  processing the packet then free associated resources. The
 *  tx_buffer is put back on the free queue.
 *
 **********************************************************************/
static void
ixgbe_txeof(struct tx_ring *txr)
{
	struct adapter		*adapter = txr->adapter;
	struct ifnet		*ifp = adapter->ifp;
	u32			work, processed = 0;
	u16			limit = txr->process_limit;
	struct ixgbe_tx_buf	*buf;
	union ixgbe_adv_tx_desc *txd;

	mtx_assert(&txr->tx_mtx, MA_OWNED);

#ifdef DEV_NETMAP
	if (ifp->if_capenable & IFCAP_NETMAP) {
		struct netmap_adapter *na = NA(ifp);
		struct netmap_kring *kring = &na->tx_rings[txr->me];
		txd = txr->tx_base;
		bus_dmamap_sync(txr->txdma.dma_tag, txr->txdma.dma_map,
		    BUS_DMASYNC_POSTREAD);
		/*
		 * In netmap mode, all the work is done in the context
		 * of the client thread. Interrupt handlers only wake up
		 * clients, which may be sleeping on individual rings
		 * or on a global resource for all rings.
		 * To implement tx interrupt mitigation, we wake up the client
		 * thread roughly every half ring, even if the NIC interrupts
		 * more frequently. This is implemented as follows:
		 * - ixgbe_txsync() sets kring->nr_kflags with the index of
		 *   the slot that should wake up the thread (nkr_num_slots
		 *   means the user thread should not be woken up);
		 * - the driver ignores tx interrupts unless netmap_mitigate=0
		 *   or the slot has the DD bit set.
		 */
		if (!netmap_mitigate ||
		    (kring->nr_kflags < kring->nkr_num_slots &&
		    txd[kring->nr_kflags].wb.status & IXGBE_TXD_STAT_DD)) {
			netmap_tx_irq(ifp, txr->me);
		}
		return;
	}
#endif /* DEV_NETMAP */

	if (txr->tx_avail == txr->num_desc) {
		txr->queue_status = IXGBE_QUEUE_IDLE;
		return;
	}

	/* Get work starting point */
	work = txr->next_to_clean;
	buf = &txr->tx_buffers[work];
	txd = &txr->tx_base[work];
	work -= txr->num_desc; /* The distance to ring end */
        bus_dmamap_sync(txr->txdma.dma_tag, txr->txdma.dma_map,
            BUS_DMASYNC_POSTREAD);

	do {
		union ixgbe_adv_tx_desc *eop= buf->eop;
		if (eop == NULL) /* No work */
			break;

		if ((eop->wb.status & IXGBE_TXD_STAT_DD) == 0)
			break;	/* I/O not complete */

		if (buf->m_head) {
			txr->bytes +=
			    buf->m_head->m_pkthdr.len;
			bus_dmamap_sync(txr->txtag,
			    buf->map,
			    BUS_DMASYNC_POSTWRITE);
			bus_dmamap_unload(txr->txtag,
			    buf->map);
			m_freem(buf->m_head);
			buf->m_head = NULL;
			buf->map = NULL;
		}
		buf->eop = NULL;
		++txr->tx_avail;

		/* We clean the range if multi segment */
		while (txd != eop) {
			++txd;
			++buf;
			++work;
			/* wrap the ring? */
			if (__predict_false(!work)) {
				work -= txr->num_desc;
				buf = txr->tx_buffers;
				txd = txr->tx_base;
			}
			if (buf->m_head) {
				txr->bytes +=
				    buf->m_head->m_pkthdr.len;
				bus_dmamap_sync(txr->txtag,
				    buf->map,
				    BUS_DMASYNC_POSTWRITE);
				bus_dmamap_unload(txr->txtag,
				    buf->map);
				m_freem(buf->m_head);
				buf->m_head = NULL;
				buf->map = NULL;
			}
			++txr->tx_avail;
			buf->eop = NULL;

		}
		++txr->packets;
		++processed;
		++ifp->if_opackets;
		txr->watchdog_time = ticks;

		/* Try the next packet */
		++txd;
		++buf;
		++work;
		/* reset with a wrap */
		if (__predict_false(!work)) {
			work -= txr->num_desc;
			buf = txr->tx_buffers;
			txd = txr->tx_base;
		}
		prefetch(txd);
	} while (__predict_true(--limit));

	bus_dmamap_sync(txr->txdma.dma_tag, txr->txdma.dma_map,
	    BUS_DMASYNC_PREREAD | BUS_DMASYNC_PREWRITE);

	work += txr->num_desc;
	txr->next_to_clean = work;

	/*
	** Watchdog calculation, we know there's
	** work outstanding or the first return
	** would have been taken, so none processed
	** for too long indicates a hang.
	*/
	if ((!processed) && ((ticks - txr->watchdog_time) > IXGBE_WATCHDOG))
		txr->queue_status = IXGBE_QUEUE_HUNG;

	if (txr->tx_avail == txr->num_desc)
		txr->queue_status = IXGBE_QUEUE_IDLE;

	return;
}

/*********************************************************************
 *
 *  Refresh mbuf buffers for RX descriptor rings
 *   - now keeps its own state so discards due to resource
 *     exhaustion are unnecessary, if an mbuf cannot be obtained
 *     it just returns, keeping its placeholder, thus it can simply
 *     be recalled to try again.
 *
 **********************************************************************/
static void
ixgbe_refresh_mbufs(struct rx_ring *rxr, int limit)
{
	struct adapter		*adapter = rxr->adapter;
	bus_dma_segment_t	seg[1];
	struct ixgbe_rx_buf	*rxbuf;
	struct mbuf		*mp;
	int			i, j, nsegs, error;
	bool			refreshed = FALSE;

	i = j = rxr->next_to_refresh;
	/* Control the loop with one beyond */
	if (++j == rxr->num_desc)
		j = 0;

	while (j != limit) {
		rxbuf = &rxr->rx_buffers[i];
		if (rxbuf->buf == NULL) {
			mp = m_getjcl(M_NOWAIT, MT_DATA,
			    M_PKTHDR, rxr->mbuf_sz);
			if (mp == NULL)
				goto update;
			if (adapter->max_frame_size <= (MCLBYTES - ETHER_ALIGN))
				m_adj(mp, ETHER_ALIGN);
		} else
			mp = rxbuf->buf;

		mp->m_pkthdr.len = mp->m_len = rxr->mbuf_sz;

		/* If we're dealing with an mbuf that was copied rather
		 * than replaced, there's no need to go through busdma.
		 */
		if ((rxbuf->flags & IXGBE_RX_COPY) == 0) {
			/* Get the memory mapping */
			error = bus_dmamap_load_mbuf_sg(rxr->ptag,
			    rxbuf->pmap, mp, seg, &nsegs, BUS_DMA_NOWAIT);
			if (error != 0) {
				printf("Refresh mbufs: payload dmamap load"
				    " failure - %d\n", error);
				m_free(mp);
				rxbuf->buf = NULL;
				goto update;
			}
			rxbuf->buf = mp;
			bus_dmamap_sync(rxr->ptag, rxbuf->pmap,
			    BUS_DMASYNC_PREREAD);
			rxbuf->addr = rxr->rx_base[i].read.pkt_addr =
			    htole64(seg[0].ds_addr);
		} else {
			rxr->rx_base[i].read.pkt_addr = rxbuf->addr;
			rxbuf->flags &= ~IXGBE_RX_COPY;
		}

		refreshed = TRUE;
		/* Next is precalculated */
		i = j;
		rxr->next_to_refresh = i;
		if (++j == rxr->num_desc)
			j = 0;
	}
update:
	if (refreshed) /* Update hardware tail index */
		IXGBE_WRITE_REG(&adapter->hw,
		    IXGBE_RDT(rxr->me), rxr->next_to_refresh);
	return;
}

/*********************************************************************
 *
 *  Allocate memory for rx_buffer structures. Since we use one
 *  rx_buffer per received packet, the maximum number of rx_buffer's
 *  that we'll need is equal to the number of receive descriptors
 *  that we've allocated.
 *
 **********************************************************************/
static int
ixgbe_allocate_receive_buffers(struct rx_ring *rxr)
{
	struct	adapter 	*adapter = rxr->adapter;
	device_t 		dev = adapter->dev;
	struct ixgbe_rx_buf 	*rxbuf;
	int             	i, bsize, error;

	bsize = sizeof(struct ixgbe_rx_buf) * rxr->num_desc;
	if (!(rxr->rx_buffers =
	    (struct ixgbe_rx_buf *) malloc(bsize,
	    M_DEVBUF, M_NOWAIT | M_ZERO))) {
		device_printf(dev, "Unable to allocate rx_buffer memory\n");
		error = ENOMEM;
		goto fail;
	}

	if ((error = bus_dma_tag_create(bus_get_dma_tag(dev),	/* parent */
				   1, 0,	/* alignment, bounds */
				   BUS_SPACE_MAXADDR,	/* lowaddr */
				   BUS_SPACE_MAXADDR,	/* highaddr */
				   NULL, NULL,		/* filter, filterarg */
				   MJUM16BYTES,		/* maxsize */
				   1,			/* nsegments */
				   MJUM16BYTES,		/* maxsegsize */
				   0,			/* flags */
				   NULL,		/* lockfunc */
				   NULL,		/* lockfuncarg */
				   &rxr->ptag))) {
		device_printf(dev, "Unable to create RX DMA tag\n");
		goto fail;
	}

	for (i = 0; i < rxr->num_desc; i++, rxbuf++) {
		rxbuf = &rxr->rx_buffers[i];
		error = bus_dmamap_create(rxr->ptag,
		    BUS_DMA_NOWAIT, &rxbuf->pmap);
		if (error) {
			device_printf(dev, "Unable to create RX dma map\n");
			goto fail;
		}
	}

	return (0);

fail:
	/* Frees all, but can handle partial completion */
	ixgbe_free_receive_structures(adapter);
	return (error);
}

/*
** Used to detect a descriptor that has
** been merged by Hardware RSC.
*/
static inline u32
ixgbe_rsc_count(union ixgbe_adv_rx_desc *rx)
{
	return (le32toh(rx->wb.lower.lo_dword.data) &
	    IXGBE_RXDADV_RSCCNT_MASK) >> IXGBE_RXDADV_RSCCNT_SHIFT;
}

/*********************************************************************
 *
 *  Initialize Hardware RSC (LRO) feature on 82599
 *  for an RX ring, this is toggled by the LRO capability
 *  even though it is transparent to the stack.
 *
 *  NOTE: since this HW feature only works with IPV4 and 
 *        our testing has shown soft LRO to be as effective
 *        I have decided to disable this by default.
 *
 **********************************************************************/
static void
ixgbe_setup_hw_rsc(struct rx_ring *rxr)
{
	struct	adapter 	*adapter = rxr->adapter;
	struct	ixgbe_hw	*hw = &adapter->hw;
	u32			rscctrl, rdrxctl;

	/* If turning LRO/RSC off we need to disable it */
	if ((adapter->ifp->if_capenable & IFCAP_LRO) == 0) {
		rscctrl = IXGBE_READ_REG(hw, IXGBE_RSCCTL(rxr->me));
		rscctrl &= ~IXGBE_RSCCTL_RSCEN;
		return;
	}

	rdrxctl = IXGBE_READ_REG(hw, IXGBE_RDRXCTL);
	rdrxctl &= ~IXGBE_RDRXCTL_RSCFRSTSIZE;
#ifdef DEV_NETMAP /* crcstrip is optional in netmap */
	if (adapter->ifp->if_capenable & IFCAP_NETMAP && !ix_crcstrip)
#endif /* DEV_NETMAP */
	rdrxctl |= IXGBE_RDRXCTL_CRCSTRIP;
	rdrxctl |= IXGBE_RDRXCTL_RSCACKC;
	IXGBE_WRITE_REG(hw, IXGBE_RDRXCTL, rdrxctl);

	rscctrl = IXGBE_READ_REG(hw, IXGBE_RSCCTL(rxr->me));
	rscctrl |= IXGBE_RSCCTL_RSCEN;
	/*
	** Limit the total number of descriptors that
	** can be combined, so it does not exceed 64K
	*/
	if (rxr->mbuf_sz == MCLBYTES)
		rscctrl |= IXGBE_RSCCTL_MAXDESC_16;
	else if (rxr->mbuf_sz == MJUMPAGESIZE)
		rscctrl |= IXGBE_RSCCTL_MAXDESC_8;
	else if (rxr->mbuf_sz == MJUM9BYTES)
		rscctrl |= IXGBE_RSCCTL_MAXDESC_4;
	else  /* Using 16K cluster */
		rscctrl |= IXGBE_RSCCTL_MAXDESC_1;

	IXGBE_WRITE_REG(hw, IXGBE_RSCCTL(rxr->me), rscctrl);

	/* Enable TCP header recognition */
	IXGBE_WRITE_REG(hw, IXGBE_PSRTYPE(0),
	    (IXGBE_READ_REG(hw, IXGBE_PSRTYPE(0)) |
	    IXGBE_PSRTYPE_TCPHDR));

	/* Disable RSC for ACK packets */
	IXGBE_WRITE_REG(hw, IXGBE_RSCDBU,
	    (IXGBE_RSCDBU_RSCACKDIS | IXGBE_READ_REG(hw, IXGBE_RSCDBU)));

	rxr->hw_rsc = TRUE;
}


static void     
ixgbe_free_receive_ring(struct rx_ring *rxr)
{ 
	struct ixgbe_rx_buf       *rxbuf;
	int i;

	for (i = 0; i < rxr->num_desc; i++) {
		rxbuf = &rxr->rx_buffers[i];
		if (rxbuf->buf != NULL) {
			bus_dmamap_sync(rxr->ptag, rxbuf->pmap,
			    BUS_DMASYNC_POSTREAD);
			bus_dmamap_unload(rxr->ptag, rxbuf->pmap);
			rxbuf->buf->m_flags |= M_PKTHDR;
			m_freem(rxbuf->buf);
			rxbuf->buf = NULL;
			rxbuf->flags = 0;
		}
	}
}


/*********************************************************************
 *
 *  Initialize a receive ring and its buffers.
 *
 **********************************************************************/
static int
ixgbe_setup_receive_ring(struct rx_ring *rxr)
{
	struct	adapter 	*adapter;
	struct ifnet		*ifp;
	device_t		dev;
	struct ixgbe_rx_buf	*rxbuf;
	bus_dma_segment_t	seg[1];
	struct lro_ctrl		*lro = &rxr->lro;
	int			rsize, nsegs, error = 0;
#ifdef DEV_NETMAP
	struct netmap_adapter *na = NA(rxr->adapter->ifp);
	struct netmap_slot *slot;
#endif /* DEV_NETMAP */

	adapter = rxr->adapter;
	ifp = adapter->ifp;
	dev = adapter->dev;

	/* Clear the ring contents */
	IXGBE_RX_LOCK(rxr);
#ifdef DEV_NETMAP
	/* same as in ixgbe_setup_transmit_ring() */
	slot = netmap_reset(na, NR_RX, rxr->me, 0);
#endif /* DEV_NETMAP */
	rsize = roundup2(adapter->num_rx_desc *
	    sizeof(union ixgbe_adv_rx_desc), DBA_ALIGN);
	bzero((void *)rxr->rx_base, rsize);
	/* Cache the size */
	rxr->mbuf_sz = adapter->rx_mbuf_sz;

	/* Free current RX buffer structs and their mbufs */
	ixgbe_free_receive_ring(rxr);

	/* Now replenish the mbufs */
	for (int j = 0; j != rxr->num_desc; ++j) {
		struct mbuf	*mp;

		rxbuf = &rxr->rx_buffers[j];
#ifdef DEV_NETMAP
		/*
		 * In netmap mode, fill the map and set the buffer
		 * address in the NIC ring, considering the offset
		 * between the netmap and NIC rings (see comment in
		 * ixgbe_setup_transmit_ring() ). No need to allocate
		 * an mbuf, so end the block with a continue;
		 */
		if (slot) {
			int sj = netmap_idx_n2k(&na->rx_rings[rxr->me], j);
			uint64_t paddr;
			void *addr;

			addr = PNMB(slot + sj, &paddr);
			netmap_load_map(rxr->ptag, rxbuf->pmap, addr);
			/* Update descriptor and the cached value */
			rxr->rx_base[j].read.pkt_addr = htole64(paddr);
			rxbuf->addr = htole64(paddr);
			continue;
		}
#endif /* DEV_NETMAP */
		rxbuf->flags = 0; 
		rxbuf->buf = m_getjcl(M_NOWAIT, MT_DATA,
		    M_PKTHDR, adapter->rx_mbuf_sz);
		if (rxbuf->buf == NULL) {
			error = ENOBUFS;
                        goto fail;
		}
		mp = rxbuf->buf;
		mp->m_pkthdr.len = mp->m_len = rxr->mbuf_sz;
		/* Get the memory mapping */
		error = bus_dmamap_load_mbuf_sg(rxr->ptag,
		    rxbuf->pmap, mp, seg,
		    &nsegs, BUS_DMA_NOWAIT);
		if (error != 0)
                        goto fail;
		bus_dmamap_sync(rxr->ptag,
		    rxbuf->pmap, BUS_DMASYNC_PREREAD);
		/* Update the descriptor and the cached value */
		rxr->rx_base[j].read.pkt_addr = htole64(seg[0].ds_addr);
		rxbuf->addr = htole64(seg[0].ds_addr);
	}


	/* Setup our descriptor indices */
	rxr->next_to_check = 0;
	rxr->next_to_refresh = 0;
	rxr->lro_enabled = FALSE;
	rxr->rx_copies = 0;
	rxr->rx_bytes = 0;
	rxr->discard = FALSE;
	rxr->vtag_strip = FALSE;

	bus_dmamap_sync(rxr->rxdma.dma_tag, rxr->rxdma.dma_map,
	    BUS_DMASYNC_PREREAD | BUS_DMASYNC_PREWRITE);

	/*
	** Now set up the LRO interface:
	*/
	if (ixgbe_rsc_enable)
		ixgbe_setup_hw_rsc(rxr);
	else if (ifp->if_capenable & IFCAP_LRO) {
		int err = tcp_lro_init(lro);
		if (err) {
			device_printf(dev, "LRO Initialization failed!\n");
			goto fail;
		}
		INIT_DEBUGOUT("RX Soft LRO Initialized\n");
		rxr->lro_enabled = TRUE;
		lro->ifp = adapter->ifp;
	}

	IXGBE_RX_UNLOCK(rxr);
	return (0);

fail:
	ixgbe_free_receive_ring(rxr);
	IXGBE_RX_UNLOCK(rxr);
	return (error);
}

/*********************************************************************
 *
 *  Initialize all receive rings.
 *
 **********************************************************************/
static int
ixgbe_setup_receive_structures(struct adapter *adapter)
{
	struct rx_ring *rxr = adapter->rx_rings;
	int j;

	for (j = 0; j < adapter->num_queues; j++, rxr++)
		if (ixgbe_setup_receive_ring(rxr))
			goto fail;

	return (0);
fail:
	/*
	 * Free RX buffers allocated so far, we will only handle
	 * the rings that completed, the failing case will have
	 * cleaned up for itself. 'j' failed, so its the terminus.
	 */
	for (int i = 0; i < j; ++i) {
		rxr = &adapter->rx_rings[i];
		ixgbe_free_receive_ring(rxr);
	}

	return (ENOBUFS);
}

/*********************************************************************
 *
 *  Setup receive registers and features.
 *
 **********************************************************************/
#define IXGBE_SRRCTL_BSIZEHDRSIZE_SHIFT 2

#define BSIZEPKT_ROUNDUP ((1<<IXGBE_SRRCTL_BSIZEPKT_SHIFT)-1)
	
static void
ixgbe_initialize_receive_units(struct adapter *adapter)
{
	struct	rx_ring	*rxr = adapter->rx_rings;
	struct ixgbe_hw	*hw = &adapter->hw;
	struct ifnet   *ifp = adapter->ifp;
	u32		bufsz, rxctrl, fctrl, srrctl, rxcsum;
	u32		reta, mrqc = 0, hlreg, random[10];


	/*
	 * Make sure receives are disabled while
	 * setting up the descriptor ring
	 */
	rxctrl = IXGBE_READ_REG(hw, IXGBE_RXCTRL);
	IXGBE_WRITE_REG(hw, IXGBE_RXCTRL,
	    rxctrl & ~IXGBE_RXCTRL_RXEN);

	/* Enable broadcasts */
	fctrl = IXGBE_READ_REG(hw, IXGBE_FCTRL);
	fctrl |= IXGBE_FCTRL_BAM;
	fctrl |= IXGBE_FCTRL_DPF;
	fctrl |= IXGBE_FCTRL_PMCF;
	IXGBE_WRITE_REG(hw, IXGBE_FCTRL, fctrl);

	/* Set for Jumbo Frames? */
	hlreg = IXGBE_READ_REG(hw, IXGBE_HLREG0);
	if (ifp->if_mtu > ETHERMTU)
		hlreg |= IXGBE_HLREG0_JUMBOEN;
	else
		hlreg &= ~IXGBE_HLREG0_JUMBOEN;
#ifdef DEV_NETMAP
	/* crcstrip is conditional in netmap (in RDRXCTL too ?) */
	if (ifp->if_capenable & IFCAP_NETMAP && !ix_crcstrip)
		hlreg &= ~IXGBE_HLREG0_RXCRCSTRP;
	else
		hlreg |= IXGBE_HLREG0_RXCRCSTRP;
#endif /* DEV_NETMAP */
	IXGBE_WRITE_REG(hw, IXGBE_HLREG0, hlreg);

	bufsz = (adapter->rx_mbuf_sz +
	    BSIZEPKT_ROUNDUP) >> IXGBE_SRRCTL_BSIZEPKT_SHIFT;

	for (int i = 0; i < adapter->num_queues; i++, rxr++) {
		u64 rdba = rxr->rxdma.dma_paddr;

		/* Setup the Base and Length of the Rx Descriptor Ring */
		IXGBE_WRITE_REG(hw, IXGBE_RDBAL(i),
			       (rdba & 0x00000000ffffffffULL));
		IXGBE_WRITE_REG(hw, IXGBE_RDBAH(i), (rdba >> 32));
		IXGBE_WRITE_REG(hw, IXGBE_RDLEN(i),
		    adapter->num_rx_desc * sizeof(union ixgbe_adv_rx_desc));

		/* Set up the SRRCTL register */
		srrctl = IXGBE_READ_REG(hw, IXGBE_SRRCTL(i));
		srrctl &= ~IXGBE_SRRCTL_BSIZEHDR_MASK;
		srrctl &= ~IXGBE_SRRCTL_BSIZEPKT_MASK;
		srrctl |= bufsz;
		srrctl |= IXGBE_SRRCTL_DESCTYPE_ADV_ONEBUF;
		IXGBE_WRITE_REG(hw, IXGBE_SRRCTL(i), srrctl);

		/* Setup the HW Rx Head and Tail Descriptor Pointers */
		IXGBE_WRITE_REG(hw, IXGBE_RDH(i), 0);
		IXGBE_WRITE_REG(hw, IXGBE_RDT(i), 0);

		/* Set the processing limit */
		rxr->process_limit = ixgbe_rx_process_limit;
	}

	if (adapter->hw.mac.type != ixgbe_mac_82598EB) {
		u32 psrtype = IXGBE_PSRTYPE_TCPHDR |
			      IXGBE_PSRTYPE_UDPHDR |
			      IXGBE_PSRTYPE_IPV4HDR |
			      IXGBE_PSRTYPE_IPV6HDR;
		IXGBE_WRITE_REG(hw, IXGBE_PSRTYPE(0), psrtype);
	}

	rxcsum = IXGBE_READ_REG(hw, IXGBE_RXCSUM);

	/* Setup RSS */
	if (adapter->num_queues > 1) {
		int i, j;
		reta = 0;

		/* set up random bits */
		arc4rand(&random, sizeof(random), 0);

		/* Set up the redirection table */
		for (i = 0, j = 0; i < 128; i++, j++) {
			if (j == adapter->num_queues) j = 0;
			reta = (reta << 8) | (j * 0x11);
			if ((i & 3) == 3)
				IXGBE_WRITE_REG(hw, IXGBE_RETA(i >> 2), reta);
		}

		/* Now fill our hash function seeds */
		for (int i = 0; i < 10; i++)
			IXGBE_WRITE_REG(hw, IXGBE_RSSRK(i), random[i]);

		/* Perform hash on these packet types */
		mrqc = IXGBE_MRQC_RSSEN
		     | IXGBE_MRQC_RSS_FIELD_IPV4
		     | IXGBE_MRQC_RSS_FIELD_IPV4_TCP
		     | IXGBE_MRQC_RSS_FIELD_IPV4_UDP
		     | IXGBE_MRQC_RSS_FIELD_IPV6_EX_TCP
		     | IXGBE_MRQC_RSS_FIELD_IPV6_EX
		     | IXGBE_MRQC_RSS_FIELD_IPV6
		     | IXGBE_MRQC_RSS_FIELD_IPV6_TCP
		     | IXGBE_MRQC_RSS_FIELD_IPV6_UDP
		     | IXGBE_MRQC_RSS_FIELD_IPV6_EX_UDP;
		IXGBE_WRITE_REG(hw, IXGBE_MRQC, mrqc);

		/* RSS and RX IPP Checksum are mutually exclusive */
		rxcsum |= IXGBE_RXCSUM_PCSD;
	}

	if (ifp->if_capenable & IFCAP_RXCSUM)
		rxcsum |= IXGBE_RXCSUM_PCSD;

	if (!(rxcsum & IXGBE_RXCSUM_PCSD))
		rxcsum |= IXGBE_RXCSUM_IPPCSE;

	IXGBE_WRITE_REG(hw, IXGBE_RXCSUM, rxcsum);

	return;
}

/*********************************************************************
 *
 *  Free all receive rings.
 *
 **********************************************************************/
static void
ixgbe_free_receive_structures(struct adapter *adapter)
{
	struct rx_ring *rxr = adapter->rx_rings;

	INIT_DEBUGOUT("ixgbe_free_receive_structures: begin");

	for (int i = 0; i < adapter->num_queues; i++, rxr++) {
		struct lro_ctrl		*lro = &rxr->lro;
		ixgbe_free_receive_buffers(rxr);
		/* Free LRO memory */
		tcp_lro_free(lro);
		/* Free the ring memory as well */
		ixgbe_dma_free(adapter, &rxr->rxdma);
	}

	free(adapter->rx_rings, M_DEVBUF);
}


/*********************************************************************
 *
 *  Free receive ring data structures
 *
 **********************************************************************/
static void
ixgbe_free_receive_buffers(struct rx_ring *rxr)
{
	struct adapter		*adapter = rxr->adapter;
	struct ixgbe_rx_buf	*rxbuf;

	INIT_DEBUGOUT("ixgbe_free_receive_buffers: begin");

	/* Cleanup any existing buffers */
	if (rxr->rx_buffers != NULL) {
		for (int i = 0; i < adapter->num_rx_desc; i++) {
			rxbuf = &rxr->rx_buffers[i];
			if (rxbuf->buf != NULL) {
				bus_dmamap_sync(rxr->ptag, rxbuf->pmap,
				    BUS_DMASYNC_POSTREAD);
				bus_dmamap_unload(rxr->ptag, rxbuf->pmap);
				rxbuf->buf->m_flags |= M_PKTHDR;
				m_freem(rxbuf->buf);
			}
			rxbuf->buf = NULL;
			if (rxbuf->pmap != NULL) {
				bus_dmamap_destroy(rxr->ptag, rxbuf->pmap);
				rxbuf->pmap = NULL;
			}
		}
		if (rxr->rx_buffers != NULL) {
			free(rxr->rx_buffers, M_DEVBUF);
			rxr->rx_buffers = NULL;
		}
	}

	if (rxr->ptag != NULL) {
		bus_dma_tag_destroy(rxr->ptag);
		rxr->ptag = NULL;
	}

	return;
}

static __inline void
ixgbe_rx_input(struct rx_ring *rxr, struct ifnet *ifp, struct mbuf *m, u32 ptype)
{
                 
        /*
         * ATM LRO is only for IP/TCP packets and TCP checksum of the packet
         * should be computed by hardware. Also it should not have VLAN tag in
         * ethernet header.  In case of IPv6 we do not yet support ext. hdrs.
         */
        if (rxr->lro_enabled &&
            (ifp->if_capenable & IFCAP_VLAN_HWTAGGING) != 0 &&
            (ptype & IXGBE_RXDADV_PKTTYPE_ETQF) == 0 &&
            ((ptype & (IXGBE_RXDADV_PKTTYPE_IPV4 | IXGBE_RXDADV_PKTTYPE_TCP)) ==
            (IXGBE_RXDADV_PKTTYPE_IPV4 | IXGBE_RXDADV_PKTTYPE_TCP) ||
            (ptype & (IXGBE_RXDADV_PKTTYPE_IPV6 | IXGBE_RXDADV_PKTTYPE_TCP)) ==
            (IXGBE_RXDADV_PKTTYPE_IPV6 | IXGBE_RXDADV_PKTTYPE_TCP)) &&
            (m->m_pkthdr.csum_flags & (CSUM_DATA_VALID | CSUM_PSEUDO_HDR)) ==
            (CSUM_DATA_VALID | CSUM_PSEUDO_HDR)) {
                /*
                 * Send to the stack if:
                 **  - LRO not enabled, or
                 **  - no LRO resources, or
                 **  - lro enqueue fails
                 */
                if (rxr->lro.lro_cnt != 0)
                        if (tcp_lro_rx(&rxr->lro, m, 0) == 0)
                                return;
        }
	IXGBE_RX_UNLOCK(rxr);
        (*ifp->if_input)(ifp, m);
	IXGBE_RX_LOCK(rxr);
}

static __inline void
ixgbe_rx_discard(struct rx_ring *rxr, int i)
{
	struct ixgbe_rx_buf	*rbuf;

	rbuf = &rxr->rx_buffers[i];

        if (rbuf->fmp != NULL) {/* Partial chain ? */
		rbuf->fmp->m_flags |= M_PKTHDR;
                m_freem(rbuf->fmp);
                rbuf->fmp = NULL;
	}

	/*
	** With advanced descriptors the writeback
	** clobbers the buffer addrs, so its easier
	** to just free the existing mbufs and take
	** the normal refresh path to get new buffers
	** and mapping.
	*/
	if (rbuf->buf) {
		m_free(rbuf->buf);
		rbuf->buf = NULL;
	}

	rbuf->flags = 0;
 
	return;
}


/*********************************************************************
 *
 *  This routine executes in interrupt context. It replenishes
 *  the mbufs in the descriptor and sends data which has been
 *  dma'ed into host memory to upper layer.
 *
 *  We loop at most count times if count is > 0, or until done if
 *  count < 0.
 *
 *  Return TRUE for more work, FALSE for all clean.
 *********************************************************************/
static bool
ixgbe_rxeof(struct ix_queue *que)
{
	struct adapter		*adapter = que->adapter;
	struct rx_ring		*rxr = que->rxr;
	struct ifnet		*ifp = adapter->ifp;
	struct lro_ctrl		*lro = &rxr->lro;
	struct lro_entry	*queued;
	int			i, nextp, processed = 0;
	u32			staterr = 0;
	u16			count = rxr->process_limit;
	union ixgbe_adv_rx_desc	*cur;
	struct ixgbe_rx_buf	*rbuf, *nbuf;

	IXGBE_RX_LOCK(rxr);

#ifdef DEV_NETMAP
	/* Same as the txeof routine: wakeup clients on intr. */
	if (netmap_rx_irq(ifp, rxr->me, &processed)) {
		IXGBE_RX_UNLOCK(rxr);
		return (FALSE);
	}
#endif /* DEV_NETMAP */

	for (i = rxr->next_to_check; count != 0;) {
		struct mbuf	*sendmp, *mp;
		u32		rsc, ptype;
		u16		len;
		u16		vtag = 0;
		bool		eop;
 
		/* Sync the ring. */
		bus_dmamap_sync(rxr->rxdma.dma_tag, rxr->rxdma.dma_map,
		    BUS_DMASYNC_POSTREAD | BUS_DMASYNC_POSTWRITE);

		cur = &rxr->rx_base[i];
		staterr = le32toh(cur->wb.upper.status_error);

		if ((staterr & IXGBE_RXD_STAT_DD) == 0)
			break;
		if ((ifp->if_drv_flags & IFF_DRV_RUNNING) == 0)
			break;

		count--;
		sendmp = NULL;
		nbuf = NULL;
		rsc = 0;
		cur->wb.upper.status_error = 0;
		rbuf = &rxr->rx_buffers[i];
		mp = rbuf->buf;

		len = le16toh(cur->wb.upper.length);
		ptype = le32toh(cur->wb.lower.lo_dword.data) &
		    IXGBE_RXDADV_PKTTYPE_MASK;
		eop = ((staterr & IXGBE_RXD_STAT_EOP) != 0);

		/* Make sure bad packets are discarded */
		if (((staterr & IXGBE_RXDADV_ERR_FRAME_ERR_MASK) != 0) ||
		    (rxr->discard)) {
			rxr->rx_discarded++;
			if (eop)
				rxr->discard = FALSE;
			else
				rxr->discard = TRUE;
			ixgbe_rx_discard(rxr, i);
			goto next_desc;
		}

		/*
		** On 82599 which supports a hardware
		** LRO (called HW RSC), packets need
		** not be fragmented across sequential
		** descriptors, rather the next descriptor
		** is indicated in bits of the descriptor.
		** This also means that we might proceses
		** more than one packet at a time, something
		** that has never been true before, it
		** required eliminating global chain pointers
		** in favor of what we are doing here.  -jfv
		*/
		if (!eop) {
			/*
			** Figure out the next descriptor
			** of this frame.
			*/
			if (rxr->hw_rsc == TRUE) {
				rsc = ixgbe_rsc_count(cur);
				rxr->rsc_num += (rsc - 1);
			}
			if (rsc) { /* Get hardware index */
				nextp = ((staterr &
				    IXGBE_RXDADV_NEXTP_MASK) >>
				    IXGBE_RXDADV_NEXTP_SHIFT);
			} else { /* Just sequential */
				nextp = i + 1;
				if (nextp == adapter->num_rx_desc)
					nextp = 0;
			}
			nbuf = &rxr->rx_buffers[nextp];
			prefetch(nbuf);
		}
		/*
		** Rather than using the fmp/lmp global pointers
		** we now keep the head of a packet chain in the
		** buffer struct and pass this along from one
		** descriptor to the next, until we get EOP.
		*/
		mp->m_len = len;
		/*
		** See if there is a stored head
		** that determines what we are
		*/
		sendmp = rbuf->fmp;
		if (sendmp != NULL) {  /* secondary frag */
			rbuf->buf = rbuf->fmp = NULL;
			mp->m_flags &= ~M_PKTHDR;
			sendmp->m_pkthdr.len += mp->m_len;
		} else {
			/*
			 * Optimize.  This might be a small packet,
			 * maybe just a TCP ACK.  Do a fast copy that
			 * is cache aligned into a new mbuf, and
			 * leave the old mbuf+cluster for re-use.
			 */
			if (eop && len <= IXGBE_RX_COPY_LEN) {
				sendmp = m_gethdr(M_NOWAIT, MT_DATA);
				if (sendmp != NULL) {
					sendmp->m_data +=
					    IXGBE_RX_COPY_ALIGN;
					ixgbe_bcopy(mp->m_data,
					    sendmp->m_data, len);
					sendmp->m_len = len;
					rxr->rx_copies++;
					rbuf->flags |= IXGBE_RX_COPY;
				}
			}
			if (sendmp == NULL) {
				rbuf->buf = rbuf->fmp = NULL;
				sendmp = mp;
			}

			/* first desc of a non-ps chain */
			sendmp->m_flags |= M_PKTHDR;
			sendmp->m_pkthdr.len = mp->m_len;
		}
		++processed;

		/* Pass the head pointer on */
		if (eop == 0) {
			nbuf->fmp = sendmp;
			sendmp = NULL;
			mp->m_next = nbuf->buf;
		} else { /* Sending this frame */
			sendmp->m_pkthdr.rcvif = ifp;
			ifp->if_ipackets++;
			rxr->rx_packets++;
			/* capture data for AIM */
			rxr->bytes += sendmp->m_pkthdr.len;
			rxr->rx_bytes += sendmp->m_pkthdr.len;
			/* Process vlan info */
			if ((rxr->vtag_strip) &&
			    (staterr & IXGBE_RXD_STAT_VP))
				vtag = le16toh(cur->wb.upper.vlan);
			if (vtag) {
				sendmp->m_pkthdr.ether_vtag = vtag;
				sendmp->m_flags |= M_VLANTAG;
			}
			if ((ifp->if_capenable & IFCAP_RXCSUM) != 0)
				ixgbe_rx_checksum(staterr, sendmp, ptype);
#if __FreeBSD_version >= 800000
			sendmp->m_pkthdr.flowid = que->msix;
			sendmp->m_flags |= M_FLOWID;
#endif
		}
next_desc:
		bus_dmamap_sync(rxr->rxdma.dma_tag, rxr->rxdma.dma_map,
		    BUS_DMASYNC_PREREAD | BUS_DMASYNC_PREWRITE);

		/* Advance our pointers to the next descriptor. */
		if (++i == rxr->num_desc)
			i = 0;

		/* Now send to the stack or do LRO */
		if (sendmp != NULL) {
			rxr->next_to_check = i;
			ixgbe_rx_input(rxr, ifp, sendmp, ptype);
			i = rxr->next_to_check;
		}

               /* Every 8 descriptors we go to refresh mbufs */
		if (processed == 8) {
			ixgbe_refresh_mbufs(rxr, i);
			processed = 0;
		}
	}

	/* Refresh any remaining buf structs */
	if (ixgbe_rx_unrefreshed(rxr))
		ixgbe_refresh_mbufs(rxr, i);

	rxr->next_to_check = i;

	/*
	 * Flush any outstanding LRO work
	 */
	while ((queued = SLIST_FIRST(&lro->lro_active)) != NULL) {
		SLIST_REMOVE_HEAD(&lro->lro_active, next);
		tcp_lro_flush(lro, queued);
	}

	IXGBE_RX_UNLOCK(rxr);

	/*
	** Still have cleaning to do?
	*/
	if ((staterr & IXGBE_RXD_STAT_DD) != 0)
		return (TRUE);
	else
		return (FALSE);
}


/*********************************************************************
 *
 *  Verify that the hardware indicated that the checksum is valid.
 *  Inform the stack about the status of checksum so that stack
 *  doesn't spend time verifying the checksum.
 *
 *********************************************************************/
static void
ixgbe_rx_checksum(u32 staterr, struct mbuf * mp, u32 ptype)
{
	u16	status = (u16) staterr;
	u8	errors = (u8) (staterr >> 24);
	bool	sctp = FALSE;

	if ((ptype & IXGBE_RXDADV_PKTTYPE_ETQF) == 0 &&
	    (ptype & IXGBE_RXDADV_PKTTYPE_SCTP) != 0)
		sctp = TRUE;

	if (status & IXGBE_RXD_STAT_IPCS) {
		if (!(errors & IXGBE_RXD_ERR_IPE)) {
			/* IP Checksum Good */
			mp->m_pkthdr.csum_flags = CSUM_IP_CHECKED;
			mp->m_pkthdr.csum_flags |= CSUM_IP_VALID;

		} else
			mp->m_pkthdr.csum_flags = 0;
	}
	if (status & IXGBE_RXD_STAT_L4CS) {
		u16 type = (CSUM_DATA_VALID | CSUM_PSEUDO_HDR);
#if __FreeBSD_version >= 800000
		if (sctp)
			type = CSUM_SCTP_VALID;
#endif
		if (!(errors & IXGBE_RXD_ERR_TCPE)) {
			mp->m_pkthdr.csum_flags |= type;
			if (!sctp)
				mp->m_pkthdr.csum_data = htons(0xffff);
		} 
	}
	return;
}


/*
** This routine is run via an vlan config EVENT,
** it enables us to use the HW Filter table since
** we can get the vlan id. This just creates the
** entry in the soft version of the VFTA, init will
** repopulate the real table.
*/
static void
ixgbe_register_vlan(void *arg, struct ifnet *ifp, u16 vtag)
{
	struct adapter	*adapter = ifp->if_softc;
	u16		index, bit;

	if (ifp->if_softc !=  arg)   /* Not our event */
		return;

	if ((vtag == 0) || (vtag > 4095))	/* Invalid */
		return;

	IXGBE_CORE_LOCK(adapter);
	index = (vtag >> 5) & 0x7F;
	bit = vtag & 0x1F;
	adapter->shadow_vfta[index] |= (1 << bit);
	++adapter->num_vlans;
	ixgbe_init_locked(adapter);
	IXGBE_CORE_UNLOCK(adapter);
}

/*
** This routine is run via an vlan
** unconfig EVENT, remove our entry
** in the soft vfta.
*/
static void
ixgbe_unregister_vlan(void *arg, struct ifnet *ifp, u16 vtag)
{
	struct adapter	*adapter = ifp->if_softc;
	u16		index, bit;

	if (ifp->if_softc !=  arg)
		return;

	if ((vtag == 0) || (vtag > 4095))	/* Invalid */
		return;

	IXGBE_CORE_LOCK(adapter);
	index = (vtag >> 5) & 0x7F;
	bit = vtag & 0x1F;
	adapter->shadow_vfta[index] &= ~(1 << bit);
	--adapter->num_vlans;
	/* Re-init to load the changes */
	ixgbe_init_locked(adapter);
	IXGBE_CORE_UNLOCK(adapter);
}

static void
ixgbe_setup_vlan_hw_support(struct adapter *adapter)
{
	struct ifnet 	*ifp = adapter->ifp;
	struct ixgbe_hw *hw = &adapter->hw;
	struct rx_ring	*rxr;
	u32		ctrl;


	/*
	** We get here thru init_locked, meaning
	** a soft reset, this has already cleared
	** the VFTA and other state, so if there
	** have been no vlan's registered do nothing.
	*/
	if (adapter->num_vlans == 0)
		return;

	/*
	** A soft reset zero's out the VFTA, so
	** we need to repopulate it now.
	*/
	for (int i = 0; i < IXGBE_VFTA_SIZE; i++)
		if (adapter->shadow_vfta[i] != 0)
			IXGBE_WRITE_REG(hw, IXGBE_VFTA(i),
			    adapter->shadow_vfta[i]);

	ctrl = IXGBE_READ_REG(hw, IXGBE_VLNCTRL);
	/* Enable the Filter Table if enabled */
	if (ifp->if_capenable & IFCAP_VLAN_HWFILTER) {
		ctrl &= ~IXGBE_VLNCTRL_CFIEN;
		ctrl |= IXGBE_VLNCTRL_VFE;
	}
	if (hw->mac.type == ixgbe_mac_82598EB)
		ctrl |= IXGBE_VLNCTRL_VME;
	IXGBE_WRITE_REG(hw, IXGBE_VLNCTRL, ctrl);

	/* Setup the queues for vlans */
	for (int i = 0; i < adapter->num_queues; i++) {
		rxr = &adapter->rx_rings[i];
		/* On 82599 the VLAN enable is per/queue in RXDCTL */
		if (hw->mac.type != ixgbe_mac_82598EB) {
			ctrl = IXGBE_READ_REG(hw, IXGBE_RXDCTL(i));
			ctrl |= IXGBE_RXDCTL_VME;
			IXGBE_WRITE_REG(hw, IXGBE_RXDCTL(i), ctrl);
		}
		rxr->vtag_strip = TRUE;
	}
}

static void
ixgbe_enable_intr(struct adapter *adapter)
{
	struct ixgbe_hw	*hw = &adapter->hw;
	struct ix_queue	*que = adapter->queues;
	u32		mask, fwsm;

	mask = (IXGBE_EIMS_ENABLE_MASK & ~IXGBE_EIMS_RTX_QUEUE);
	/* Enable Fan Failure detection */
	if (hw->device_id == IXGBE_DEV_ID_82598AT)
		    mask |= IXGBE_EIMS_GPI_SDP1;

	switch (adapter->hw.mac.type) {
		case ixgbe_mac_82599EB:
			mask |= IXGBE_EIMS_ECC;
			mask |= IXGBE_EIMS_GPI_SDP0;
			mask |= IXGBE_EIMS_GPI_SDP1;
			mask |= IXGBE_EIMS_GPI_SDP2;
#ifdef IXGBE_FDIR
			mask |= IXGBE_EIMS_FLOW_DIR;
#endif
			break;
		case ixgbe_mac_X540:
			mask |= IXGBE_EIMS_ECC;
			/* Detect if Thermal Sensor is enabled */
			fwsm = IXGBE_READ_REG(hw, IXGBE_FWSM);
			if (fwsm & IXGBE_FWSM_TS_ENABLED)
				mask |= IXGBE_EIMS_TS;
#ifdef IXGBE_FDIR
			mask |= IXGBE_EIMS_FLOW_DIR;
#endif
		/* falls through */
		default:
			break;
	}

	IXGBE_WRITE_REG(hw, IXGBE_EIMS, mask);

	/* With RSS we use auto clear */
	if (adapter->msix_mem) {
		mask = IXGBE_EIMS_ENABLE_MASK;
		/* Don't autoclear Link */
		mask &= ~IXGBE_EIMS_OTHER;
		mask &= ~IXGBE_EIMS_LSC;
		IXGBE_WRITE_REG(hw, IXGBE_EIAC, mask);
	}

	/*
	** Now enable all queues, this is done separately to
	** allow for handling the extended (beyond 32) MSIX
	** vectors that can be used by 82599
	*/
        for (int i = 0; i < adapter->num_queues; i++, que++)
                ixgbe_enable_queue(adapter, que->msix);

	IXGBE_WRITE_FLUSH(hw);

	return;
}

static void
ixgbe_disable_intr(struct adapter *adapter)
{
	if (adapter->msix_mem)
		IXGBE_WRITE_REG(&adapter->hw, IXGBE_EIAC, 0);
	if (adapter->hw.mac.type == ixgbe_mac_82598EB) {
		IXGBE_WRITE_REG(&adapter->hw, IXGBE_EIMC, ~0);
	} else {
		IXGBE_WRITE_REG(&adapter->hw, IXGBE_EIMC, 0xFFFF0000);
		IXGBE_WRITE_REG(&adapter->hw, IXGBE_EIMC_EX(0), ~0);
		IXGBE_WRITE_REG(&adapter->hw, IXGBE_EIMC_EX(1), ~0);
	}
	IXGBE_WRITE_FLUSH(&adapter->hw);
	return;
}

u16
ixgbe_read_pci_cfg(struct ixgbe_hw *hw, u32 reg)
{
	u16 value;

	value = pci_read_config(((struct ixgbe_osdep *)hw->back)->dev,
	    reg, 2);

	return (value);
}

void
ixgbe_write_pci_cfg(struct ixgbe_hw *hw, u32 reg, u16 value)
{
	pci_write_config(((struct ixgbe_osdep *)hw->back)->dev,
	    reg, value, 2);

	return;
}

/*
** Get the width and transaction speed of
** the slot this adapter is plugged into.
*/
static void
ixgbe_get_slot_info(struct ixgbe_hw *hw)
{
	device_t		dev = ((struct ixgbe_osdep *)hw->back)->dev;
	struct ixgbe_mac_info	*mac = &hw->mac;
	u16			link;
	u32			offset;

	/* For most devices simply call the shared code routine */
	if (hw->device_id != IXGBE_DEV_ID_82599_SFP_SF_QP) {
		ixgbe_get_bus_info(hw);
		goto display;
	}

	/*
	** For the Quad port adapter we need to parse back
	** up the PCI tree to find the speed of the expansion
	** slot into which this adapter is plugged. A bit more work.
	*/
	dev = device_get_parent(device_get_parent(dev));
#ifdef IXGBE_DEBUG
	device_printf(dev, "parent pcib = %x,%x,%x\n",
	    pci_get_bus(dev), pci_get_slot(dev), pci_get_function(dev));
#endif
	dev = device_get_parent(device_get_parent(dev));
#ifdef IXGBE_DEBUG
	device_printf(dev, "slot pcib = %x,%x,%x\n",
	    pci_get_bus(dev), pci_get_slot(dev), pci_get_function(dev));
#endif
	/* Now get the PCI Express Capabilities offset */
	pci_find_cap(dev, PCIY_EXPRESS, &offset);
	/* ...and read the Link Status Register */
	link = pci_read_config(dev, offset + PCIER_LINK_STA, 2);
	switch (link & IXGBE_PCI_LINK_WIDTH) {
	case IXGBE_PCI_LINK_WIDTH_1:
		hw->bus.width = ixgbe_bus_width_pcie_x1;
		break;
	case IXGBE_PCI_LINK_WIDTH_2:
		hw->bus.width = ixgbe_bus_width_pcie_x2;
		break;
	case IXGBE_PCI_LINK_WIDTH_4:
		hw->bus.width = ixgbe_bus_width_pcie_x4;
		break;
	case IXGBE_PCI_LINK_WIDTH_8:
		hw->bus.width = ixgbe_bus_width_pcie_x8;
		break;
	default:
		hw->bus.width = ixgbe_bus_width_unknown;
		break;
	}

	switch (link & IXGBE_PCI_LINK_SPEED) {
	case IXGBE_PCI_LINK_SPEED_2500:
		hw->bus.speed = ixgbe_bus_speed_2500;
		break;
	case IXGBE_PCI_LINK_SPEED_5000:
		hw->bus.speed = ixgbe_bus_speed_5000;
		break;
	case IXGBE_PCI_LINK_SPEED_8000:
		hw->bus.speed = ixgbe_bus_speed_8000;
		break;
	default:
		hw->bus.speed = ixgbe_bus_speed_unknown;
		break;
	}

	mac->ops.set_lan_id(hw);

display:
	device_printf(dev,"PCI Express Bus: Speed %s %s\n",
	    ((hw->bus.speed == ixgbe_bus_speed_8000) ? "8.0GT/s":
	    (hw->bus.speed == ixgbe_bus_speed_5000) ? "5.0GT/s":
	    (hw->bus.speed == ixgbe_bus_speed_2500) ? "2.5GT/s":"Unknown"),
	    (hw->bus.width == ixgbe_bus_width_pcie_x8) ? "Width x8" :
	    (hw->bus.width == ixgbe_bus_width_pcie_x4) ? "Width x4" :
	    (hw->bus.width == ixgbe_bus_width_pcie_x1) ? "Width x1" :
	    ("Unknown"));

	if ((hw->device_id != IXGBE_DEV_ID_82599_SFP_SF_QP) &&
	    ((hw->bus.width <= ixgbe_bus_width_pcie_x4) &&
	    (hw->bus.speed == ixgbe_bus_speed_2500))) {
		device_printf(dev, "PCI-Express bandwidth available"
		    " for this card\n     is not sufficient for"
		    " optimal performance.\n");
		device_printf(dev, "For optimal performance a x8 "
		    "PCIE, or x4 PCIE Gen2 slot is required.\n");
        }
	if ((hw->device_id == IXGBE_DEV_ID_82599_SFP_SF_QP) &&
	    ((hw->bus.width <= ixgbe_bus_width_pcie_x8) &&
	    (hw->bus.speed < ixgbe_bus_speed_8000))) {
		device_printf(dev, "PCI-Express bandwidth available"
		    " for this card\n     is not sufficient for"
		    " optimal performance.\n");
		device_printf(dev, "For optimal performance a x8 "
		    "PCIE Gen3 slot is required.\n");
        }

	return;
}


/*
** Setup the correct IVAR register for a particular MSIX interrupt
**   (yes this is all very magic and confusing :)
**  - entry is the register array entry
**  - vector is the MSIX vector for this queue
**  - type is RX/TX/MISC
*/
static void
ixgbe_set_ivar(struct adapter *adapter, u8 entry, u8 vector, s8 type)
{
	struct ixgbe_hw *hw = &adapter->hw;
	u32 ivar, index;

	vector |= IXGBE_IVAR_ALLOC_VAL;

	switch (hw->mac.type) {

	case ixgbe_mac_82598EB:
		if (type == -1)
			entry = IXGBE_IVAR_OTHER_CAUSES_INDEX;
		else
			entry += (type * 64);
		index = (entry >> 2) & 0x1F;
		ivar = IXGBE_READ_REG(hw, IXGBE_IVAR(index));
		ivar &= ~(0xFF << (8 * (entry & 0x3)));
		ivar |= (vector << (8 * (entry & 0x3)));
		IXGBE_WRITE_REG(&adapter->hw, IXGBE_IVAR(index), ivar);
		break;

	case ixgbe_mac_82599EB:
	case ixgbe_mac_X540:
		if (type == -1) { /* MISC IVAR */
			index = (entry & 1) * 8;
			ivar = IXGBE_READ_REG(hw, IXGBE_IVAR_MISC);
			ivar &= ~(0xFF << index);
			ivar |= (vector << index);
			IXGBE_WRITE_REG(hw, IXGBE_IVAR_MISC, ivar);
		} else {	/* RX/TX IVARS */
			index = (16 * (entry & 1)) + (8 * type);
			ivar = IXGBE_READ_REG(hw, IXGBE_IVAR(entry >> 1));
			ivar &= ~(0xFF << index);
			ivar |= (vector << index);
			IXGBE_WRITE_REG(hw, IXGBE_IVAR(entry >> 1), ivar);
		}

	default:
		break;
	}
}

static void
ixgbe_configure_ivars(struct adapter *adapter)
{
	struct  ix_queue *que = adapter->queues;
	u32 newitr;

	if (ixgbe_max_interrupt_rate > 0)
		newitr = (4000000 / ixgbe_max_interrupt_rate) & 0x0FF8;
	else
		newitr = 0;

        for (int i = 0; i < adapter->num_queues; i++, que++) {
		/* First the RX queue entry */
                ixgbe_set_ivar(adapter, i, que->msix, 0);
		/* ... and the TX */
		ixgbe_set_ivar(adapter, i, que->msix, 1);
		/* Set an Initial EITR value */
                IXGBE_WRITE_REG(&adapter->hw,
                    IXGBE_EITR(que->msix), newitr);
	}

	/* For the Link interrupt */
        ixgbe_set_ivar(adapter, 1, adapter->linkvec, -1);
}

/*
** ixgbe_sfp_probe - called in the local timer to
** determine if a port had optics inserted.
*/  
static bool ixgbe_sfp_probe(struct adapter *adapter)
{
	struct ixgbe_hw	*hw = &adapter->hw;
	device_t	dev = adapter->dev;
	bool		result = FALSE;

	if ((hw->phy.type == ixgbe_phy_nl) &&
	    (hw->phy.sfp_type == ixgbe_sfp_type_not_present)) {
		s32 ret = hw->phy.ops.identify_sfp(hw);
		if (ret)
                        goto out;
		ret = hw->phy.ops.reset(hw);
		if (ret == IXGBE_ERR_SFP_NOT_SUPPORTED) {
			device_printf(dev,"Unsupported SFP+ module detected!");
			printf(" Reload driver with supported module.\n");
			adapter->sfp_probe = FALSE;
                        goto out;
		} else
			device_printf(dev,"SFP+ module detected!\n");
		/* We now have supported optics */
		adapter->sfp_probe = FALSE;
		/* Set the optics type so system reports correctly */
		ixgbe_setup_optics(adapter);
		result = TRUE;
	}
out:
	return (result);
}

/*
** Tasklet handler for MSIX Link interrupts
**  - do outside interrupt since it might sleep
*/
static void
ixgbe_handle_link(void *context, int pending)
{
	struct adapter  *adapter = context;

	ixgbe_check_link(&adapter->hw,
	    &adapter->link_speed, &adapter->link_up, 0);
       	ixgbe_update_link_status(adapter);
}

/*
** Tasklet for handling SFP module interrupts
*/
static void
ixgbe_handle_mod(void *context, int pending)
{
	struct adapter  *adapter = context;
	struct ixgbe_hw *hw = &adapter->hw;
	device_t	dev = adapter->dev;
	u32 err;

	err = hw->phy.ops.identify_sfp(hw);
	if (err == IXGBE_ERR_SFP_NOT_SUPPORTED) {
		device_printf(dev,
		    "Unsupported SFP+ module type was detected.\n");
		return;
	}
	err = hw->mac.ops.setup_sfp(hw);
	if (err == IXGBE_ERR_SFP_NOT_SUPPORTED) {
		device_printf(dev,
		    "Setup failure - unsupported SFP+ module type.\n");
		return;
	}
	taskqueue_enqueue(adapter->tq, &adapter->msf_task);
	return;
}


/*
** Tasklet for handling MSF (multispeed fiber) interrupts
*/
static void
ixgbe_handle_msf(void *context, int pending)
{
	struct adapter  *adapter = context;
	struct ixgbe_hw *hw = &adapter->hw;
	u32 autoneg;
	bool negotiate;

	autoneg = hw->phy.autoneg_advertised;
	if ((!autoneg) && (hw->mac.ops.get_link_capabilities))
		hw->mac.ops.get_link_capabilities(hw, &autoneg, &negotiate);
	if (hw->mac.ops.setup_link)
		hw->mac.ops.setup_link(hw, autoneg, TRUE);
	return;
}

#ifdef IXGBE_FDIR
/*
** Tasklet for reinitializing the Flow Director filter table
*/
static void
ixgbe_reinit_fdir(void *context, int pending)
{
	struct adapter  *adapter = context;
	struct ifnet   *ifp = adapter->ifp;

	if (adapter->fdir_reinit != 1) /* Shouldn't happen */
		return;
	ixgbe_reinit_fdir_tables_82599(&adapter->hw);
	adapter->fdir_reinit = 0;
	/* re-enable flow director interrupts */
	IXGBE_WRITE_REG(&adapter->hw, IXGBE_EIMS, IXGBE_EIMS_FLOW_DIR);
	/* Restart the interface */
	ifp->if_drv_flags |= IFF_DRV_RUNNING;
	return;
}
#endif

/**********************************************************************
 *
 *  Update the board statistics counters.
 *
 **********************************************************************/
static void
ixgbe_update_stats_counters(struct adapter *adapter)
{
	struct ifnet   *ifp = adapter->ifp;
	struct ixgbe_hw *hw = &adapter->hw;
	u32  missed_rx = 0, bprc, lxon, lxoff, total;
	u64  total_missed_rx = 0;

	adapter->stats.crcerrs += IXGBE_READ_REG(hw, IXGBE_CRCERRS);
	adapter->stats.illerrc += IXGBE_READ_REG(hw, IXGBE_ILLERRC);
	adapter->stats.errbc += IXGBE_READ_REG(hw, IXGBE_ERRBC);
	adapter->stats.mspdc += IXGBE_READ_REG(hw, IXGBE_MSPDC);

	/*
	** Note: these are for the 8 possible traffic classes,
	**	 which in current implementation is unused,
	**	 therefore only 0 should read real data.
	*/
	for (int i = 0; i < 8; i++) {
		u32 mp;
		mp = IXGBE_READ_REG(hw, IXGBE_MPC(i));
		/* missed_rx tallies misses for the gprc workaround */
		missed_rx += mp;
		/* global total per queue */
        	adapter->stats.mpc[i] += mp;
		/* Running comprehensive total for stats display */
		total_missed_rx += adapter->stats.mpc[i];
		if (hw->mac.type == ixgbe_mac_82598EB) {
			adapter->stats.rnbc[i] +=
			    IXGBE_READ_REG(hw, IXGBE_RNBC(i));
			adapter->stats.qbtc[i] +=
			    IXGBE_READ_REG(hw, IXGBE_QBTC(i));
			adapter->stats.qbrc[i] +=
			    IXGBE_READ_REG(hw, IXGBE_QBRC(i));
			adapter->stats.pxonrxc[i] +=
		    	    IXGBE_READ_REG(hw, IXGBE_PXONRXC(i));
		} else
			adapter->stats.pxonrxc[i] +=
		    	    IXGBE_READ_REG(hw, IXGBE_PXONRXCNT(i));
		adapter->stats.pxontxc[i] +=
		    IXGBE_READ_REG(hw, IXGBE_PXONTXC(i));
		adapter->stats.pxofftxc[i] +=
		    IXGBE_READ_REG(hw, IXGBE_PXOFFTXC(i));
		adapter->stats.pxoffrxc[i] +=
		    IXGBE_READ_REG(hw, IXGBE_PXOFFRXC(i));
		adapter->stats.pxon2offc[i] +=
		    IXGBE_READ_REG(hw, IXGBE_PXON2OFFCNT(i));
	}
	for (int i = 0; i < 16; i++) {
		adapter->stats.qprc[i] += IXGBE_READ_REG(hw, IXGBE_QPRC(i));
		adapter->stats.qptc[i] += IXGBE_READ_REG(hw, IXGBE_QPTC(i));
		adapter->stats.qprdc[i] += IXGBE_READ_REG(hw, IXGBE_QPRDC(i));
	}
	adapter->stats.mlfc += IXGBE_READ_REG(hw, IXGBE_MLFC);
	adapter->stats.mrfc += IXGBE_READ_REG(hw, IXGBE_MRFC);
	adapter->stats.rlec += IXGBE_READ_REG(hw, IXGBE_RLEC);

	/* Hardware workaround, gprc counts missed packets */
	adapter->stats.gprc += IXGBE_READ_REG(hw, IXGBE_GPRC);
	adapter->stats.gprc -= missed_rx;

	if (hw->mac.type != ixgbe_mac_82598EB) {
		adapter->stats.gorc += IXGBE_READ_REG(hw, IXGBE_GORCL) +
		    ((u64)IXGBE_READ_REG(hw, IXGBE_GORCH) << 32);
		adapter->stats.gotc += IXGBE_READ_REG(hw, IXGBE_GOTCL) +
		    ((u64)IXGBE_READ_REG(hw, IXGBE_GOTCH) << 32);
		adapter->stats.tor += IXGBE_READ_REG(hw, IXGBE_TORL) +
		    ((u64)IXGBE_READ_REG(hw, IXGBE_TORH) << 32);
		adapter->stats.lxonrxc += IXGBE_READ_REG(hw, IXGBE_LXONRXCNT);
		adapter->stats.lxoffrxc += IXGBE_READ_REG(hw, IXGBE_LXOFFRXCNT);
	} else {
		adapter->stats.lxonrxc += IXGBE_READ_REG(hw, IXGBE_LXONRXC);
		adapter->stats.lxoffrxc += IXGBE_READ_REG(hw, IXGBE_LXOFFRXC);
		/* 82598 only has a counter in the high register */
		adapter->stats.gorc += IXGBE_READ_REG(hw, IXGBE_GORCH);
		adapter->stats.gotc += IXGBE_READ_REG(hw, IXGBE_GOTCH);
		adapter->stats.tor += IXGBE_READ_REG(hw, IXGBE_TORH);
	}

	/*
	 * Workaround: mprc hardware is incorrectly counting
	 * broadcasts, so for now we subtract those.
	 */
	bprc = IXGBE_READ_REG(hw, IXGBE_BPRC);
	adapter->stats.bprc += bprc;
	adapter->stats.mprc += IXGBE_READ_REG(hw, IXGBE_MPRC);
	if (hw->mac.type == ixgbe_mac_82598EB)
		adapter->stats.mprc -= bprc;

	adapter->stats.prc64 += IXGBE_READ_REG(hw, IXGBE_PRC64);
	adapter->stats.prc127 += IXGBE_READ_REG(hw, IXGBE_PRC127);
	adapter->stats.prc255 += IXGBE_READ_REG(hw, IXGBE_PRC255);
	adapter->stats.prc511 += IXGBE_READ_REG(hw, IXGBE_PRC511);
	adapter->stats.prc1023 += IXGBE_READ_REG(hw, IXGBE_PRC1023);
	adapter->stats.prc1522 += IXGBE_READ_REG(hw, IXGBE_PRC1522);

	lxon = IXGBE_READ_REG(hw, IXGBE_LXONTXC);
	adapter->stats.lxontxc += lxon;
	lxoff = IXGBE_READ_REG(hw, IXGBE_LXOFFTXC);
	adapter->stats.lxofftxc += lxoff;
	total = lxon + lxoff;

	adapter->stats.gptc += IXGBE_READ_REG(hw, IXGBE_GPTC);
	adapter->stats.mptc += IXGBE_READ_REG(hw, IXGBE_MPTC);
	adapter->stats.ptc64 += IXGBE_READ_REG(hw, IXGBE_PTC64);
	adapter->stats.gptc -= total;
	adapter->stats.mptc -= total;
	adapter->stats.ptc64 -= total;
	adapter->stats.gotc -= total * ETHER_MIN_LEN;

	adapter->stats.ruc += IXGBE_READ_REG(hw, IXGBE_RUC);
	adapter->stats.rfc += IXGBE_READ_REG(hw, IXGBE_RFC);
	adapter->stats.roc += IXGBE_READ_REG(hw, IXGBE_ROC);
	adapter->stats.rjc += IXGBE_READ_REG(hw, IXGBE_RJC);
	adapter->stats.mngprc += IXGBE_READ_REG(hw, IXGBE_MNGPRC);
	adapter->stats.mngpdc += IXGBE_READ_REG(hw, IXGBE_MNGPDC);
	adapter->stats.mngptc += IXGBE_READ_REG(hw, IXGBE_MNGPTC);
	adapter->stats.tpr += IXGBE_READ_REG(hw, IXGBE_TPR);
	adapter->stats.tpt += IXGBE_READ_REG(hw, IXGBE_TPT);
	adapter->stats.ptc127 += IXGBE_READ_REG(hw, IXGBE_PTC127);
	adapter->stats.ptc255 += IXGBE_READ_REG(hw, IXGBE_PTC255);
	adapter->stats.ptc511 += IXGBE_READ_REG(hw, IXGBE_PTC511);
	adapter->stats.ptc1023 += IXGBE_READ_REG(hw, IXGBE_PTC1023);
	adapter->stats.ptc1522 += IXGBE_READ_REG(hw, IXGBE_PTC1522);
	adapter->stats.bptc += IXGBE_READ_REG(hw, IXGBE_BPTC);
	adapter->stats.xec += IXGBE_READ_REG(hw, IXGBE_XEC);
	adapter->stats.fccrc += IXGBE_READ_REG(hw, IXGBE_FCCRC);
	adapter->stats.fclast += IXGBE_READ_REG(hw, IXGBE_FCLAST);
	/* Only read FCOE on 82599 */
	if (hw->mac.type != ixgbe_mac_82598EB) {
		adapter->stats.fcoerpdc += IXGBE_READ_REG(hw, IXGBE_FCOERPDC);
		adapter->stats.fcoeprc += IXGBE_READ_REG(hw, IXGBE_FCOEPRC);
		adapter->stats.fcoeptc += IXGBE_READ_REG(hw, IXGBE_FCOEPTC);
		adapter->stats.fcoedwrc += IXGBE_READ_REG(hw, IXGBE_FCOEDWRC);
		adapter->stats.fcoedwtc += IXGBE_READ_REG(hw, IXGBE_FCOEDWTC);
	}

	/* Fill out the OS statistics structure */
	ifp->if_ipackets = adapter->stats.gprc;
	ifp->if_opackets = adapter->stats.gptc;
	ifp->if_ibytes = adapter->stats.gorc;
	ifp->if_obytes = adapter->stats.gotc;
	ifp->if_imcasts = adapter->stats.mprc;
	ifp->if_omcasts = adapter->stats.mptc;
	ifp->if_collisions = 0;

	/* Rx Errors */
	ifp->if_iqdrops = total_missed_rx;
	ifp->if_ierrors = adapter->stats.crcerrs + adapter->stats.rlec;
}

/** ixgbe_sysctl_tdh_handler - Handler function
 *  Retrieves the TDH value from the hardware
 */
static int 
ixgbe_sysctl_tdh_handler(SYSCTL_HANDLER_ARGS)
{
	int error;

	struct tx_ring *txr = ((struct tx_ring *)oidp->oid_arg1);
	if (!txr) return 0;

	unsigned val = IXGBE_READ_REG(&txr->adapter->hw, IXGBE_TDH(txr->me));
	error = sysctl_handle_int(oidp, &val, 0, req);
	if (error || !req->newptr)
		return error;
	return 0;
}

/** ixgbe_sysctl_tdt_handler - Handler function
 *  Retrieves the TDT value from the hardware
 */
static int 
ixgbe_sysctl_tdt_handler(SYSCTL_HANDLER_ARGS)
{
	int error;

	struct tx_ring *txr = ((struct tx_ring *)oidp->oid_arg1);
	if (!txr) return 0;

	unsigned val = IXGBE_READ_REG(&txr->adapter->hw, IXGBE_TDT(txr->me));
	error = sysctl_handle_int(oidp, &val, 0, req);
	if (error || !req->newptr)
		return error;
	return 0;
}

/** ixgbe_sysctl_rdh_handler - Handler function
 *  Retrieves the RDH value from the hardware
 */
static int 
ixgbe_sysctl_rdh_handler(SYSCTL_HANDLER_ARGS)
{
	int error;

	struct rx_ring *rxr = ((struct rx_ring *)oidp->oid_arg1);
	if (!rxr) return 0;

	unsigned val = IXGBE_READ_REG(&rxr->adapter->hw, IXGBE_RDH(rxr->me));
	error = sysctl_handle_int(oidp, &val, 0, req);
	if (error || !req->newptr)
		return error;
	return 0;
}

/** ixgbe_sysctl_rdt_handler - Handler function
 *  Retrieves the RDT value from the hardware
 */
static int 
ixgbe_sysctl_rdt_handler(SYSCTL_HANDLER_ARGS)
{
	int error;

	struct rx_ring *rxr = ((struct rx_ring *)oidp->oid_arg1);
	if (!rxr) return 0;

	unsigned val = IXGBE_READ_REG(&rxr->adapter->hw, IXGBE_RDT(rxr->me));
	error = sysctl_handle_int(oidp, &val, 0, req);
	if (error || !req->newptr)
		return error;
	return 0;
}

static int
ixgbe_sysctl_interrupt_rate_handler(SYSCTL_HANDLER_ARGS)
{
	int error;
	struct ix_queue *que = ((struct ix_queue *)oidp->oid_arg1);
	unsigned int reg, usec, rate;

	reg = IXGBE_READ_REG(&que->adapter->hw, IXGBE_EITR(que->msix));
	usec = ((reg & 0x0FF8) >> 3);
	if (usec > 0)
		rate = 500000 / usec;
	else
		rate = 0;
	error = sysctl_handle_int(oidp, &rate, 0, req);
	if (error || !req->newptr)
		return error;
	reg &= ~0xfff; /* default, no limitation */
	ixgbe_max_interrupt_rate = 0;
	if (rate > 0 && rate < 500000) {
		if (rate < 1000)
			rate = 1000;
		ixgbe_max_interrupt_rate = rate;
		reg |= ((4000000/rate) & 0xff8 );
	}
	IXGBE_WRITE_REG(&que->adapter->hw, IXGBE_EITR(que->msix), reg);
	return 0;
}

/*
 * Add sysctl variables, one per statistic, to the system.
 */
static void
ixgbe_add_hw_stats(struct adapter *adapter)
{

	device_t dev = adapter->dev;

	struct tx_ring *txr = adapter->tx_rings;
	struct rx_ring *rxr = adapter->rx_rings;

	struct sysctl_ctx_list *ctx = device_get_sysctl_ctx(dev);
	struct sysctl_oid *tree = device_get_sysctl_tree(dev);
	struct sysctl_oid_list *child = SYSCTL_CHILDREN(tree);
	struct ixgbe_hw_stats *stats = &adapter->stats;

	struct sysctl_oid *stat_node, *queue_node;
	struct sysctl_oid_list *stat_list, *queue_list;

#define QUEUE_NAME_LEN 32
	char namebuf[QUEUE_NAME_LEN];

	/* Driver Statistics */
	SYSCTL_ADD_ULONG(ctx, child, OID_AUTO, "dropped",
			CTLFLAG_RD, &adapter->dropped_pkts,
			"Driver dropped packets");
	SYSCTL_ADD_ULONG(ctx, child, OID_AUTO, "mbuf_defrag_failed",
			CTLFLAG_RD, &adapter->mbuf_defrag_failed,
			"m_defrag() failed");
	SYSCTL_ADD_ULONG(ctx, child, OID_AUTO, "watchdog_events",
			CTLFLAG_RD, &adapter->watchdog_events,
			"Watchdog timeouts");
	SYSCTL_ADD_ULONG(ctx, child, OID_AUTO, "link_irq",
			CTLFLAG_RD, &adapter->link_irq,
			"Link MSIX IRQ Handled");

	for (int i = 0; i < adapter->num_queues; i++, txr++) {
		snprintf(namebuf, QUEUE_NAME_LEN, "queue%d", i);
		queue_node = SYSCTL_ADD_NODE(ctx, child, OID_AUTO, namebuf,
					    CTLFLAG_RD, NULL, "Queue Name");
		queue_list = SYSCTL_CHILDREN(queue_node);

		SYSCTL_ADD_PROC(ctx, queue_list, OID_AUTO, "interrupt_rate",
				CTLTYPE_UINT | CTLFLAG_RW, &adapter->queues[i],
				sizeof(&adapter->queues[i]),
				ixgbe_sysctl_interrupt_rate_handler, "IU",
				"Interrupt Rate");
		SYSCTL_ADD_UQUAD(ctx, queue_list, OID_AUTO, "irqs",
				CTLFLAG_RD, &(adapter->queues[i].irqs),
				"irqs on this queue");
		SYSCTL_ADD_PROC(ctx, queue_list, OID_AUTO, "txd_head", 
				CTLTYPE_UINT | CTLFLAG_RD, txr, sizeof(txr),
				ixgbe_sysctl_tdh_handler, "IU",
				"Transmit Descriptor Head");
		SYSCTL_ADD_PROC(ctx, queue_list, OID_AUTO, "txd_tail", 
				CTLTYPE_UINT | CTLFLAG_RD, txr, sizeof(txr),
				ixgbe_sysctl_tdt_handler, "IU",
				"Transmit Descriptor Tail");
		SYSCTL_ADD_ULONG(ctx, queue_list, OID_AUTO, "tso_tx",
				CTLFLAG_RD, &txr->tso_tx,
				"TSO");
		SYSCTL_ADD_ULONG(ctx, queue_list, OID_AUTO, "no_tx_dma_setup",
				CTLFLAG_RD, &txr->no_tx_dma_setup,
				"Driver tx dma failure in xmit");
		SYSCTL_ADD_UQUAD(ctx, queue_list, OID_AUTO, "no_desc_avail",
				CTLFLAG_RD, &txr->no_desc_avail,
				"Queue No Descriptor Available");
		SYSCTL_ADD_UQUAD(ctx, queue_list, OID_AUTO, "tx_packets",
				CTLFLAG_RD, &txr->total_packets,
				"Queue Packets Transmitted");
	}

	for (int i = 0; i < adapter->num_queues; i++, rxr++) {
		snprintf(namebuf, QUEUE_NAME_LEN, "queue%d", i);
		queue_node = SYSCTL_ADD_NODE(ctx, child, OID_AUTO, namebuf, 
					    CTLFLAG_RD, NULL, "Queue Name");
		queue_list = SYSCTL_CHILDREN(queue_node);

		struct lro_ctrl *lro = &rxr->lro;

		snprintf(namebuf, QUEUE_NAME_LEN, "queue%d", i);
		queue_node = SYSCTL_ADD_NODE(ctx, child, OID_AUTO, namebuf, 
					    CTLFLAG_RD, NULL, "Queue Name");
		queue_list = SYSCTL_CHILDREN(queue_node);

		SYSCTL_ADD_PROC(ctx, queue_list, OID_AUTO, "rxd_head", 
				CTLTYPE_UINT | CTLFLAG_RD, rxr, sizeof(rxr),
				ixgbe_sysctl_rdh_handler, "IU",
				"Receive Descriptor Head");
		SYSCTL_ADD_PROC(ctx, queue_list, OID_AUTO, "rxd_tail", 
				CTLTYPE_UINT | CTLFLAG_RD, rxr, sizeof(rxr),
				ixgbe_sysctl_rdt_handler, "IU",
				"Receive Descriptor Tail");
		SYSCTL_ADD_UQUAD(ctx, queue_list, OID_AUTO, "rx_packets",
				CTLFLAG_RD, &rxr->rx_packets,
				"Queue Packets Received");
		SYSCTL_ADD_UQUAD(ctx, queue_list, OID_AUTO, "rx_bytes",
				CTLFLAG_RD, &rxr->rx_bytes,
				"Queue Bytes Received");
		SYSCTL_ADD_UQUAD(ctx, queue_list, OID_AUTO, "rx_copies",
				CTLFLAG_RD, &rxr->rx_copies,
				"Copied RX Frames");
		SYSCTL_ADD_INT(ctx, queue_list, OID_AUTO, "lro_queued",
				CTLFLAG_RD, &lro->lro_queued, 0,
				"LRO Queued");
		SYSCTL_ADD_INT(ctx, queue_list, OID_AUTO, "lro_flushed",
				CTLFLAG_RD, &lro->lro_flushed, 0,
				"LRO Flushed");
	}

	/* MAC stats get the own sub node */

	stat_node = SYSCTL_ADD_NODE(ctx, child, OID_AUTO, "mac_stats", 
				    CTLFLAG_RD, NULL, "MAC Statistics");
	stat_list = SYSCTL_CHILDREN(stat_node);

	SYSCTL_ADD_UQUAD(ctx, stat_list, OID_AUTO, "crc_errs",
			CTLFLAG_RD, &stats->crcerrs,
			"CRC Errors");
	SYSCTL_ADD_UQUAD(ctx, stat_list, OID_AUTO, "ill_errs",
			CTLFLAG_RD, &stats->illerrc,
			"Illegal Byte Errors");
	SYSCTL_ADD_UQUAD(ctx, stat_list, OID_AUTO, "byte_errs",
			CTLFLAG_RD, &stats->errbc,
			"Byte Errors");
	SYSCTL_ADD_UQUAD(ctx, stat_list, OID_AUTO, "short_discards",
			CTLFLAG_RD, &stats->mspdc,
			"MAC Short Packets Discarded");
	SYSCTL_ADD_UQUAD(ctx, stat_list, OID_AUTO, "local_faults",
			CTLFLAG_RD, &stats->mlfc,
			"MAC Local Faults");
	SYSCTL_ADD_UQUAD(ctx, stat_list, OID_AUTO, "remote_faults",
			CTLFLAG_RD, &stats->mrfc,
			"MAC Remote Faults");
	SYSCTL_ADD_UQUAD(ctx, stat_list, OID_AUTO, "rec_len_errs",
			CTLFLAG_RD, &stats->rlec,
			"Receive Length Errors");

	/* Flow Control stats */
	SYSCTL_ADD_UQUAD(ctx, stat_list, OID_AUTO, "xon_txd",
			CTLFLAG_RD, &stats->lxontxc,
			"Link XON Transmitted");
	SYSCTL_ADD_UQUAD(ctx, stat_list, OID_AUTO, "xon_recvd",
			CTLFLAG_RD, &stats->lxonrxc,
			"Link XON Received");
	SYSCTL_ADD_UQUAD(ctx, stat_list, OID_AUTO, "xoff_txd",
			CTLFLAG_RD, &stats->lxofftxc,
			"Link XOFF Transmitted");
	SYSCTL_ADD_UQUAD(ctx, stat_list, OID_AUTO, "xoff_recvd",
			CTLFLAG_RD, &stats->lxoffrxc,
			"Link XOFF Received");

	/* Packet Reception Stats */
	SYSCTL_ADD_UQUAD(ctx, stat_list, OID_AUTO, "total_octets_rcvd",
			CTLFLAG_RD, &stats->tor, 
			"Total Octets Received"); 
	SYSCTL_ADD_UQUAD(ctx, stat_list, OID_AUTO, "good_octets_rcvd",
			CTLFLAG_RD, &stats->gorc, 
			"Good Octets Received"); 
	SYSCTL_ADD_UQUAD(ctx, stat_list, OID_AUTO, "total_pkts_rcvd",
			CTLFLAG_RD, &stats->tpr,
			"Total Packets Received");
	SYSCTL_ADD_UQUAD(ctx, stat_list, OID_AUTO, "good_pkts_rcvd",
			CTLFLAG_RD, &stats->gprc,
			"Good Packets Received");
	SYSCTL_ADD_UQUAD(ctx, stat_list, OID_AUTO, "mcast_pkts_rcvd",
			CTLFLAG_RD, &stats->mprc,
			"Multicast Packets Received");
	SYSCTL_ADD_UQUAD(ctx, stat_list, OID_AUTO, "bcast_pkts_rcvd",
			CTLFLAG_RD, &stats->bprc,
			"Broadcast Packets Received");
	SYSCTL_ADD_UQUAD(ctx, stat_list, OID_AUTO, "rx_frames_64",
			CTLFLAG_RD, &stats->prc64,
			"64 byte frames received ");
	SYSCTL_ADD_UQUAD(ctx, stat_list, OID_AUTO, "rx_frames_65_127",
			CTLFLAG_RD, &stats->prc127,
			"65-127 byte frames received");
	SYSCTL_ADD_UQUAD(ctx, stat_list, OID_AUTO, "rx_frames_128_255",
			CTLFLAG_RD, &stats->prc255,
			"128-255 byte frames received");
	SYSCTL_ADD_UQUAD(ctx, stat_list, OID_AUTO, "rx_frames_256_511",
			CTLFLAG_RD, &stats->prc511,
			"256-511 byte frames received");
	SYSCTL_ADD_UQUAD(ctx, stat_list, OID_AUTO, "rx_frames_512_1023",
			CTLFLAG_RD, &stats->prc1023,
			"512-1023 byte frames received");
	SYSCTL_ADD_UQUAD(ctx, stat_list, OID_AUTO, "rx_frames_1024_1522",
			CTLFLAG_RD, &stats->prc1522,
			"1023-1522 byte frames received");
	SYSCTL_ADD_UQUAD(ctx, stat_list, OID_AUTO, "recv_undersized",
			CTLFLAG_RD, &stats->ruc,
			"Receive Undersized");
	SYSCTL_ADD_UQUAD(ctx, stat_list, OID_AUTO, "recv_fragmented",
			CTLFLAG_RD, &stats->rfc,
			"Fragmented Packets Received ");
	SYSCTL_ADD_UQUAD(ctx, stat_list, OID_AUTO, "recv_oversized",
			CTLFLAG_RD, &stats->roc,
			"Oversized Packets Received");
	SYSCTL_ADD_UQUAD(ctx, stat_list, OID_AUTO, "recv_jabberd",
			CTLFLAG_RD, &stats->rjc,
			"Received Jabber");
	SYSCTL_ADD_UQUAD(ctx, stat_list, OID_AUTO, "management_pkts_rcvd",
			CTLFLAG_RD, &stats->mngprc,
			"Management Packets Received");
	SYSCTL_ADD_UQUAD(ctx, stat_list, OID_AUTO, "management_pkts_drpd",
			CTLFLAG_RD, &stats->mngptc,
			"Management Packets Dropped");
	SYSCTL_ADD_UQUAD(ctx, stat_list, OID_AUTO, "checksum_errs",
			CTLFLAG_RD, &stats->xec,
			"Checksum Errors");

	/* Packet Transmission Stats */
	SYSCTL_ADD_UQUAD(ctx, stat_list, OID_AUTO, "good_octets_txd",
			CTLFLAG_RD, &stats->gotc, 
			"Good Octets Transmitted"); 
	SYSCTL_ADD_UQUAD(ctx, stat_list, OID_AUTO, "total_pkts_txd",
			CTLFLAG_RD, &stats->tpt,
			"Total Packets Transmitted");
	SYSCTL_ADD_UQUAD(ctx, stat_list, OID_AUTO, "good_pkts_txd",
			CTLFLAG_RD, &stats->gptc,
			"Good Packets Transmitted");
	SYSCTL_ADD_UQUAD(ctx, stat_list, OID_AUTO, "bcast_pkts_txd",
			CTLFLAG_RD, &stats->bptc,
			"Broadcast Packets Transmitted");
	SYSCTL_ADD_UQUAD(ctx, stat_list, OID_AUTO, "mcast_pkts_txd",
			CTLFLAG_RD, &stats->mptc,
			"Multicast Packets Transmitted");
	SYSCTL_ADD_UQUAD(ctx, stat_list, OID_AUTO, "management_pkts_txd",
			CTLFLAG_RD, &stats->mngptc,
			"Management Packets Transmitted");
	SYSCTL_ADD_UQUAD(ctx, stat_list, OID_AUTO, "tx_frames_64",
			CTLFLAG_RD, &stats->ptc64,
			"64 byte frames transmitted ");
	SYSCTL_ADD_UQUAD(ctx, stat_list, OID_AUTO, "tx_frames_65_127",
			CTLFLAG_RD, &stats->ptc127,
			"65-127 byte frames transmitted");
	SYSCTL_ADD_UQUAD(ctx, stat_list, OID_AUTO, "tx_frames_128_255",
			CTLFLAG_RD, &stats->ptc255,
			"128-255 byte frames transmitted");
	SYSCTL_ADD_UQUAD(ctx, stat_list, OID_AUTO, "tx_frames_256_511",
			CTLFLAG_RD, &stats->ptc511,
			"256-511 byte frames transmitted");
	SYSCTL_ADD_UQUAD(ctx, stat_list, OID_AUTO, "tx_frames_512_1023",
			CTLFLAG_RD, &stats->ptc1023,
			"512-1023 byte frames transmitted");
	SYSCTL_ADD_UQUAD(ctx, stat_list, OID_AUTO, "tx_frames_1024_1522",
			CTLFLAG_RD, &stats->ptc1522,
			"1024-1522 byte frames transmitted");
}

/*
** Set flow control using sysctl:
** Flow control values:
** 	0 - off
**	1 - rx pause
**	2 - tx pause
**	3 - full
*/
static int
ixgbe_set_flowcntl(SYSCTL_HANDLER_ARGS)
{
	int error, last;
	struct adapter *adapter = (struct adapter *) arg1;

	last = adapter->fc;
	error = sysctl_handle_int(oidp, &adapter->fc, 0, req);
	if ((error) || (req->newptr == NULL))
		return (error);

	/* Don't bother if it's not changed */
	if (adapter->fc == last)
		return (0);

	switch (adapter->fc) {
		case ixgbe_fc_rx_pause:
		case ixgbe_fc_tx_pause:
		case ixgbe_fc_full:
			adapter->hw.fc.requested_mode = adapter->fc;
			if (adapter->num_queues > 1)
				ixgbe_disable_rx_drop(adapter);
			break;
		case ixgbe_fc_none:
			adapter->hw.fc.requested_mode = ixgbe_fc_none;
			if (adapter->num_queues > 1)
				ixgbe_enable_rx_drop(adapter);
			break;
		default:
			adapter->fc = last;
			return (EINVAL);
	}
	/* Don't autoneg if forcing a value */
	adapter->hw.fc.disable_fc_autoneg = TRUE;
	ixgbe_fc_enable(&adapter->hw);
	return error;
}

/*
** Control link advertise speed:
**	1 - advertise only 1G
**	2 - advertise 100Mb
**	3 - advertise normal
*/
static int
ixgbe_set_advertise(SYSCTL_HANDLER_ARGS)
{
	int			error = 0;
	struct adapter		*adapter;
	device_t		dev;
	struct ixgbe_hw		*hw;
	ixgbe_link_speed	speed, last;

	adapter = (struct adapter *) arg1;
	dev = adapter->dev;
	hw = &adapter->hw;
	last = adapter->advertise;

	error = sysctl_handle_int(oidp, &adapter->advertise, 0, req);
	if ((error) || (req->newptr == NULL))
		return (error);

	if (adapter->advertise == last) /* no change */
		return (0);

	if (!((hw->phy.media_type == ixgbe_media_type_copper) ||
            (hw->phy.multispeed_fiber)))
		return (EINVAL);

	if ((adapter->advertise == 2) && (hw->mac.type != ixgbe_mac_X540)) {
		device_printf(dev, "Set Advertise: 100Mb on X540 only\n");
		return (EINVAL);
	}

	if (adapter->advertise == 1)
                speed = IXGBE_LINK_SPEED_1GB_FULL;
	else if (adapter->advertise == 2)
                speed = IXGBE_LINK_SPEED_100_FULL;
	else if (adapter->advertise == 3)
                speed = IXGBE_LINK_SPEED_1GB_FULL |
			IXGBE_LINK_SPEED_10GB_FULL;
	else {	/* bogus value */
		adapter->advertise = last;
		return (EINVAL);
	}

	hw->mac.autotry_restart = TRUE;
	hw->mac.ops.setup_link(hw, speed, TRUE);

	return (error);
}

/*
** Thermal Shutdown Trigger
**   - cause a Thermal Overtemp IRQ
**   - this now requires firmware enabling
*/
=======
>>>>>>> 19def931
static int
mod_event(module_t mod, int cmd, void *arg)
{
	return (0);
}

static moduledata_t ixgbe_mod = {"if_ixgbe", mod_event};
DECLARE_MODULE(ixgbe, ixgbe_mod, SI_SUB_EXEC, SI_ORDER_ANY);
MODULE_DEPEND(ixgbe, ix, 1, 1, 1);
MODULE_DEPEND(ixgbe, ixv, 1, 1, 1);
<|MERGE_RESOLUTION|>--- conflicted
+++ resolved
@@ -37,5748 +37,6 @@
 #include <sys/kernel.h>
 #include <sys/module.h>
 
-<<<<<<< HEAD
-#include "opt_inet.h"
-#include "opt_inet6.h"
-#include "ixgbe.h"
-
-/*********************************************************************
- *  Set this to one to display debug statistics
- *********************************************************************/
-int             ixgbe_display_debug_stats = 0;
-
-/*********************************************************************
- *  Driver version
- *********************************************************************/
-char ixgbe_driver_version[] = "2.5.15";
-
-/*********************************************************************
- *  PCI Device ID Table
- *
- *  Used by probe to select devices to load on
- *  Last field stores an index into ixgbe_strings
- *  Last entry must be all 0s
- *
- *  { Vendor ID, Device ID, SubVendor ID, SubDevice ID, String Index }
- *********************************************************************/
-
-static ixgbe_vendor_info_t ixgbe_vendor_info_array[] =
-{
-	{IXGBE_INTEL_VENDOR_ID, IXGBE_DEV_ID_82598AF_DUAL_PORT, 0, 0, 0},
-	{IXGBE_INTEL_VENDOR_ID, IXGBE_DEV_ID_82598AF_SINGLE_PORT, 0, 0, 0},
-	{IXGBE_INTEL_VENDOR_ID, IXGBE_DEV_ID_82598EB_CX4, 0, 0, 0},
-	{IXGBE_INTEL_VENDOR_ID, IXGBE_DEV_ID_82598AT, 0, 0, 0},
-	{IXGBE_INTEL_VENDOR_ID, IXGBE_DEV_ID_82598AT2, 0, 0, 0},
-	{IXGBE_INTEL_VENDOR_ID, IXGBE_DEV_ID_82598, 0, 0, 0},
-	{IXGBE_INTEL_VENDOR_ID, IXGBE_DEV_ID_82598_DA_DUAL_PORT, 0, 0, 0},
-	{IXGBE_INTEL_VENDOR_ID, IXGBE_DEV_ID_82598_CX4_DUAL_PORT, 0, 0, 0},
-	{IXGBE_INTEL_VENDOR_ID, IXGBE_DEV_ID_82598EB_XF_LR, 0, 0, 0},
-	{IXGBE_INTEL_VENDOR_ID, IXGBE_DEV_ID_82598_SR_DUAL_PORT_EM, 0, 0, 0},
-	{IXGBE_INTEL_VENDOR_ID, IXGBE_DEV_ID_82598EB_SFP_LOM, 0, 0, 0},
-	{IXGBE_INTEL_VENDOR_ID, IXGBE_DEV_ID_82599_KX4, 0, 0, 0},
-	{IXGBE_INTEL_VENDOR_ID, IXGBE_DEV_ID_82599_KX4_MEZZ, 0, 0, 0},
-	{IXGBE_INTEL_VENDOR_ID, IXGBE_DEV_ID_82599_SFP, 0, 0, 0},
-	{IXGBE_INTEL_VENDOR_ID, IXGBE_DEV_ID_82599_XAUI_LOM, 0, 0, 0},
-	{IXGBE_INTEL_VENDOR_ID, IXGBE_DEV_ID_82599_CX4, 0, 0, 0},
-	{IXGBE_INTEL_VENDOR_ID, IXGBE_DEV_ID_82599_T3_LOM, 0, 0, 0},
-	{IXGBE_INTEL_VENDOR_ID, IXGBE_DEV_ID_82599_COMBO_BACKPLANE, 0, 0, 0},
-	{IXGBE_INTEL_VENDOR_ID, IXGBE_DEV_ID_82599_BACKPLANE_FCOE, 0, 0, 0},
-	{IXGBE_INTEL_VENDOR_ID, IXGBE_DEV_ID_82599_SFP_SF2, 0, 0, 0},
-	{IXGBE_INTEL_VENDOR_ID, IXGBE_DEV_ID_82599_SFP_FCOE, 0, 0, 0},
-	{IXGBE_INTEL_VENDOR_ID, IXGBE_DEV_ID_82599EN_SFP, 0, 0, 0},
-	{IXGBE_INTEL_VENDOR_ID, IXGBE_DEV_ID_82599_SFP_SF_QP, 0, 0, 0},
-	{IXGBE_INTEL_VENDOR_ID, IXGBE_DEV_ID_X540T, 0, 0, 0},
-	/* required last entry */
-	{0, 0, 0, 0, 0}
-};
-
-/*********************************************************************
- *  Table of branding strings
- *********************************************************************/
-
-static char    *ixgbe_strings[] = {
-	"Intel(R) PRO/10GbE PCI-Express Network Driver"
-};
-
-/*********************************************************************
- *  Function prototypes
- *********************************************************************/
-static int      ixgbe_probe(device_t);
-static int      ixgbe_attach(device_t);
-static int      ixgbe_detach(device_t);
-static int      ixgbe_shutdown(device_t);
-#ifdef IXGBE_LEGACY_TX
-static void     ixgbe_start(struct ifnet *);
-static void     ixgbe_start_locked(struct tx_ring *, struct ifnet *);
-#else /* ! IXGBE_LEGACY_TX */
-static int	ixgbe_mq_start(struct ifnet *, struct mbuf *);
-static int	ixgbe_mq_start_locked(struct ifnet *, struct tx_ring *);
-static void	ixgbe_qflush(struct ifnet *);
-static void	ixgbe_deferred_mq_start(void *, int);
-#endif /* IXGBE_LEGACY_TX */
-static int      ixgbe_ioctl(struct ifnet *, u_long, caddr_t);
-static void	ixgbe_init(void *);
-static void	ixgbe_init_locked(struct adapter *);
-static void     ixgbe_stop(void *);
-static void     ixgbe_media_status(struct ifnet *, struct ifmediareq *);
-static int      ixgbe_media_change(struct ifnet *);
-static void     ixgbe_identify_hardware(struct adapter *);
-static int      ixgbe_allocate_pci_resources(struct adapter *);
-static void	ixgbe_get_slot_info(struct ixgbe_hw *);
-static int      ixgbe_allocate_msix(struct adapter *);
-static int      ixgbe_allocate_legacy(struct adapter *);
-static int	ixgbe_allocate_queues(struct adapter *);
-static int	ixgbe_setup_msix(struct adapter *);
-static void	ixgbe_free_pci_resources(struct adapter *);
-static void	ixgbe_local_timer(void *);
-static int	ixgbe_setup_interface(device_t, struct adapter *);
-static void	ixgbe_config_link(struct adapter *);
-
-static int      ixgbe_allocate_transmit_buffers(struct tx_ring *);
-static int	ixgbe_setup_transmit_structures(struct adapter *);
-static void	ixgbe_setup_transmit_ring(struct tx_ring *);
-static void     ixgbe_initialize_transmit_units(struct adapter *);
-static void     ixgbe_free_transmit_structures(struct adapter *);
-static void     ixgbe_free_transmit_buffers(struct tx_ring *);
-
-static int      ixgbe_allocate_receive_buffers(struct rx_ring *);
-static int      ixgbe_setup_receive_structures(struct adapter *);
-static int	ixgbe_setup_receive_ring(struct rx_ring *);
-static void     ixgbe_initialize_receive_units(struct adapter *);
-static void     ixgbe_free_receive_structures(struct adapter *);
-static void     ixgbe_free_receive_buffers(struct rx_ring *);
-static void	ixgbe_setup_hw_rsc(struct rx_ring *);
-
-static void     ixgbe_enable_intr(struct adapter *);
-static void     ixgbe_disable_intr(struct adapter *);
-static void     ixgbe_update_stats_counters(struct adapter *);
-static void	ixgbe_txeof(struct tx_ring *);
-static bool	ixgbe_rxeof(struct ix_queue *);
-static void	ixgbe_rx_checksum(u32, struct mbuf *, u32);
-static void     ixgbe_set_promisc(struct adapter *);
-static void     ixgbe_set_multi(struct adapter *);
-static void     ixgbe_update_link_status(struct adapter *);
-static void	ixgbe_refresh_mbufs(struct rx_ring *, int);
-static int      ixgbe_xmit(struct tx_ring *, struct mbuf **);
-static int	ixgbe_set_flowcntl(SYSCTL_HANDLER_ARGS);
-static int	ixgbe_set_advertise(SYSCTL_HANDLER_ARGS);
-static int	ixgbe_set_thermal_test(SYSCTL_HANDLER_ARGS);
-static int	ixgbe_dma_malloc(struct adapter *, bus_size_t,
-		    struct ixgbe_dma_alloc *, int);
-static void     ixgbe_dma_free(struct adapter *, struct ixgbe_dma_alloc *);
-static int	ixgbe_tx_ctx_setup(struct tx_ring *,
-		    struct mbuf *, u32 *, u32 *);
-static int	ixgbe_tso_setup(struct tx_ring *,
-		    struct mbuf *, u32 *, u32 *);
-static void	ixgbe_set_ivar(struct adapter *, u8, u8, s8);
-static void	ixgbe_configure_ivars(struct adapter *);
-static u8 *	ixgbe_mc_array_itr(struct ixgbe_hw *, u8 **, u32 *);
-
-static void	ixgbe_setup_vlan_hw_support(struct adapter *);
-static void	ixgbe_register_vlan(void *, struct ifnet *, u16);
-static void	ixgbe_unregister_vlan(void *, struct ifnet *, u16);
-
-static void     ixgbe_add_hw_stats(struct adapter *adapter);
-
-static __inline void ixgbe_rx_discard(struct rx_ring *, int);
-static __inline void ixgbe_rx_input(struct rx_ring *, struct ifnet *,
-		    struct mbuf *, u32);
-
-static void	ixgbe_enable_rx_drop(struct adapter *);
-static void	ixgbe_disable_rx_drop(struct adapter *);
-
-/* Support for pluggable optic modules */
-static bool	ixgbe_sfp_probe(struct adapter *);
-static void	ixgbe_setup_optics(struct adapter *);
-
-/* Legacy (single vector interrupt handler */
-static void	ixgbe_legacy_irq(void *);
-
-/* The MSI/X Interrupt handlers */
-static void	ixgbe_msix_que(void *);
-static void	ixgbe_msix_link(void *);
-
-/* Deferred interrupt tasklets */
-static void	ixgbe_handle_que(void *, int);
-static void	ixgbe_handle_link(void *, int);
-static void	ixgbe_handle_msf(void *, int);
-static void	ixgbe_handle_mod(void *, int);
-
-#ifdef IXGBE_FDIR
-static void	ixgbe_atr(struct tx_ring *, struct mbuf *);
-static void	ixgbe_reinit_fdir(void *, int);
-#endif
-
-/* Missing shared code prototype */
-extern void ixgbe_stop_mac_link_on_d3_82599(struct ixgbe_hw *hw);
-
-/*********************************************************************
- *  FreeBSD Device Interface Entry Points
- *********************************************************************/
-
-static device_method_t ixgbe_methods[] = {
-	/* Device interface */
-	DEVMETHOD(device_probe, ixgbe_probe),
-	DEVMETHOD(device_attach, ixgbe_attach),
-	DEVMETHOD(device_detach, ixgbe_detach),
-	DEVMETHOD(device_shutdown, ixgbe_shutdown),
-	DEVMETHOD_END
-};
-
-static driver_t ixgbe_driver = {
-	"ix", ixgbe_methods, sizeof(struct adapter),
-};
-
-devclass_t ixgbe_devclass;
-DRIVER_MODULE(ixgbe, pci, ixgbe_driver, ixgbe_devclass, 0, 0);
-
-MODULE_DEPEND(ixgbe, pci, 1, 1, 1);
-MODULE_DEPEND(ixgbe, ether, 1, 1, 1);
-
-/*
-** TUNEABLE PARAMETERS:
-*/
-
-static SYSCTL_NODE(_hw, OID_AUTO, ix, CTLFLAG_RD, 0,
-		   "IXGBE driver parameters");
-
-/*
-** AIM: Adaptive Interrupt Moderation
-** which means that the interrupt rate
-** is varied over time based on the
-** traffic for that interrupt vector
-*/
-static int ixgbe_enable_aim = TRUE;
-TUNABLE_INT("hw.ixgbe.enable_aim", &ixgbe_enable_aim);
-SYSCTL_INT(_hw_ix, OID_AUTO, enable_aim, CTLFLAG_RW, &ixgbe_enable_aim, 0,
-    "Enable adaptive interrupt moderation");
-
-static int ixgbe_max_interrupt_rate = (4000000 / IXGBE_LOW_LATENCY);
-TUNABLE_INT("hw.ixgbe.max_interrupt_rate", &ixgbe_max_interrupt_rate);
-SYSCTL_INT(_hw_ix, OID_AUTO, max_interrupt_rate, CTLFLAG_RDTUN,
-    &ixgbe_max_interrupt_rate, 0, "Maximum interrupts per second");
-
-/* How many packets rxeof tries to clean at a time */
-static int ixgbe_rx_process_limit = 256;
-TUNABLE_INT("hw.ixgbe.rx_process_limit", &ixgbe_rx_process_limit);
-SYSCTL_INT(_hw_ix, OID_AUTO, rx_process_limit, CTLFLAG_RDTUN,
-    &ixgbe_rx_process_limit, 0,
-    "Maximum number of received packets to process at a time,"
-    "-1 means unlimited");
-
-/* How many packets txeof tries to clean at a time */
-static int ixgbe_tx_process_limit = 256;
-TUNABLE_INT("hw.ixgbe.tx_process_limit", &ixgbe_tx_process_limit);
-SYSCTL_INT(_hw_ix, OID_AUTO, tx_process_limit, CTLFLAG_RDTUN,
-    &ixgbe_tx_process_limit, 0,
-    "Maximum number of sent packets to process at a time,"
-    "-1 means unlimited");
-
-/*
-** Smart speed setting, default to on
-** this only works as a compile option
-** right now as its during attach, set
-** this to 'ixgbe_smart_speed_off' to
-** disable.
-*/
-static int ixgbe_smart_speed = ixgbe_smart_speed_on;
-
-/*
- * MSIX should be the default for best performance,
- * but this allows it to be forced off for testing.
- */
-static int ixgbe_enable_msix = 1;
-TUNABLE_INT("hw.ixgbe.enable_msix", &ixgbe_enable_msix);
-SYSCTL_INT(_hw_ix, OID_AUTO, enable_msix, CTLFLAG_RDTUN, &ixgbe_enable_msix, 0,
-    "Enable MSI-X interrupts");
-
-/*
- * Number of Queues, can be set to 0,
- * it then autoconfigures based on the
- * number of cpus with a max of 8. This
- * can be overriden manually here.
- */
-static int ixgbe_num_queues = 0;
-TUNABLE_INT("hw.ixgbe.num_queues", &ixgbe_num_queues);
-SYSCTL_INT(_hw_ix, OID_AUTO, num_queues, CTLFLAG_RDTUN, &ixgbe_num_queues, 0,
-    "Number of queues to configure, 0 indicates autoconfigure");
-
-/*
-** Number of TX descriptors per ring,
-** setting higher than RX as this seems
-** the better performing choice.
-*/
-static int ixgbe_txd = PERFORM_TXD;
-TUNABLE_INT("hw.ixgbe.txd", &ixgbe_txd);
-SYSCTL_INT(_hw_ix, OID_AUTO, txd, CTLFLAG_RDTUN, &ixgbe_txd, 0,
-    "Number of transmit descriptors per queue");
-
-/* Number of RX descriptors per ring */
-static int ixgbe_rxd = PERFORM_RXD;
-TUNABLE_INT("hw.ixgbe.rxd", &ixgbe_rxd);
-SYSCTL_INT(_hw_ix, OID_AUTO, rxd, CTLFLAG_RDTUN, &ixgbe_rxd, 0,
-    "Number of receive descriptors per queue");
-
-/*
-** Defining this on will allow the use
-** of unsupported SFP+ modules, note that
-** doing so you are on your own :)
-*/
-static int allow_unsupported_sfp = FALSE;
-TUNABLE_INT("hw.ixgbe.unsupported_sfp", &allow_unsupported_sfp);
-
-/*
-** HW RSC control: 
-**  this feature only works with
-**  IPv4, and only on 82599 and later.
-**  Also this will cause IP forwarding to
-**  fail and that can't be controlled by
-**  the stack as LRO can. For all these
-**  reasons I've deemed it best to leave
-**  this off and not bother with a tuneable
-**  interface, this would need to be compiled
-**  to enable.
-*/
-static bool ixgbe_rsc_enable = FALSE;
-
-/* Keep running tab on them for sanity check */
-static int ixgbe_total_ports;
-
-#ifdef IXGBE_FDIR
-/*
-** For Flow Director: this is the
-** number of TX packets we sample
-** for the filter pool, this means
-** every 20th packet will be probed.
-**
-** This feature can be disabled by 
-** setting this to 0.
-*/
-static int atr_sample_rate = 20;
-/* 
-** Flow Director actually 'steals'
-** part of the packet buffer as its
-** filter pool, this variable controls
-** how much it uses:
-**  0 = 64K, 1 = 128K, 2 = 256K
-*/
-static int fdir_pballoc = 1;
-#endif
-
-#ifdef DEV_NETMAP
-/*
- * The #ifdef DEV_NETMAP / #endif blocks in this file are meant to
- * be a reference on how to implement netmap support in a driver.
- * Additional comments are in ixgbe_netmap.h .
- *
- * <dev/netmap/ixgbe_netmap.h> contains functions for netmap support
- * that extend the standard driver.
- */
-#include <dev/netmap/ixgbe_netmap.h>
-#endif /* DEV_NETMAP */
-
-/*********************************************************************
- *  Device identification routine
- *
- *  ixgbe_probe determines if the driver should be loaded on
- *  adapter based on PCI vendor/device id of the adapter.
- *
- *  return BUS_PROBE_DEFAULT on success, positive on failure
- *********************************************************************/
-
-static int
-ixgbe_probe(device_t dev)
-{
-	ixgbe_vendor_info_t *ent;
-
-	u16	pci_vendor_id = 0;
-	u16	pci_device_id = 0;
-	u16	pci_subvendor_id = 0;
-	u16	pci_subdevice_id = 0;
-	char	adapter_name[256];
-
-	INIT_DEBUGOUT("ixgbe_probe: begin");
-
-	pci_vendor_id = pci_get_vendor(dev);
-	if (pci_vendor_id != IXGBE_INTEL_VENDOR_ID)
-		return (ENXIO);
-
-	pci_device_id = pci_get_device(dev);
-	pci_subvendor_id = pci_get_subvendor(dev);
-	pci_subdevice_id = pci_get_subdevice(dev);
-
-	ent = ixgbe_vendor_info_array;
-	while (ent->vendor_id != 0) {
-		if ((pci_vendor_id == ent->vendor_id) &&
-		    (pci_device_id == ent->device_id) &&
-
-		    ((pci_subvendor_id == ent->subvendor_id) ||
-		     (ent->subvendor_id == 0)) &&
-
-		    ((pci_subdevice_id == ent->subdevice_id) ||
-		     (ent->subdevice_id == 0))) {
-			sprintf(adapter_name, "%s, Version - %s",
-				ixgbe_strings[ent->index],
-				ixgbe_driver_version);
-			device_set_desc_copy(dev, adapter_name);
-			++ixgbe_total_ports;
-			return (BUS_PROBE_DEFAULT);
-		}
-		ent++;
-	}
-	return (ENXIO);
-}
-
-/*********************************************************************
- *  Device initialization routine
- *
- *  The attach entry point is called when the driver is being loaded.
- *  This routine identifies the type of hardware, allocates all resources
- *  and initializes the hardware.
- *
- *  return 0 on success, positive on failure
- *********************************************************************/
-
-static int
-ixgbe_attach(device_t dev)
-{
-	struct adapter *adapter;
-	struct ixgbe_hw *hw;
-	int             error = 0;
-	u16		csum;
-	u32		ctrl_ext;
-
-	INIT_DEBUGOUT("ixgbe_attach: begin");
-
-	/* Allocate, clear, and link in our adapter structure */
-	adapter = device_get_softc(dev);
-	adapter->dev = adapter->osdep.dev = dev;
-	hw = &adapter->hw;
-
-	/* Core Lock Init*/
-	IXGBE_CORE_LOCK_INIT(adapter, device_get_nameunit(dev));
-
-	/* SYSCTL APIs */
-
-	SYSCTL_ADD_PROC(device_get_sysctl_ctx(dev),
-			SYSCTL_CHILDREN(device_get_sysctl_tree(dev)),
-			OID_AUTO, "fc", CTLTYPE_INT | CTLFLAG_RW,
-			adapter, 0, ixgbe_set_flowcntl, "I", "Flow Control");
-
-        SYSCTL_ADD_INT(device_get_sysctl_ctx(dev),
-			SYSCTL_CHILDREN(device_get_sysctl_tree(dev)),
-			OID_AUTO, "enable_aim", CTLTYPE_INT|CTLFLAG_RW,
-			&ixgbe_enable_aim, 1, "Interrupt Moderation");
-
-	/*
-	** Allow a kind of speed control by forcing the autoneg
-	** advertised speed list to only a certain value, this
-	** supports 1G on 82599 devices, and 100Mb on x540.
-	*/
-	SYSCTL_ADD_PROC(device_get_sysctl_ctx(dev),
-			SYSCTL_CHILDREN(device_get_sysctl_tree(dev)),
-			OID_AUTO, "advertise_speed", CTLTYPE_INT | CTLFLAG_RW,
-			adapter, 0, ixgbe_set_advertise, "I", "Link Speed");
-
-	SYSCTL_ADD_PROC(device_get_sysctl_ctx(dev),
-			SYSCTL_CHILDREN(device_get_sysctl_tree(dev)),
-			OID_AUTO, "ts", CTLTYPE_INT | CTLFLAG_RW, adapter,
-			0, ixgbe_set_thermal_test, "I", "Thermal Test");
-
-	/* Set up the timer callout */
-	callout_init_mtx(&adapter->timer, &adapter->core_mtx, 0);
-
-	/* Determine hardware revision */
-	ixgbe_identify_hardware(adapter);
-
-	/* Do base PCI setup - map BAR0 */
-	if (ixgbe_allocate_pci_resources(adapter)) {
-		device_printf(dev, "Allocation of PCI resources failed\n");
-		error = ENXIO;
-		goto err_out;
-	}
-
-	/* Do descriptor calc and sanity checks */
-	if (((ixgbe_txd * sizeof(union ixgbe_adv_tx_desc)) % DBA_ALIGN) != 0 ||
-	    ixgbe_txd < MIN_TXD || ixgbe_txd > MAX_TXD) {
-		device_printf(dev, "TXD config issue, using default!\n");
-		adapter->num_tx_desc = DEFAULT_TXD;
-	} else
-		adapter->num_tx_desc = ixgbe_txd;
-
-	/*
-	** With many RX rings it is easy to exceed the
-	** system mbuf allocation. Tuning nmbclusters
-	** can alleviate this.
-	*/
-	if (nmbclusters > 0 ) {
-		int s;
-		s = (ixgbe_rxd * adapter->num_queues) * ixgbe_total_ports;
-		if (s > nmbclusters) {
-			device_printf(dev, "RX Descriptors exceed "
-			    "system mbuf max, using default instead!\n");
-			ixgbe_rxd = DEFAULT_RXD;
-		}
-	}
-
-	if (((ixgbe_rxd * sizeof(union ixgbe_adv_rx_desc)) % DBA_ALIGN) != 0 ||
-	    ixgbe_rxd < MIN_RXD || ixgbe_rxd > MAX_RXD) {
-		device_printf(dev, "RXD config issue, using default!\n");
-		adapter->num_rx_desc = DEFAULT_RXD;
-	} else
-		adapter->num_rx_desc = ixgbe_rxd;
-
-	/* Allocate our TX/RX Queues */
-	if (ixgbe_allocate_queues(adapter)) {
-		error = ENOMEM;
-		goto err_out;
-	}
-
-	/* Allocate multicast array memory. */
-	adapter->mta = malloc(sizeof(u8) * IXGBE_ETH_LENGTH_OF_ADDRESS *
-	    MAX_NUM_MULTICAST_ADDRESSES, M_DEVBUF, M_NOWAIT);
-	if (adapter->mta == NULL) {
-		device_printf(dev, "Can not allocate multicast setup array\n");
-		error = ENOMEM;
-		goto err_late;
-	}
-
-	/* Initialize the shared code */
-	hw->allow_unsupported_sfp = allow_unsupported_sfp;
-	error = ixgbe_init_shared_code(hw);
-	if (error == IXGBE_ERR_SFP_NOT_PRESENT) {
-		/*
-		** No optics in this port, set up
-		** so the timer routine will probe 
-		** for later insertion.
-		*/
-		adapter->sfp_probe = TRUE;
-		error = 0;
-	} else if (error == IXGBE_ERR_SFP_NOT_SUPPORTED) {
-		device_printf(dev,"Unsupported SFP+ module detected!\n");
-		error = EIO;
-		goto err_late;
-	} else if (error) {
-		device_printf(dev,"Unable to initialize the shared code\n");
-		error = EIO;
-		goto err_late;
-	}
-
-	/* Make sure we have a good EEPROM before we read from it */
-	if (ixgbe_validate_eeprom_checksum(&adapter->hw, &csum) < 0) {
-		device_printf(dev,"The EEPROM Checksum Is Not Valid\n");
-		error = EIO;
-		goto err_late;
-	}
-
-	error = ixgbe_init_hw(hw);
-	switch (error) {
-	case IXGBE_ERR_EEPROM_VERSION:
-		device_printf(dev, "This device is a pre-production adapter/"
-		    "LOM.  Please be aware there may be issues associated "
-		    "with your hardware.\n If you are experiencing problems "
-		    "please contact your Intel or hardware representative "
-		    "who provided you with this hardware.\n");
-		break;
-	case IXGBE_ERR_SFP_NOT_SUPPORTED:
-		device_printf(dev,"Unsupported SFP+ Module\n");
-		error = EIO;
-		goto err_late;
-	case IXGBE_ERR_SFP_NOT_PRESENT:
-		device_printf(dev,"No SFP+ Module found\n");
-		/* falls thru */
-	default:
-		break;
-	}
-
-	/* Detect and set physical type */
-	ixgbe_setup_optics(adapter);
-
-	if ((adapter->msix > 1) && (ixgbe_enable_msix))
-		error = ixgbe_allocate_msix(adapter); 
-	else
-		error = ixgbe_allocate_legacy(adapter); 
-	if (error) 
-		goto err_late;
-
-	/* Setup OS specific network interface */
-	if (ixgbe_setup_interface(dev, adapter) != 0)
-		goto err_late;
-
-	/* Initialize statistics */
-	ixgbe_update_stats_counters(adapter);
-
-	/* Register for VLAN events */
-	adapter->vlan_attach = EVENTHANDLER_REGISTER(vlan_config,
-	    ixgbe_register_vlan, adapter, EVENTHANDLER_PRI_FIRST);
-	adapter->vlan_detach = EVENTHANDLER_REGISTER(vlan_unconfig,
-	    ixgbe_unregister_vlan, adapter, EVENTHANDLER_PRI_FIRST);
-
-        /*
-	** Check PCIE slot type/speed/width
-	*/
-	ixgbe_get_slot_info(hw);
-
-	/* Set an initial default flow control value */
-	adapter->fc =  ixgbe_fc_full;
-
-	/* let hardware know driver is loaded */
-	ctrl_ext = IXGBE_READ_REG(hw, IXGBE_CTRL_EXT);
-	ctrl_ext |= IXGBE_CTRL_EXT_DRV_LOAD;
-	IXGBE_WRITE_REG(hw, IXGBE_CTRL_EXT, ctrl_ext);
-
-	ixgbe_add_hw_stats(adapter);
-
-#ifdef DEV_NETMAP
-	ixgbe_netmap_attach(adapter);
-#endif /* DEV_NETMAP */
-	INIT_DEBUGOUT("ixgbe_attach: end");
-	return (0);
-err_late:
-	ixgbe_free_transmit_structures(adapter);
-	ixgbe_free_receive_structures(adapter);
-err_out:
-	if (adapter->ifp != NULL)
-		if_free(adapter->ifp);
-	ixgbe_free_pci_resources(adapter);
-	free(adapter->mta, M_DEVBUF);
-	return (error);
-
-}
-
-/*********************************************************************
- *  Device removal routine
- *
- *  The detach entry point is called when the driver is being removed.
- *  This routine stops the adapter and deallocates all the resources
- *  that were allocated for driver operation.
- *
- *  return 0 on success, positive on failure
- *********************************************************************/
-
-static int
-ixgbe_detach(device_t dev)
-{
-	struct adapter *adapter = device_get_softc(dev);
-	struct ix_queue *que = adapter->queues;
-	struct tx_ring *txr = adapter->tx_rings;
-	u32	ctrl_ext;
-
-	INIT_DEBUGOUT("ixgbe_detach: begin");
-
-	/* Make sure VLANS are not using driver */
-	if (adapter->ifp->if_vlantrunk != NULL) {
-		device_printf(dev,"Vlan in use, detach first\n");
-		return (EBUSY);
-	}
-
-	IXGBE_CORE_LOCK(adapter);
-	ixgbe_stop(adapter);
-	IXGBE_CORE_UNLOCK(adapter);
-
-	for (int i = 0; i < adapter->num_queues; i++, que++, txr++) {
-		if (que->tq) {
-#ifndef IXGBE_LEGACY_TX
-			taskqueue_drain(que->tq, &txr->txq_task);
-#endif
-			taskqueue_drain(que->tq, &que->que_task);
-			taskqueue_free(que->tq);
-		}
-	}
-
-	/* Drain the Link queue */
-	if (adapter->tq) {
-		taskqueue_drain(adapter->tq, &adapter->link_task);
-		taskqueue_drain(adapter->tq, &adapter->mod_task);
-		taskqueue_drain(adapter->tq, &adapter->msf_task);
-#ifdef IXGBE_FDIR
-		taskqueue_drain(adapter->tq, &adapter->fdir_task);
-#endif
-		taskqueue_free(adapter->tq);
-	}
-
-	/* let hardware know driver is unloading */
-	ctrl_ext = IXGBE_READ_REG(&adapter->hw, IXGBE_CTRL_EXT);
-	ctrl_ext &= ~IXGBE_CTRL_EXT_DRV_LOAD;
-	IXGBE_WRITE_REG(&adapter->hw, IXGBE_CTRL_EXT, ctrl_ext);
-
-	/* Unregister VLAN events */
-	if (adapter->vlan_attach != NULL)
-		EVENTHANDLER_DEREGISTER(vlan_config, adapter->vlan_attach);
-	if (adapter->vlan_detach != NULL)
-		EVENTHANDLER_DEREGISTER(vlan_unconfig, adapter->vlan_detach);
-
-	ether_ifdetach(adapter->ifp);
-	callout_drain(&adapter->timer);
-#ifdef DEV_NETMAP
-	netmap_detach(adapter->ifp);
-#endif /* DEV_NETMAP */
-	ixgbe_free_pci_resources(adapter);
-	bus_generic_detach(dev);
-	if_free(adapter->ifp);
-
-	ixgbe_free_transmit_structures(adapter);
-	ixgbe_free_receive_structures(adapter);
-	free(adapter->mta, M_DEVBUF);
-
-	IXGBE_CORE_LOCK_DESTROY(adapter);
-	return (0);
-}
-
-/*********************************************************************
- *
- *  Shutdown entry point
- *
- **********************************************************************/
-
-static int
-ixgbe_shutdown(device_t dev)
-{
-	struct adapter *adapter = device_get_softc(dev);
-	IXGBE_CORE_LOCK(adapter);
-	ixgbe_stop(adapter);
-	IXGBE_CORE_UNLOCK(adapter);
-	return (0);
-}
-
-
-#ifdef IXGBE_LEGACY_TX
-/*********************************************************************
- *  Transmit entry point
- *
- *  ixgbe_start is called by the stack to initiate a transmit.
- *  The driver will remain in this routine as long as there are
- *  packets to transmit and transmit resources are available.
- *  In case resources are not available stack is notified and
- *  the packet is requeued.
- **********************************************************************/
-
-static void
-ixgbe_start_locked(struct tx_ring *txr, struct ifnet * ifp)
-{
-	struct mbuf    *m_head;
-	struct adapter *adapter = txr->adapter;
-
-	IXGBE_TX_LOCK_ASSERT(txr);
-
-	if ((ifp->if_drv_flags & IFF_DRV_RUNNING) == 0)
-		return;
-	if (!adapter->link_active)
-		return;
-
-	while (!IFQ_DRV_IS_EMPTY(&ifp->if_snd)) {
-		if (txr->tx_avail <= IXGBE_QUEUE_MIN_FREE)
-			break;
-
-		IFQ_DRV_DEQUEUE(&ifp->if_snd, m_head);
-		if (m_head == NULL)
-			break;
-
-		if (ixgbe_xmit(txr, &m_head)) {
-			if (m_head != NULL)
-				IFQ_DRV_PREPEND(&ifp->if_snd, m_head);
-			break;
-		}
-		/* Send a copy of the frame to the BPF listener */
-		ETHER_BPF_MTAP(ifp, m_head);
-
-		/* Set watchdog on */
-		txr->watchdog_time = ticks;
-		txr->queue_status = IXGBE_QUEUE_WORKING;
-
-	}
-	return;
-}
-
-/*
- * Legacy TX start - called by the stack, this
- * always uses the first tx ring, and should
- * not be used with multiqueue tx enabled.
- */
-static void
-ixgbe_start(struct ifnet *ifp)
-{
-	struct adapter *adapter = ifp->if_softc;
-	struct tx_ring	*txr = adapter->tx_rings;
-
-	if (ifp->if_drv_flags & IFF_DRV_RUNNING) {
-		IXGBE_TX_LOCK(txr);
-		ixgbe_start_locked(txr, ifp);
-		IXGBE_TX_UNLOCK(txr);
-	}
-	return;
-}
-
-#else /* ! IXGBE_LEGACY_TX */
-
-/*
-** Multiqueue Transmit driver
-**
-*/
-static int
-ixgbe_mq_start(struct ifnet *ifp, struct mbuf *m)
-{
-	struct adapter	*adapter = ifp->if_softc;
-	struct ix_queue	*que;
-	struct tx_ring	*txr;
-	int 		i, err = 0;
-
-	/* Which queue to use */
-	if ((m->m_flags & M_FLOWID) != 0)
-		i = m->m_pkthdr.flowid % adapter->num_queues;
-	else
-		i = curcpu % adapter->num_queues;
-
-	txr = &adapter->tx_rings[i];
-	que = &adapter->queues[i];
-
-	err = drbr_enqueue(ifp, txr->br, m);
-	if (err)
-		return (err);
-	if (IXGBE_TX_TRYLOCK(txr)) {
-		err = ixgbe_mq_start_locked(ifp, txr);
-		IXGBE_TX_UNLOCK(txr);
-	} else
-		taskqueue_enqueue(que->tq, &txr->txq_task);
-
-	return (err);
-}
-
-static int
-ixgbe_mq_start_locked(struct ifnet *ifp, struct tx_ring *txr)
-{
-	struct adapter  *adapter = txr->adapter;
-        struct mbuf     *next;
-        int             enqueued = 0, err = 0;
-
-	if (((ifp->if_drv_flags & IFF_DRV_RUNNING) == 0) ||
-	    adapter->link_active == 0)
-		return (ENETDOWN);
-
-	/* Process the queue */
-#if __FreeBSD_version < 901504
-	next = drbr_dequeue(ifp, txr->br);
-	while (next != NULL) {
-		if ((err = ixgbe_xmit(txr, &next)) != 0) {
-			if (next != NULL)
-				err = drbr_enqueue(ifp, txr->br, next);
-#else
-	while ((next = drbr_peek(ifp, txr->br)) != NULL) {
-		if ((err = ixgbe_xmit(txr, &next)) != 0) {
-			if (next == NULL) {
-				drbr_advance(ifp, txr->br);
-			} else {
-				drbr_putback(ifp, txr->br, next);
-			}
-#endif
-			break;
-		}
-#if __FreeBSD_version >= 901504
-		drbr_advance(ifp, txr->br);
-#endif
-		enqueued++;
-		/* Send a copy of the frame to the BPF listener */
-		ETHER_BPF_MTAP(ifp, next);
-		if ((ifp->if_drv_flags & IFF_DRV_RUNNING) == 0)
-			break;
-#if __FreeBSD_version < 901504
-		next = drbr_dequeue(ifp, txr->br);
-#endif
-	}
-
-	if (enqueued > 0) {
-		/* Set watchdog on */
-		txr->queue_status = IXGBE_QUEUE_WORKING;
-		txr->watchdog_time = ticks;
-	}
-
-	if (txr->tx_avail < IXGBE_TX_CLEANUP_THRESHOLD)
-		ixgbe_txeof(txr);
-
-	return (err);
-}
-
-/*
- * Called from a taskqueue to drain queued transmit packets.
- */
-static void
-ixgbe_deferred_mq_start(void *arg, int pending)
-{
-	struct tx_ring *txr = arg;
-	struct adapter *adapter = txr->adapter;
-	struct ifnet *ifp = adapter->ifp;
-
-	IXGBE_TX_LOCK(txr);
-	if (!drbr_empty(ifp, txr->br))
-		ixgbe_mq_start_locked(ifp, txr);
-	IXGBE_TX_UNLOCK(txr);
-}
-
-/*
-** Flush all ring buffers
-*/
-static void
-ixgbe_qflush(struct ifnet *ifp)
-{
-	struct adapter	*adapter = ifp->if_softc;
-	struct tx_ring	*txr = adapter->tx_rings;
-	struct mbuf	*m;
-
-	for (int i = 0; i < adapter->num_queues; i++, txr++) {
-		IXGBE_TX_LOCK(txr);
-		while ((m = buf_ring_dequeue_sc(txr->br)) != NULL)
-			m_freem(m);
-		IXGBE_TX_UNLOCK(txr);
-	}
-	if_qflush(ifp);
-}
-#endif /* IXGBE_LEGACY_TX */
-
-/*********************************************************************
- *  Ioctl entry point
- *
- *  ixgbe_ioctl is called when the user wants to configure the
- *  interface.
- *
- *  return 0 on success, positive on failure
- **********************************************************************/
-
-static int
-ixgbe_ioctl(struct ifnet * ifp, u_long command, caddr_t data)
-{
-	struct adapter	*adapter = ifp->if_softc;
-	struct ixgbe_hw *hw = &adapter->hw;
-	struct ifreq	*ifr = (struct ifreq *) data;
-#if defined(INET) || defined(INET6)
-	struct ifaddr *ifa = (struct ifaddr *)data;
-	bool		avoid_reset = FALSE;
-#endif
-	int             error = 0;
-
-	switch (command) {
-
-        case SIOCSIFADDR:
-#ifdef INET
-		if (ifa->ifa_addr->sa_family == AF_INET)
-			avoid_reset = TRUE;
-#endif
-#ifdef INET6
-		if (ifa->ifa_addr->sa_family == AF_INET6)
-			avoid_reset = TRUE;
-#endif
-#if defined(INET) || defined(INET6)
-		/*
-		** Calling init results in link renegotiation,
-		** so we avoid doing it when possible.
-		*/
-		if (avoid_reset) {
-			ifp->if_flags |= IFF_UP;
-			if (!(ifp->if_drv_flags & IFF_DRV_RUNNING))
-				ixgbe_init(adapter);
-			if (!(ifp->if_flags & IFF_NOARP))
-				arp_ifinit(ifp, ifa);
-		} else
-			error = ether_ioctl(ifp, command, data);
-#endif
-		break;
-	case SIOCSIFMTU:
-		IOCTL_DEBUGOUT("ioctl: SIOCSIFMTU (Set Interface MTU)");
-		if (ifr->ifr_mtu > IXGBE_MAX_FRAME_SIZE - ETHER_HDR_LEN) {
-			error = EINVAL;
-		} else {
-			IXGBE_CORE_LOCK(adapter);
-			ifp->if_mtu = ifr->ifr_mtu;
-			adapter->max_frame_size =
-				ifp->if_mtu + ETHER_HDR_LEN + ETHER_CRC_LEN;
-			ixgbe_init_locked(adapter);
-			IXGBE_CORE_UNLOCK(adapter);
-		}
-		break;
-	case SIOCSIFFLAGS:
-		IOCTL_DEBUGOUT("ioctl: SIOCSIFFLAGS (Set Interface Flags)");
-		IXGBE_CORE_LOCK(adapter);
-		if (ifp->if_flags & IFF_UP) {
-			if ((ifp->if_drv_flags & IFF_DRV_RUNNING)) {
-				if ((ifp->if_flags ^ adapter->if_flags) &
-				    (IFF_PROMISC | IFF_ALLMULTI)) {
-					ixgbe_set_promisc(adapter);
-                                }
-			} else
-				ixgbe_init_locked(adapter);
-		} else
-			if (ifp->if_drv_flags & IFF_DRV_RUNNING)
-				ixgbe_stop(adapter);
-		adapter->if_flags = ifp->if_flags;
-		IXGBE_CORE_UNLOCK(adapter);
-		break;
-	case SIOCADDMULTI:
-	case SIOCDELMULTI:
-		IOCTL_DEBUGOUT("ioctl: SIOC(ADD|DEL)MULTI");
-		if (ifp->if_drv_flags & IFF_DRV_RUNNING) {
-			IXGBE_CORE_LOCK(adapter);
-			ixgbe_disable_intr(adapter);
-			ixgbe_set_multi(adapter);
-			ixgbe_enable_intr(adapter);
-			IXGBE_CORE_UNLOCK(adapter);
-		}
-		break;
-	case SIOCSIFMEDIA:
-	case SIOCGIFMEDIA:
-		IOCTL_DEBUGOUT("ioctl: SIOCxIFMEDIA (Get/Set Interface Media)");
-		error = ifmedia_ioctl(ifp, ifr, &adapter->media, command);
-		break;
-	case SIOCSIFCAP:
-	{
-		int mask = ifr->ifr_reqcap ^ ifp->if_capenable;
-		IOCTL_DEBUGOUT("ioctl: SIOCSIFCAP (Set Capabilities)");
-		if (mask & IFCAP_HWCSUM)
-			ifp->if_capenable ^= IFCAP_HWCSUM;
-		if (mask & IFCAP_TSO4)
-			ifp->if_capenable ^= IFCAP_TSO4;
-		if (mask & IFCAP_TSO6)
-			ifp->if_capenable ^= IFCAP_TSO6;
-		if (mask & IFCAP_LRO)
-			ifp->if_capenable ^= IFCAP_LRO;
-		if (mask & IFCAP_VLAN_HWTAGGING)
-			ifp->if_capenable ^= IFCAP_VLAN_HWTAGGING;
-		if (mask & IFCAP_VLAN_HWFILTER)
-			ifp->if_capenable ^= IFCAP_VLAN_HWFILTER;
-		if (mask & IFCAP_VLAN_HWTSO)
-			ifp->if_capenable ^= IFCAP_VLAN_HWTSO;
-		if (ifp->if_drv_flags & IFF_DRV_RUNNING) {
-			IXGBE_CORE_LOCK(adapter);
-			ixgbe_init_locked(adapter);
-			IXGBE_CORE_UNLOCK(adapter);
-		}
-		VLAN_CAPABILITIES(ifp);
-		break;
-	}
-	case SIOCGI2C:
-	{
-		struct ixgbe_i2c_req	i2c;
-		IOCTL_DEBUGOUT("ioctl: SIOCGI2C (Get I2C Data)");
-		error = copyin(ifr->ifr_data, &i2c, sizeof(i2c));
-		if (error)
-			break;
-		if ((i2c.dev_addr != 0xA0) || (i2c.dev_addr != 0xA2)){
-			error = EINVAL;
-			break;
-		}
-		hw->phy.ops.read_i2c_byte(hw, i2c.offset,
-		    i2c.dev_addr, i2c.data);
-		error = copyout(&i2c, ifr->ifr_data, sizeof(i2c));
-		break;
-	}
-	default:
-		IOCTL_DEBUGOUT1("ioctl: UNKNOWN (0x%X)\n", (int)command);
-		error = ether_ioctl(ifp, command, data);
-		break;
-	}
-
-	return (error);
-}
-
-/*********************************************************************
- *  Init entry point
- *
- *  This routine is used in two ways. It is used by the stack as
- *  init entry point in network interface structure. It is also used
- *  by the driver as a hw/sw initialization routine to get to a
- *  consistent state.
- *
- *  return 0 on success, positive on failure
- **********************************************************************/
-#define IXGBE_MHADD_MFS_SHIFT 16
-
-static void
-ixgbe_init_locked(struct adapter *adapter)
-{
-	struct ifnet   *ifp = adapter->ifp;
-	device_t 	dev = adapter->dev;
-	struct ixgbe_hw *hw = &adapter->hw;
-	u32		k, txdctl, mhadd, gpie;
-	u32		rxdctl, rxctrl;
-
-	mtx_assert(&adapter->core_mtx, MA_OWNED);
-	INIT_DEBUGOUT("ixgbe_init_locked: begin");
-	hw->adapter_stopped = FALSE;
-	ixgbe_stop_adapter(hw);
-        callout_stop(&adapter->timer);
-
-        /* reprogram the RAR[0] in case user changed it. */
-        ixgbe_set_rar(hw, 0, adapter->hw.mac.addr, 0, IXGBE_RAH_AV);
-
-	/* Get the latest mac address, User can use a LAA */
-	bcopy(IF_LLADDR(adapter->ifp), hw->mac.addr,
-	      IXGBE_ETH_LENGTH_OF_ADDRESS);
-	ixgbe_set_rar(hw, 0, hw->mac.addr, 0, 1);
-	hw->addr_ctrl.rar_used_count = 1;
-
-	/* Set the various hardware offload abilities */
-	ifp->if_hwassist = 0;
-	if (ifp->if_capenable & IFCAP_TSO)
-		ifp->if_hwassist |= CSUM_TSO;
-	if (ifp->if_capenable & IFCAP_TXCSUM) {
-		ifp->if_hwassist |= (CSUM_TCP | CSUM_UDP);
-#if __FreeBSD_version >= 800000
-		if (hw->mac.type != ixgbe_mac_82598EB)
-			ifp->if_hwassist |= CSUM_SCTP;
-#endif
-	}
-
-	/* Prepare transmit descriptors and buffers */
-	if (ixgbe_setup_transmit_structures(adapter)) {
-		device_printf(dev,"Could not setup transmit structures\n");
-		ixgbe_stop(adapter);
-		return;
-	}
-
-	ixgbe_init_hw(hw);
-	ixgbe_initialize_transmit_units(adapter);
-
-	/* Setup Multicast table */
-	ixgbe_set_multi(adapter);
-
-	/*
-	** Determine the correct mbuf pool
-	** for doing jumbo frames
-	*/
-	if (adapter->max_frame_size <= 2048)
-		adapter->rx_mbuf_sz = MCLBYTES;
-	else if (adapter->max_frame_size <= 4096)
-		adapter->rx_mbuf_sz = MJUMPAGESIZE;
-	else if (adapter->max_frame_size <= 9216)
-		adapter->rx_mbuf_sz = MJUM9BYTES;
-	else
-		adapter->rx_mbuf_sz = MJUM16BYTES;
-
-	/* Prepare receive descriptors and buffers */
-	if (ixgbe_setup_receive_structures(adapter)) {
-		device_printf(dev,"Could not setup receive structures\n");
-		ixgbe_stop(adapter);
-		return;
-	}
-
-	/* Configure RX settings */
-	ixgbe_initialize_receive_units(adapter);
-
-	gpie = IXGBE_READ_REG(&adapter->hw, IXGBE_GPIE);
-
-	/* Enable Fan Failure Interrupt */
-	gpie |= IXGBE_SDP1_GPIEN;
-
-	/* Add for Module detection */
-	if (hw->mac.type == ixgbe_mac_82599EB)
-		gpie |= IXGBE_SDP2_GPIEN;
-
-	/* Thermal Failure Detection */
-	if (hw->mac.type == ixgbe_mac_X540)
-		gpie |= IXGBE_SDP0_GPIEN;
-
-	if (adapter->msix > 1) {
-		/* Enable Enhanced MSIX mode */
-		gpie |= IXGBE_GPIE_MSIX_MODE;
-		gpie |= IXGBE_GPIE_EIAME | IXGBE_GPIE_PBA_SUPPORT |
-		    IXGBE_GPIE_OCD;
-	}
-	IXGBE_WRITE_REG(hw, IXGBE_GPIE, gpie);
-
-	/* Set MTU size */
-	if (ifp->if_mtu > ETHERMTU) {
-		mhadd = IXGBE_READ_REG(hw, IXGBE_MHADD);
-		mhadd &= ~IXGBE_MHADD_MFS_MASK;
-		mhadd |= adapter->max_frame_size << IXGBE_MHADD_MFS_SHIFT;
-		IXGBE_WRITE_REG(hw, IXGBE_MHADD, mhadd);
-	}
-	
-	/* Now enable all the queues */
-
-	for (int i = 0; i < adapter->num_queues; i++) {
-		txdctl = IXGBE_READ_REG(hw, IXGBE_TXDCTL(i));
-		txdctl |= IXGBE_TXDCTL_ENABLE;
-		/* Set WTHRESH to 8, burst writeback */
-		txdctl |= (8 << 16);
-		/*
-		 * When the internal queue falls below PTHRESH (32),
-		 * start prefetching as long as there are at least
-		 * HTHRESH (1) buffers ready. The values are taken
-		 * from the Intel linux driver 3.8.21.
-		 * Prefetching enables tx line rate even with 1 queue.
-		 */
-		txdctl |= (32 << 0) | (1 << 8);
-		IXGBE_WRITE_REG(hw, IXGBE_TXDCTL(i), txdctl);
-	}
-
-	for (int i = 0; i < adapter->num_queues; i++) {
-		rxdctl = IXGBE_READ_REG(hw, IXGBE_RXDCTL(i));
-		if (hw->mac.type == ixgbe_mac_82598EB) {
-			/*
-			** PTHRESH = 21
-			** HTHRESH = 4
-			** WTHRESH = 8
-			*/
-			rxdctl &= ~0x3FFFFF;
-			rxdctl |= 0x080420;
-		}
-		rxdctl |= IXGBE_RXDCTL_ENABLE;
-		IXGBE_WRITE_REG(hw, IXGBE_RXDCTL(i), rxdctl);
-		for (k = 0; k < 10; k++) {
-			if (IXGBE_READ_REG(hw, IXGBE_RXDCTL(i)) &
-			    IXGBE_RXDCTL_ENABLE)
-				break;
-			else
-				msec_delay(1);
-		}
-		wmb();
-#ifdef DEV_NETMAP
-		/*
-		 * In netmap mode, we must preserve the buffers made
-		 * available to userspace before the if_init()
-		 * (this is true by default on the TX side, because
-		 * init makes all buffers available to userspace).
-		 *
-		 * netmap_reset() and the device specific routines
-		 * (e.g. ixgbe_setup_receive_rings()) map these
-		 * buffers at the end of the NIC ring, so here we
-		 * must set the RDT (tail) register to make sure
-		 * they are not overwritten.
-		 *
-		 * In this driver the NIC ring starts at RDH = 0,
-		 * RDT points to the last slot available for reception (?),
-		 * so RDT = num_rx_desc - 1 means the whole ring is available.
-		 */
-		if (ifp->if_capenable & IFCAP_NETMAP) {
-			struct netmap_adapter *na = NA(adapter->ifp);
-			struct netmap_kring *kring = &na->rx_rings[i];
-			int t = na->num_rx_desc - 1 - nm_kr_rxspace(kring);
-
-			IXGBE_WRITE_REG(hw, IXGBE_RDT(i), t);
-		} else
-#endif /* DEV_NETMAP */
-		IXGBE_WRITE_REG(hw, IXGBE_RDT(i), adapter->num_rx_desc - 1);
-	}
-
-	/* Set up VLAN support and filter */
-	ixgbe_setup_vlan_hw_support(adapter);
-
-	/* Enable Receive engine */
-	rxctrl = IXGBE_READ_REG(hw, IXGBE_RXCTRL);
-	if (hw->mac.type == ixgbe_mac_82598EB)
-		rxctrl |= IXGBE_RXCTRL_DMBYPS;
-	rxctrl |= IXGBE_RXCTRL_RXEN;
-	ixgbe_enable_rx_dma(hw, rxctrl);
-
-	callout_reset(&adapter->timer, hz, ixgbe_local_timer, adapter);
-
-	/* Set up MSI/X routing */
-	if (ixgbe_enable_msix)  {
-		ixgbe_configure_ivars(adapter);
-		/* Set up auto-mask */
-		if (hw->mac.type == ixgbe_mac_82598EB)
-			IXGBE_WRITE_REG(hw, IXGBE_EIAM, IXGBE_EICS_RTX_QUEUE);
-		else {
-			IXGBE_WRITE_REG(hw, IXGBE_EIAM_EX(0), 0xFFFFFFFF);
-			IXGBE_WRITE_REG(hw, IXGBE_EIAM_EX(1), 0xFFFFFFFF);
-		}
-	} else {  /* Simple settings for Legacy/MSI */
-                ixgbe_set_ivar(adapter, 0, 0, 0);
-                ixgbe_set_ivar(adapter, 0, 0, 1);
-		IXGBE_WRITE_REG(hw, IXGBE_EIAM, IXGBE_EICS_RTX_QUEUE);
-	}
-
-#ifdef IXGBE_FDIR
-	/* Init Flow director */
-	if (hw->mac.type != ixgbe_mac_82598EB) {
-		u32 hdrm = 32 << fdir_pballoc;
-
-		hw->mac.ops.setup_rxpba(hw, 0, hdrm, PBA_STRATEGY_EQUAL);
-		ixgbe_init_fdir_signature_82599(&adapter->hw, fdir_pballoc);
-	}
-#endif
-
-	/*
-	** Check on any SFP devices that
-	** need to be kick-started
-	*/
-	if (hw->phy.type == ixgbe_phy_none) {
-		int err = hw->phy.ops.identify(hw);
-		if (err == IXGBE_ERR_SFP_NOT_SUPPORTED) {
-                	device_printf(dev,
-			    "Unsupported SFP+ module type was detected.\n");
-			return;
-        	}
-	}
-
-	/* Set moderation on the Link interrupt */
-	IXGBE_WRITE_REG(hw, IXGBE_EITR(adapter->linkvec), IXGBE_LINK_ITR);
-
-	/* Config/Enable Link */
-	ixgbe_config_link(adapter);
-
-	/* Hardware Packet Buffer & Flow Control setup */
-	{
-		u32 rxpb, frame, size, tmp;
-
-		frame = adapter->max_frame_size;
-
-		/* Calculate High Water */
-		if (hw->mac.type == ixgbe_mac_X540)
-			tmp = IXGBE_DV_X540(frame, frame);
-		else
-			tmp = IXGBE_DV(frame, frame);
-		size = IXGBE_BT2KB(tmp);
-		rxpb = IXGBE_READ_REG(hw, IXGBE_RXPBSIZE(0)) >> 10;
-		hw->fc.high_water[0] = rxpb - size;
-
-		/* Now calculate Low Water */
-		if (hw->mac.type == ixgbe_mac_X540)
-			tmp = IXGBE_LOW_DV_X540(frame);
-		else
-			tmp = IXGBE_LOW_DV(frame);
-		hw->fc.low_water[0] = IXGBE_BT2KB(tmp);
-		
-		hw->fc.requested_mode = adapter->fc;
-		hw->fc.pause_time = IXGBE_FC_PAUSE;
-		hw->fc.send_xon = TRUE;
-	}
-	/* Initialize the FC settings */
-	ixgbe_start_hw(hw);
-
-	/* And now turn on interrupts */
-	ixgbe_enable_intr(adapter);
-
-	/* Now inform the stack we're ready */
-	ifp->if_drv_flags |= IFF_DRV_RUNNING;
-
-	return;
-}
-
-static void
-ixgbe_init(void *arg)
-{
-	struct adapter *adapter = arg;
-
-	IXGBE_CORE_LOCK(adapter);
-	ixgbe_init_locked(adapter);
-	IXGBE_CORE_UNLOCK(adapter);
-	return;
-}
-
-
-/*
-**
-** MSIX Interrupt Handlers and Tasklets
-**
-*/
-
-static inline void
-ixgbe_enable_queue(struct adapter *adapter, u32 vector)
-{
-	struct ixgbe_hw *hw = &adapter->hw;
-	u64	queue = (u64)(1 << vector);
-	u32	mask;
-
-	if (hw->mac.type == ixgbe_mac_82598EB) {
-                mask = (IXGBE_EIMS_RTX_QUEUE & queue);
-                IXGBE_WRITE_REG(hw, IXGBE_EIMS, mask);
-	} else {
-                mask = (queue & 0xFFFFFFFF);
-                if (mask)
-                        IXGBE_WRITE_REG(hw, IXGBE_EIMS_EX(0), mask);
-                mask = (queue >> 32);
-                if (mask)
-                        IXGBE_WRITE_REG(hw, IXGBE_EIMS_EX(1), mask);
-	}
-}
-
-static inline void
-ixgbe_disable_queue(struct adapter *adapter, u32 vector)
-{
-	struct ixgbe_hw *hw = &adapter->hw;
-	u64	queue = (u64)(1 << vector);
-	u32	mask;
-
-	if (hw->mac.type == ixgbe_mac_82598EB) {
-                mask = (IXGBE_EIMS_RTX_QUEUE & queue);
-                IXGBE_WRITE_REG(hw, IXGBE_EIMC, mask);
-	} else {
-                mask = (queue & 0xFFFFFFFF);
-                if (mask)
-                        IXGBE_WRITE_REG(hw, IXGBE_EIMC_EX(0), mask);
-                mask = (queue >> 32);
-                if (mask)
-                        IXGBE_WRITE_REG(hw, IXGBE_EIMC_EX(1), mask);
-	}
-}
-
-static void
-ixgbe_handle_que(void *context, int pending)
-{
-	struct ix_queue *que = context;
-	struct adapter  *adapter = que->adapter;
-	struct tx_ring  *txr = que->txr;
-	struct ifnet    *ifp = adapter->ifp;
-	bool		more;
-
-	if (ifp->if_drv_flags & IFF_DRV_RUNNING) {
-		more = ixgbe_rxeof(que);
-		IXGBE_TX_LOCK(txr);
-		ixgbe_txeof(txr);
-#ifndef IXGBE_LEGACY_TX
-		if (!drbr_empty(ifp, txr->br))
-			ixgbe_mq_start_locked(ifp, txr);
-#else
-		if (!IFQ_DRV_IS_EMPTY(&ifp->if_snd))
-			ixgbe_start_locked(txr, ifp);
-#endif
-		IXGBE_TX_UNLOCK(txr);
-	}
-
-	/* Reenable this interrupt */
-	if (que->res != NULL)
-		ixgbe_enable_queue(adapter, que->msix);
-	else
-		ixgbe_enable_intr(adapter);
-	return;
-}
-
-
-/*********************************************************************
- *
- *  Legacy Interrupt Service routine
- *
- **********************************************************************/
-
-static void
-ixgbe_legacy_irq(void *arg)
-{
-	struct ix_queue *que = arg;
-	struct adapter	*adapter = que->adapter;
-	struct ixgbe_hw	*hw = &adapter->hw;
-	struct ifnet    *ifp = adapter->ifp;
-	struct 		tx_ring *txr = adapter->tx_rings;
-	bool		more;
-	u32       	reg_eicr;
-
-
-	reg_eicr = IXGBE_READ_REG(hw, IXGBE_EICR);
-
-	++que->irqs;
-	if (reg_eicr == 0) {
-		ixgbe_enable_intr(adapter);
-		return;
-	}
-
-	more = ixgbe_rxeof(que);
-
-	IXGBE_TX_LOCK(txr);
-	ixgbe_txeof(txr);
-#ifdef IXGBE_LEGACY_TX
-	if (!IFQ_DRV_IS_EMPTY(&ifp->if_snd))
-		ixgbe_start_locked(txr, ifp);
-#else
-	if (!drbr_empty(ifp, txr->br))
-		ixgbe_mq_start_locked(ifp, txr);
-#endif
-	IXGBE_TX_UNLOCK(txr);
-
-	/* Check for fan failure */
-	if ((hw->phy.media_type == ixgbe_media_type_copper) &&
-	    (reg_eicr & IXGBE_EICR_GPI_SDP1)) {
-                device_printf(adapter->dev, "\nCRITICAL: FAN FAILURE!! "
-		    "REPLACE IMMEDIATELY!!\n");
-		IXGBE_WRITE_REG(hw, IXGBE_EIMS, IXGBE_EICR_GPI_SDP1);
-	}
-
-	/* Link status change */
-	if (reg_eicr & IXGBE_EICR_LSC)
-		taskqueue_enqueue(adapter->tq, &adapter->link_task);
-
-	if (more)
-		taskqueue_enqueue(que->tq, &que->que_task);
-	else
-		ixgbe_enable_intr(adapter);
-	return;
-}
-
-
-/*********************************************************************
- *
- *  MSIX Queue Interrupt Service routine
- *
- **********************************************************************/
-void
-ixgbe_msix_que(void *arg)
-{
-	struct ix_queue	*que = arg;
-	struct adapter  *adapter = que->adapter;
-	struct ifnet    *ifp = adapter->ifp;
-	struct tx_ring	*txr = que->txr;
-	struct rx_ring	*rxr = que->rxr;
-	bool		more;
-	u32		newitr = 0;
-
-	/* Protect against spurious interrupts */
-	if ((ifp->if_drv_flags & IFF_DRV_RUNNING) == 0)
-		return;
-
-	ixgbe_disable_queue(adapter, que->msix);
-	++que->irqs;
-
-	more = ixgbe_rxeof(que);
-
-	IXGBE_TX_LOCK(txr);
-	ixgbe_txeof(txr);
-#ifdef IXGBE_LEGACY_TX
-	if (!IFQ_DRV_IS_EMPTY(ifp->if_snd))
-		ixgbe_start_locked(txr, ifp);
-#else
-	if (!drbr_empty(ifp, txr->br))
-		ixgbe_mq_start_locked(ifp, txr);
-#endif
-	IXGBE_TX_UNLOCK(txr);
-
-	/* Do AIM now? */
-
-	if (ixgbe_enable_aim == FALSE)
-		goto no_calc;
-	/*
-	** Do Adaptive Interrupt Moderation:
-        **  - Write out last calculated setting
-	**  - Calculate based on average size over
-	**    the last interval.
-	*/
-        if (que->eitr_setting)
-                IXGBE_WRITE_REG(&adapter->hw,
-                    IXGBE_EITR(que->msix), que->eitr_setting);
- 
-        que->eitr_setting = 0;
-
-        /* Idle, do nothing */
-        if ((txr->bytes == 0) && (rxr->bytes == 0))
-                goto no_calc;
-                                
-	if ((txr->bytes) && (txr->packets))
-               	newitr = txr->bytes/txr->packets;
-	if ((rxr->bytes) && (rxr->packets))
-		newitr = max(newitr,
-		    (rxr->bytes / rxr->packets));
-	newitr += 24; /* account for hardware frame, crc */
-
-	/* set an upper boundary */
-	newitr = min(newitr, 3000);
-
-	/* Be nice to the mid range */
-	if ((newitr > 300) && (newitr < 1200))
-		newitr = (newitr / 3);
-	else
-		newitr = (newitr / 2);
-
-        if (adapter->hw.mac.type == ixgbe_mac_82598EB)
-                newitr |= newitr << 16;
-        else
-                newitr |= IXGBE_EITR_CNT_WDIS;
-                 
-        /* save for next interrupt */
-        que->eitr_setting = newitr;
-
-        /* Reset state */
-        txr->bytes = 0;
-        txr->packets = 0;
-        rxr->bytes = 0;
-        rxr->packets = 0;
-
-no_calc:
-	if (more)
-		taskqueue_enqueue(que->tq, &que->que_task);
-	else
-		ixgbe_enable_queue(adapter, que->msix);
-	return;
-}
-
-
-static void
-ixgbe_msix_link(void *arg)
-{
-	struct adapter	*adapter = arg;
-	struct ixgbe_hw *hw = &adapter->hw;
-	u32		reg_eicr;
-
-	++adapter->link_irq;
-
-	/* First get the cause */
-	reg_eicr = IXGBE_READ_REG(hw, IXGBE_EICS);
-	/* Be sure the queue bits are not cleared */
-	reg_eicr &= ~IXGBE_EICR_RTX_QUEUE;
-	/* Clear interrupt with write */
-	IXGBE_WRITE_REG(hw, IXGBE_EICR, reg_eicr);
-
-	/* Link status change */
-	if (reg_eicr & IXGBE_EICR_LSC)
-		taskqueue_enqueue(adapter->tq, &adapter->link_task);
-
-	if (adapter->hw.mac.type != ixgbe_mac_82598EB) {
-#ifdef IXGBE_FDIR
-		if (reg_eicr & IXGBE_EICR_FLOW_DIR) {
-			/* This is probably overkill :) */
-			if (!atomic_cmpset_int(&adapter->fdir_reinit, 0, 1))
-				return;
-                	/* Disable the interrupt */
-			IXGBE_WRITE_REG(hw, IXGBE_EIMC, IXGBE_EICR_FLOW_DIR);
-			taskqueue_enqueue(adapter->tq, &adapter->fdir_task);
-		} else
-#endif
-		if (reg_eicr & IXGBE_EICR_ECC) {
-                	device_printf(adapter->dev, "\nCRITICAL: ECC ERROR!! "
-			    "Please Reboot!!\n");
-			IXGBE_WRITE_REG(hw, IXGBE_EICR, IXGBE_EICR_ECC);
-		} else
-
-		if (reg_eicr & IXGBE_EICR_GPI_SDP1) {
-                	/* Clear the interrupt */
-                	IXGBE_WRITE_REG(hw, IXGBE_EICR, IXGBE_EICR_GPI_SDP1);
-			taskqueue_enqueue(adapter->tq, &adapter->msf_task);
-        	} else if (reg_eicr & IXGBE_EICR_GPI_SDP2) {
-                	/* Clear the interrupt */
-                	IXGBE_WRITE_REG(hw, IXGBE_EICR, IXGBE_EICR_GPI_SDP2);
-			taskqueue_enqueue(adapter->tq, &adapter->mod_task);
-		}
-        } 
-
-	/* Check for fan failure */
-	if ((hw->device_id == IXGBE_DEV_ID_82598AT) &&
-	    (reg_eicr & IXGBE_EICR_GPI_SDP1)) {
-                device_printf(adapter->dev, "\nCRITICAL: FAN FAILURE!! "
-		    "REPLACE IMMEDIATELY!!\n");
-		IXGBE_WRITE_REG(hw, IXGBE_EICR, IXGBE_EICR_GPI_SDP1);
-	}
-
-	/* Check for over temp condition */
-	if ((hw->mac.type == ixgbe_mac_X540) &&
-	    (reg_eicr & IXGBE_EICR_TS)) {
-                device_printf(adapter->dev, "\nCRITICAL: OVER TEMP!! "
-		    "PHY IS SHUT DOWN!!\n");
-                device_printf(adapter->dev, "System shutdown required\n");
-		IXGBE_WRITE_REG(hw, IXGBE_EICR, IXGBE_EICR_TS);
-	}
-
-	IXGBE_WRITE_REG(&adapter->hw, IXGBE_EIMS, IXGBE_EIMS_OTHER);
-	return;
-}
-
-/*********************************************************************
- *
- *  Media Ioctl callback
- *
- *  This routine is called whenever the user queries the status of
- *  the interface using ifconfig.
- *
- **********************************************************************/
-static void
-ixgbe_media_status(struct ifnet * ifp, struct ifmediareq * ifmr)
-{
-	struct adapter *adapter = ifp->if_softc;
-
-	INIT_DEBUGOUT("ixgbe_media_status: begin");
-	IXGBE_CORE_LOCK(adapter);
-	ixgbe_update_link_status(adapter);
-
-	ifmr->ifm_status = IFM_AVALID;
-	ifmr->ifm_active = IFM_ETHER;
-
-	if (!adapter->link_active) {
-		IXGBE_CORE_UNLOCK(adapter);
-		return;
-	}
-
-	ifmr->ifm_status |= IFM_ACTIVE;
-
-	switch (adapter->link_speed) {
-		case IXGBE_LINK_SPEED_100_FULL:
-			ifmr->ifm_active |= IFM_100_TX | IFM_FDX;
-			break;
-		case IXGBE_LINK_SPEED_1GB_FULL:
-			ifmr->ifm_active |= IFM_1000_SX | IFM_FDX;
-			break;
-		case IXGBE_LINK_SPEED_10GB_FULL:
-			ifmr->ifm_active |= adapter->optics | IFM_FDX;
-			break;
-	}
-
-	IXGBE_CORE_UNLOCK(adapter);
-
-	return;
-}
-
-/*********************************************************************
- *
- *  Media Ioctl callback
- *
- *  This routine is called when the user changes speed/duplex using
- *  media/mediopt option with ifconfig.
- *
- **********************************************************************/
-static int
-ixgbe_media_change(struct ifnet * ifp)
-{
-	struct adapter *adapter = ifp->if_softc;
-	struct ifmedia *ifm = &adapter->media;
-
-	INIT_DEBUGOUT("ixgbe_media_change: begin");
-
-	if (IFM_TYPE(ifm->ifm_media) != IFM_ETHER)
-		return (EINVAL);
-
-        switch (IFM_SUBTYPE(ifm->ifm_media)) {
-        case IFM_AUTO:
-                adapter->hw.phy.autoneg_advertised =
-		    IXGBE_LINK_SPEED_100_FULL |
-		    IXGBE_LINK_SPEED_1GB_FULL |
-		    IXGBE_LINK_SPEED_10GB_FULL;
-                break;
-        default:
-                device_printf(adapter->dev, "Only auto media type\n");
-		return (EINVAL);
-        }
-
-	return (0);
-}
-
-/*********************************************************************
- *
- *  This routine maps the mbufs to tx descriptors, allowing the
- *  TX engine to transmit the packets. 
- *  	- return 0 on success, positive on failure
- *
- **********************************************************************/
-
-static int
-ixgbe_xmit(struct tx_ring *txr, struct mbuf **m_headp)
-{
-	struct adapter  *adapter = txr->adapter;
-	u32		olinfo_status = 0, cmd_type_len;
-	int             i, j, error, nsegs;
-	int		first;
-	bool		remap = TRUE;
-	struct mbuf	*m_head;
-	bus_dma_segment_t segs[adapter->num_segs];
-	bus_dmamap_t	map;
-	struct ixgbe_tx_buf *txbuf;
-	union ixgbe_adv_tx_desc *txd = NULL;
-
-	m_head = *m_headp;
-
-	/* Basic descriptor defines */
-        cmd_type_len = (IXGBE_ADVTXD_DTYP_DATA |
-	    IXGBE_ADVTXD_DCMD_IFCS | IXGBE_ADVTXD_DCMD_DEXT);
-
-	if (m_head->m_flags & M_VLANTAG)
-        	cmd_type_len |= IXGBE_ADVTXD_DCMD_VLE;
-
-        /*
-         * Important to capture the first descriptor
-         * used because it will contain the index of
-         * the one we tell the hardware to report back
-         */
-        first = txr->next_avail_desc;
-	txbuf = &txr->tx_buffers[first];
-	map = txbuf->map;
-
-	/*
-	 * Map the packet for DMA.
-	 */
-retry:
-	error = bus_dmamap_load_mbuf_sg(txr->txtag, map,
-	    *m_headp, segs, &nsegs, BUS_DMA_NOWAIT);
-
-	if (__predict_false(error)) {
-		struct mbuf *m;
-
-		switch (error) {
-		case EFBIG:
-			/* Try it again? - one try */
-			if (remap == TRUE) {
-				remap = FALSE;
-				m = m_defrag(*m_headp, M_NOWAIT);
-				if (m == NULL) {
-					adapter->mbuf_defrag_failed++;
-					m_freem(*m_headp);
-					*m_headp = NULL;
-					return (ENOBUFS);
-				}
-				*m_headp = m;
-				goto retry;
-			} else
-				return (error);
-		case ENOMEM:
-			txr->no_tx_dma_setup++;
-			return (error);
-		default:
-			txr->no_tx_dma_setup++;
-			m_freem(*m_headp);
-			*m_headp = NULL;
-			return (error);
-		}
-	}
-
-	/* Make certain there are enough descriptors */
-	if (nsegs > txr->tx_avail - 2) {
-		txr->no_desc_avail++;
-		bus_dmamap_unload(txr->txtag, map);
-		return (ENOBUFS);
-	}
-	m_head = *m_headp;
-
-	/*
-	** Set up the appropriate offload context
-	** this will consume the first descriptor
-	*/
-	error = ixgbe_tx_ctx_setup(txr, m_head, &cmd_type_len, &olinfo_status);
-	if (__predict_false(error)) {
-		if (error == ENOBUFS)
-			*m_headp = NULL;
-		return (error);
-	}
-
-#ifdef IXGBE_FDIR
-	/* Do the flow director magic */
-	if ((txr->atr_sample) && (!adapter->fdir_reinit)) {
-		++txr->atr_count;
-		if (txr->atr_count >= atr_sample_rate) {
-			ixgbe_atr(txr, m_head);
-			txr->atr_count = 0;
-		}
-	}
-#endif
-
-	i = txr->next_avail_desc;
-	for (j = 0; j < nsegs; j++) {
-		bus_size_t seglen;
-		bus_addr_t segaddr;
-
-		txbuf = &txr->tx_buffers[i];
-		txd = &txr->tx_base[i];
-		seglen = segs[j].ds_len;
-		segaddr = htole64(segs[j].ds_addr);
-
-		txd->read.buffer_addr = segaddr;
-		txd->read.cmd_type_len = htole32(txr->txd_cmd |
-		    cmd_type_len |seglen);
-		txd->read.olinfo_status = htole32(olinfo_status);
-
-		if (++i == txr->num_desc)
-			i = 0;
-	}
-
-	txd->read.cmd_type_len |=
-	    htole32(IXGBE_TXD_CMD_EOP | IXGBE_TXD_CMD_RS);
-	txr->tx_avail -= nsegs;
-	txr->next_avail_desc = i;
-
-	txbuf->m_head = m_head;
-	/*
-	** Here we swap the map so the last descriptor,
-	** which gets the completion interrupt has the
-	** real map, and the first descriptor gets the
-	** unused map from this descriptor.
-	*/
-	txr->tx_buffers[first].map = txbuf->map;
-	txbuf->map = map;
-	bus_dmamap_sync(txr->txtag, map, BUS_DMASYNC_PREWRITE);
-
-        /* Set the EOP descriptor that will be marked done */
-        txbuf = &txr->tx_buffers[first];
-	txbuf->eop = txd;
-
-        bus_dmamap_sync(txr->txdma.dma_tag, txr->txdma.dma_map,
-            BUS_DMASYNC_PREREAD | BUS_DMASYNC_PREWRITE);
-	/*
-	 * Advance the Transmit Descriptor Tail (Tdt), this tells the
-	 * hardware that this frame is available to transmit.
-	 */
-	++txr->total_packets;
-	IXGBE_WRITE_REG(&adapter->hw, IXGBE_TDT(txr->me), i);
-
-	return (0);
-
-}
-
-static void
-ixgbe_set_promisc(struct adapter *adapter)
-{
-	u_int32_t       reg_rctl;
-	struct ifnet   *ifp = adapter->ifp;
-	int		mcnt = 0;
-
-	reg_rctl = IXGBE_READ_REG(&adapter->hw, IXGBE_FCTRL);
-	reg_rctl &= (~IXGBE_FCTRL_UPE);
-	if (ifp->if_flags & IFF_ALLMULTI)
-		mcnt = MAX_NUM_MULTICAST_ADDRESSES;
-	else {
-		struct	ifmultiaddr *ifma;
-#if __FreeBSD_version < 800000
-		IF_ADDR_LOCK(ifp);
-#else
-		if_maddr_rlock(ifp);
-#endif
-		TAILQ_FOREACH(ifma, &ifp->if_multiaddrs, ifma_link) {
-			if (ifma->ifma_addr->sa_family != AF_LINK)
-				continue;
-			if (mcnt == MAX_NUM_MULTICAST_ADDRESSES)
-				break;
-			mcnt++;
-		}
-#if __FreeBSD_version < 800000
-		IF_ADDR_UNLOCK(ifp);
-#else
-		if_maddr_runlock(ifp);
-#endif
-	}
-	if (mcnt < MAX_NUM_MULTICAST_ADDRESSES)
-		reg_rctl &= (~IXGBE_FCTRL_MPE);
-	IXGBE_WRITE_REG(&adapter->hw, IXGBE_FCTRL, reg_rctl);
-
-	if (ifp->if_flags & IFF_PROMISC) {
-		reg_rctl |= (IXGBE_FCTRL_UPE | IXGBE_FCTRL_MPE);
-		IXGBE_WRITE_REG(&adapter->hw, IXGBE_FCTRL, reg_rctl);
-	} else if (ifp->if_flags & IFF_ALLMULTI) {
-		reg_rctl |= IXGBE_FCTRL_MPE;
-		reg_rctl &= ~IXGBE_FCTRL_UPE;
-		IXGBE_WRITE_REG(&adapter->hw, IXGBE_FCTRL, reg_rctl);
-	}
-	return;
-}
-
-
-/*********************************************************************
- *  Multicast Update
- *
- *  This routine is called whenever multicast address list is updated.
- *
- **********************************************************************/
-#define IXGBE_RAR_ENTRIES 16
-
-static void
-ixgbe_set_multi(struct adapter *adapter)
-{
-	u32	fctrl;
-	u8	*mta;
-	u8	*update_ptr;
-	struct	ifmultiaddr *ifma;
-	int	mcnt = 0;
-	struct ifnet   *ifp = adapter->ifp;
-
-	IOCTL_DEBUGOUT("ixgbe_set_multi: begin");
-
-	mta = adapter->mta;
-	bzero(mta, sizeof(u8) * IXGBE_ETH_LENGTH_OF_ADDRESS *
-	    MAX_NUM_MULTICAST_ADDRESSES);
-
-#if __FreeBSD_version < 800000
-	IF_ADDR_LOCK(ifp);
-#else
-	if_maddr_rlock(ifp);
-#endif
-	TAILQ_FOREACH(ifma, &ifp->if_multiaddrs, ifma_link) {
-		if (ifma->ifma_addr->sa_family != AF_LINK)
-			continue;
-		if (mcnt == MAX_NUM_MULTICAST_ADDRESSES)
-			break;
-		bcopy(LLADDR((struct sockaddr_dl *) ifma->ifma_addr),
-		    &mta[mcnt * IXGBE_ETH_LENGTH_OF_ADDRESS],
-		    IXGBE_ETH_LENGTH_OF_ADDRESS);
-		mcnt++;
-	}
-#if __FreeBSD_version < 800000
-	IF_ADDR_UNLOCK(ifp);
-#else
-	if_maddr_runlock(ifp);
-#endif
-
-	fctrl = IXGBE_READ_REG(&adapter->hw, IXGBE_FCTRL);
-	fctrl |= (IXGBE_FCTRL_UPE | IXGBE_FCTRL_MPE);
-	if (ifp->if_flags & IFF_PROMISC)
-		fctrl |= (IXGBE_FCTRL_UPE | IXGBE_FCTRL_MPE);
-	else if (mcnt >= MAX_NUM_MULTICAST_ADDRESSES ||
-	    ifp->if_flags & IFF_ALLMULTI) {
-		fctrl |= IXGBE_FCTRL_MPE;
-		fctrl &= ~IXGBE_FCTRL_UPE;
-	} else
-		fctrl &= ~(IXGBE_FCTRL_UPE | IXGBE_FCTRL_MPE);
-	
-	IXGBE_WRITE_REG(&adapter->hw, IXGBE_FCTRL, fctrl);
-
-	if (mcnt < MAX_NUM_MULTICAST_ADDRESSES) {
-		update_ptr = mta;
-		ixgbe_update_mc_addr_list(&adapter->hw,
-		    update_ptr, mcnt, ixgbe_mc_array_itr, TRUE);
-	}
-
-	return;
-}
-
-/*
- * This is an iterator function now needed by the multicast
- * shared code. It simply feeds the shared code routine the
- * addresses in the array of ixgbe_set_multi() one by one.
- */
-static u8 *
-ixgbe_mc_array_itr(struct ixgbe_hw *hw, u8 **update_ptr, u32 *vmdq)
-{
-	u8 *addr = *update_ptr;
-	u8 *newptr;
-	*vmdq = 0;
-
-	newptr = addr + IXGBE_ETH_LENGTH_OF_ADDRESS;
-	*update_ptr = newptr;
-	return addr;
-}
-
-
-/*********************************************************************
- *  Timer routine
- *
- *  This routine checks for link status,updates statistics,
- *  and runs the watchdog check.
- *
- **********************************************************************/
-
-static void
-ixgbe_local_timer(void *arg)
-{
-	struct adapter	*adapter = arg;
-	device_t	dev = adapter->dev;
-	struct ix_queue *que = adapter->queues;
-	struct tx_ring	*txr = adapter->tx_rings;
-	int		hung = 0, paused = 0;
-
-	mtx_assert(&adapter->core_mtx, MA_OWNED);
-
-	/* Check for pluggable optics */
-	if (adapter->sfp_probe)
-		if (!ixgbe_sfp_probe(adapter))
-			goto out; /* Nothing to do */
-
-	ixgbe_update_link_status(adapter);
-	ixgbe_update_stats_counters(adapter);
-
-	/*
-	 * If the interface has been paused
-	 * then don't do the watchdog check
-	 */
-	if (IXGBE_READ_REG(&adapter->hw, IXGBE_TFCS) & IXGBE_TFCS_TXOFF)
-		paused = 1;
-
-	/*
-	** Check the TX queues status
-	**      - watchdog only if all queues show hung
-	*/          
-	for (int i = 0; i < adapter->num_queues; i++, que++, txr++) {
-		if ((txr->queue_status == IXGBE_QUEUE_HUNG) &&
-		    (paused == 0))
-			++hung;
-		else if (txr->queue_status == IXGBE_QUEUE_WORKING)
-			taskqueue_enqueue(que->tq, &txr->txq_task);
-        }
-	/* Only truely watchdog if all queues show hung */
-        if (hung == adapter->num_queues)
-                goto watchdog;
-
-out:
-	callout_reset(&adapter->timer, hz, ixgbe_local_timer, adapter);
-	return;
-
-watchdog:
-	device_printf(adapter->dev, "Watchdog timeout -- resetting\n");
-	device_printf(dev,"Queue(%d) tdh = %d, hw tdt = %d\n", txr->me,
-	    IXGBE_READ_REG(&adapter->hw, IXGBE_TDH(txr->me)),
-	    IXGBE_READ_REG(&adapter->hw, IXGBE_TDT(txr->me)));
-	device_printf(dev,"TX(%d) desc avail = %d,"
-	    "Next TX to Clean = %d\n",
-	    txr->me, txr->tx_avail, txr->next_to_clean);
-	adapter->ifp->if_drv_flags &= ~IFF_DRV_RUNNING;
-	adapter->watchdog_events++;
-	ixgbe_init_locked(adapter);
-}
-
-/*
-** Note: this routine updates the OS on the link state
-**	the real check of the hardware only happens with
-**	a link interrupt.
-*/
-static void
-ixgbe_update_link_status(struct adapter *adapter)
-{
-	struct ifnet	*ifp = adapter->ifp;
-	device_t dev = adapter->dev;
-
-
-	if (adapter->link_up){ 
-		if (adapter->link_active == FALSE) {
-			if (bootverbose)
-				device_printf(dev,"Link is up %d Gbps %s \n",
-				    ((adapter->link_speed == 128)? 10:1),
-				    "Full Duplex");
-			adapter->link_active = TRUE;
-			/* Update any Flow Control changes */
-			ixgbe_fc_enable(&adapter->hw);
-			if_link_state_change(ifp, LINK_STATE_UP);
-		}
-	} else { /* Link down */
-		if (adapter->link_active == TRUE) {
-			if (bootverbose)
-				device_printf(dev,"Link is Down\n");
-			if_link_state_change(ifp, LINK_STATE_DOWN);
-			adapter->link_active = FALSE;
-		}
-	}
-
-	return;
-}
-
-
-/*********************************************************************
- *
- *  This routine disables all traffic on the adapter by issuing a
- *  global reset on the MAC and deallocates TX/RX buffers.
- *
- **********************************************************************/
-
-static void
-ixgbe_stop(void *arg)
-{
-	struct ifnet   *ifp;
-	struct adapter *adapter = arg;
-	struct ixgbe_hw *hw = &adapter->hw;
-	ifp = adapter->ifp;
-
-	mtx_assert(&adapter->core_mtx, MA_OWNED);
-
-	INIT_DEBUGOUT("ixgbe_stop: begin\n");
-	ixgbe_disable_intr(adapter);
-	callout_stop(&adapter->timer);
-
-	/* Let the stack know...*/
-	ifp->if_drv_flags &= ~IFF_DRV_RUNNING;
-
-	ixgbe_reset_hw(hw);
-	hw->adapter_stopped = FALSE;
-	ixgbe_stop_adapter(hw);
-	if (hw->mac.type == ixgbe_mac_82599EB)
-		ixgbe_stop_mac_link_on_d3_82599(hw);
-	/* Turn off the laser - noop with no optics */
-	ixgbe_disable_tx_laser(hw);
-
-	/* Update the stack */
-	adapter->link_up = FALSE;
-       	ixgbe_update_link_status(adapter);
-
-	/* reprogram the RAR[0] in case user changed it. */
-	ixgbe_set_rar(&adapter->hw, 0, adapter->hw.mac.addr, 0, IXGBE_RAH_AV);
-
-	return;
-}
-
-
-/*********************************************************************
- *
- *  Determine hardware revision.
- *
- **********************************************************************/
-static void
-ixgbe_identify_hardware(struct adapter *adapter)
-{
-	device_t        dev = adapter->dev;
-	struct ixgbe_hw *hw = &adapter->hw;
-
-	/* Save off the information about this board */
-	hw->vendor_id = pci_get_vendor(dev);
-	hw->device_id = pci_get_device(dev);
-	hw->revision_id = pci_read_config(dev, PCIR_REVID, 1);
-	hw->subsystem_vendor_id =
-	    pci_read_config(dev, PCIR_SUBVEND_0, 2);
-	hw->subsystem_device_id =
-	    pci_read_config(dev, PCIR_SUBDEV_0, 2);
-
-	/* We need this here to set the num_segs below */
-	ixgbe_set_mac_type(hw);
-
-	/* Pick up the 82599 and VF settings */
-	if (hw->mac.type != ixgbe_mac_82598EB) {
-		hw->phy.smart_speed = ixgbe_smart_speed;
-		adapter->num_segs = IXGBE_82599_SCATTER;
-	} else
-		adapter->num_segs = IXGBE_82598_SCATTER;
-
-	return;
-}
-
-/*********************************************************************
- *
- *  Determine optic type
- *
- **********************************************************************/
-static void
-ixgbe_setup_optics(struct adapter *adapter)
-{
-	struct ixgbe_hw *hw = &adapter->hw;
-	int		layer;
-
-	layer = ixgbe_get_supported_physical_layer(hw);
-
-	if (layer & IXGBE_PHYSICAL_LAYER_10GBASE_T) {
-		adapter->optics = IFM_10G_T;
-		return;
-	}
-
-	if (layer & IXGBE_PHYSICAL_LAYER_1000BASE_T) {
-		adapter->optics = IFM_1000_T;
-		return;
-	}
-
-	if (layer & IXGBE_PHYSICAL_LAYER_1000BASE_SX) {
-		adapter->optics = IFM_1000_SX;
-		return;
-	}
-
-	if (layer & (IXGBE_PHYSICAL_LAYER_10GBASE_LR |
-	    IXGBE_PHYSICAL_LAYER_10GBASE_LRM)) {
-		adapter->optics = IFM_10G_LR;
-		return;
-	}
-
-	if (layer & IXGBE_PHYSICAL_LAYER_10GBASE_SR) {
-		adapter->optics = IFM_10G_SR;
-		return;
-	}
-
-	if (layer & IXGBE_PHYSICAL_LAYER_SFP_PLUS_CU) {
-		adapter->optics = IFM_10G_TWINAX;
-		return;
-	}
-
-	if (layer & (IXGBE_PHYSICAL_LAYER_10GBASE_KX4 |
-	    IXGBE_PHYSICAL_LAYER_10GBASE_CX4)) {
-		adapter->optics = IFM_10G_CX4;
-		return;
-	}
-
-	/* If we get here just set the default */
-	adapter->optics = IFM_ETHER | IFM_AUTO;
-	return;
-}
-
-/*********************************************************************
- *
- *  Setup the Legacy or MSI Interrupt handler
- *
- **********************************************************************/
-static int
-ixgbe_allocate_legacy(struct adapter *adapter)
-{
-	device_t	dev = adapter->dev;
-	struct		ix_queue *que = adapter->queues;
-#ifndef IXGBE_LEGACY_TX
-	struct tx_ring		*txr = adapter->tx_rings;
-#endif
-	int		error, rid = 0;
-
-	/* MSI RID at 1 */
-	if (adapter->msix == 1)
-		rid = 1;
-
-	/* We allocate a single interrupt resource */
-	adapter->res = bus_alloc_resource_any(dev,
-            SYS_RES_IRQ, &rid, RF_SHAREABLE | RF_ACTIVE);
-	if (adapter->res == NULL) {
-		device_printf(dev, "Unable to allocate bus resource: "
-		    "interrupt\n");
-		return (ENXIO);
-	}
-
-	/*
-	 * Try allocating a fast interrupt and the associated deferred
-	 * processing contexts.
-	 */
-#ifndef IXGBE_LEGACY_TX
-	TASK_INIT(&txr->txq_task, 0, ixgbe_deferred_mq_start, txr);
-#endif
-	TASK_INIT(&que->que_task, 0, ixgbe_handle_que, que);
-	que->tq = taskqueue_create_fast("ixgbe_que", M_NOWAIT,
-            taskqueue_thread_enqueue, &que->tq);
-	taskqueue_start_threads(&que->tq, 1, PI_NET, "%s ixq",
-            device_get_nameunit(adapter->dev));
-
-	/* Tasklets for Link, SFP and Multispeed Fiber */
-	TASK_INIT(&adapter->link_task, 0, ixgbe_handle_link, adapter);
-	TASK_INIT(&adapter->mod_task, 0, ixgbe_handle_mod, adapter);
-	TASK_INIT(&adapter->msf_task, 0, ixgbe_handle_msf, adapter);
-#ifdef IXGBE_FDIR
-	TASK_INIT(&adapter->fdir_task, 0, ixgbe_reinit_fdir, adapter);
-#endif
-	adapter->tq = taskqueue_create_fast("ixgbe_link", M_NOWAIT,
-	    taskqueue_thread_enqueue, &adapter->tq);
-	taskqueue_start_threads(&adapter->tq, 1, PI_NET, "%s linkq",
-	    device_get_nameunit(adapter->dev));
-
-	if ((error = bus_setup_intr(dev, adapter->res,
-            INTR_TYPE_NET | INTR_MPSAFE, NULL, ixgbe_legacy_irq,
-            que, &adapter->tag)) != 0) {
-		device_printf(dev, "Failed to register fast interrupt "
-		    "handler: %d\n", error);
-		taskqueue_free(que->tq);
-		taskqueue_free(adapter->tq);
-		que->tq = NULL;
-		adapter->tq = NULL;
-		return (error);
-	}
-	/* For simplicity in the handlers */
-	adapter->que_mask = IXGBE_EIMS_ENABLE_MASK;
-
-	return (0);
-}
-
-
-/*********************************************************************
- *
- *  Setup MSIX Interrupt resources and handlers 
- *
- **********************************************************************/
-static int
-ixgbe_allocate_msix(struct adapter *adapter)
-{
-	device_t        dev = adapter->dev;
-	struct 		ix_queue *que = adapter->queues;
-	struct  	tx_ring *txr = adapter->tx_rings;
-	int 		error, rid, vector = 0;
-
-	for (int i = 0; i < adapter->num_queues; i++, vector++, que++, txr++) {
-		rid = vector + 1;
-		que->res = bus_alloc_resource_any(dev, SYS_RES_IRQ, &rid,
-		    RF_SHAREABLE | RF_ACTIVE);
-		if (que->res == NULL) {
-			device_printf(dev,"Unable to allocate"
-		    	    " bus resource: que interrupt [%d]\n", vector);
-			return (ENXIO);
-		}
-		/* Set the handler function */
-		error = bus_setup_intr(dev, que->res,
-		    INTR_TYPE_NET | INTR_MPSAFE, NULL,
-		    ixgbe_msix_que, que, &que->tag);
-		if (error) {
-			que->res = NULL;
-			device_printf(dev, "Failed to register QUE handler");
-			return (error);
-		}
-#if __FreeBSD_version >= 800504
-		bus_describe_intr(dev, que->res, que->tag, "que %d", i);
-#endif
-		que->msix = vector;
-        	adapter->que_mask |= (u64)(1 << que->msix);
-		/*
-		** Bind the msix vector, and thus the
-		** ring to the corresponding cpu.
-		*/
-		if (adapter->num_queues > 1)
-			bus_bind_intr(dev, que->res, i);
-
-#ifndef IXGBE_LEGACY_TX
-		TASK_INIT(&txr->txq_task, 0, ixgbe_deferred_mq_start, txr);
-#endif
-		TASK_INIT(&que->que_task, 0, ixgbe_handle_que, que);
-		que->tq = taskqueue_create_fast("ixgbe_que", M_NOWAIT,
-		    taskqueue_thread_enqueue, &que->tq);
-		taskqueue_start_threads(&que->tq, 1, PI_NET, "%s que",
-		    device_get_nameunit(adapter->dev));
-	}
-
-	/* and Link */
-	rid = vector + 1;
-	adapter->res = bus_alloc_resource_any(dev,
-    	    SYS_RES_IRQ, &rid, RF_SHAREABLE | RF_ACTIVE);
-	if (!adapter->res) {
-		device_printf(dev,"Unable to allocate"
-    	    " bus resource: Link interrupt [%d]\n", rid);
-		return (ENXIO);
-	}
-	/* Set the link handler function */
-	error = bus_setup_intr(dev, adapter->res,
-	    INTR_TYPE_NET | INTR_MPSAFE, NULL,
-	    ixgbe_msix_link, adapter, &adapter->tag);
-	if (error) {
-		adapter->res = NULL;
-		device_printf(dev, "Failed to register LINK handler");
-		return (error);
-	}
-#if __FreeBSD_version >= 800504
-	bus_describe_intr(dev, adapter->res, adapter->tag, "link");
-#endif
-	adapter->linkvec = vector;
-	/* Tasklets for Link, SFP and Multispeed Fiber */
-	TASK_INIT(&adapter->link_task, 0, ixgbe_handle_link, adapter);
-	TASK_INIT(&adapter->mod_task, 0, ixgbe_handle_mod, adapter);
-	TASK_INIT(&adapter->msf_task, 0, ixgbe_handle_msf, adapter);
-#ifdef IXGBE_FDIR
-	TASK_INIT(&adapter->fdir_task, 0, ixgbe_reinit_fdir, adapter);
-#endif
-	adapter->tq = taskqueue_create_fast("ixgbe_link", M_NOWAIT,
-	    taskqueue_thread_enqueue, &adapter->tq);
-	taskqueue_start_threads(&adapter->tq, 1, PI_NET, "%s linkq",
-	    device_get_nameunit(adapter->dev));
-
-	return (0);
-}
-
-/*
- * Setup Either MSI/X or MSI
- */
-static int
-ixgbe_setup_msix(struct adapter *adapter)
-{
-	device_t dev = adapter->dev;
-	int rid, want, queues, msgs;
-
-	/* Override by tuneable */
-	if (ixgbe_enable_msix == 0)
-		goto msi;
-
-	/* First try MSI/X */
-	msgs = pci_msix_count(dev); 
-	if (msgs == 0)
-		goto msi;
-	rid = PCIR_BAR(MSIX_82598_BAR);
-	adapter->msix_mem = bus_alloc_resource_any(dev,
-	    SYS_RES_MEMORY, &rid, RF_ACTIVE);
-       	if (adapter->msix_mem == NULL) {
-		rid += 4;	/* 82599 maps in higher BAR */
-		adapter->msix_mem = bus_alloc_resource_any(dev,
-		    SYS_RES_MEMORY, &rid, RF_ACTIVE);
-	}
-       	if (adapter->msix_mem == NULL) {
-		/* May not be enabled */
-		device_printf(adapter->dev,
-		    "Unable to map MSIX table \n");
-		goto msi;
-	}
-
-	/* Figure out a reasonable auto config value */
-	queues = (mp_ncpus > (msgs-1)) ? (msgs-1) : mp_ncpus;
-
-	if (ixgbe_num_queues != 0)
-		queues = ixgbe_num_queues;
-	/* Set max queues to 8 when autoconfiguring */
-	else if ((ixgbe_num_queues == 0) && (queues > 8))
-		queues = 8;
-
-	/* reflect correct sysctl value */
-	ixgbe_num_queues = queues;
-
-	/*
-	** Want one vector (RX/TX pair) per queue
-	** plus an additional for Link.
-	*/
-	want = queues + 1;
-	if (msgs >= want)
-		msgs = want;
-	else {
-               	device_printf(adapter->dev,
-		    "MSIX Configuration Problem, "
-		    "%d vectors but %d queues wanted!\n",
-		    msgs, want);
-		goto msi;
-	}
-	if ((pci_alloc_msix(dev, &msgs) == 0) && (msgs == want)) {
-               	device_printf(adapter->dev,
-		    "Using MSIX interrupts with %d vectors\n", msgs);
-		adapter->num_queues = queues;
-		return (msgs);
-	}
-	/*
-	** If MSIX alloc failed or provided us with
-	** less than needed, free and fall through to MSI
-	*/
-	pci_release_msi(dev);
-
-msi:
-       	if (adapter->msix_mem != NULL) {
-		bus_release_resource(dev, SYS_RES_MEMORY,
-		    rid, adapter->msix_mem);
-		adapter->msix_mem = NULL;
-	}
-       	msgs = 1;
-       	if (pci_alloc_msi(dev, &msgs) == 0) {
-               	device_printf(adapter->dev,"Using an MSI interrupt\n");
-		return (msgs);
-	}
-	device_printf(adapter->dev,"Using a Legacy interrupt\n");
-	return (0);
-}
-
-
-static int
-ixgbe_allocate_pci_resources(struct adapter *adapter)
-{
-	int             rid;
-	device_t        dev = adapter->dev;
-
-	rid = PCIR_BAR(0);
-	adapter->pci_mem = bus_alloc_resource_any(dev, SYS_RES_MEMORY,
-	    &rid, RF_ACTIVE);
-
-	if (!(adapter->pci_mem)) {
-		device_printf(dev,"Unable to allocate bus resource: memory\n");
-		return (ENXIO);
-	}
-
-	adapter->osdep.mem_bus_space_tag =
-		rman_get_bustag(adapter->pci_mem);
-	adapter->osdep.mem_bus_space_handle =
-		rman_get_bushandle(adapter->pci_mem);
-	adapter->hw.hw_addr = (u8 *) &adapter->osdep.mem_bus_space_handle;
-
-	/* Legacy defaults */
-	adapter->num_queues = 1;
-	adapter->hw.back = &adapter->osdep;
-
-	/*
-	** Now setup MSI or MSI/X, should
-	** return us the number of supported
-	** vectors. (Will be 1 for MSI)
-	*/
-	adapter->msix = ixgbe_setup_msix(adapter);
-	return (0);
-}
-
-static void
-ixgbe_free_pci_resources(struct adapter * adapter)
-{
-	struct 		ix_queue *que = adapter->queues;
-	device_t	dev = adapter->dev;
-	int		rid, memrid;
-
-	if (adapter->hw.mac.type == ixgbe_mac_82598EB)
-		memrid = PCIR_BAR(MSIX_82598_BAR);
-	else
-		memrid = PCIR_BAR(MSIX_82599_BAR);
-
-	/*
-	** There is a slight possibility of a failure mode
-	** in attach that will result in entering this function
-	** before interrupt resources have been initialized, and
-	** in that case we do not want to execute the loops below
-	** We can detect this reliably by the state of the adapter
-	** res pointer.
-	*/
-	if (adapter->res == NULL)
-		goto mem;
-
-	/*
-	**  Release all msix queue resources:
-	*/
-	for (int i = 0; i < adapter->num_queues; i++, que++) {
-		rid = que->msix + 1;
-		if (que->tag != NULL) {
-			bus_teardown_intr(dev, que->res, que->tag);
-			que->tag = NULL;
-		}
-		if (que->res != NULL)
-			bus_release_resource(dev, SYS_RES_IRQ, rid, que->res);
-	}
-
-
-	/* Clean the Legacy or Link interrupt last */
-	if (adapter->linkvec) /* we are doing MSIX */
-		rid = adapter->linkvec + 1;
-	else
-		(adapter->msix != 0) ? (rid = 1):(rid = 0);
-
-	if (adapter->tag != NULL) {
-		bus_teardown_intr(dev, adapter->res, adapter->tag);
-		adapter->tag = NULL;
-	}
-	if (adapter->res != NULL)
-		bus_release_resource(dev, SYS_RES_IRQ, rid, adapter->res);
-
-mem:
-	if (adapter->msix)
-		pci_release_msi(dev);
-
-	if (adapter->msix_mem != NULL)
-		bus_release_resource(dev, SYS_RES_MEMORY,
-		    memrid, adapter->msix_mem);
-
-	if (adapter->pci_mem != NULL)
-		bus_release_resource(dev, SYS_RES_MEMORY,
-		    PCIR_BAR(0), adapter->pci_mem);
-
-	return;
-}
-
-/*********************************************************************
- *
- *  Setup networking device structure and register an interface.
- *
- **********************************************************************/
-static int
-ixgbe_setup_interface(device_t dev, struct adapter *adapter)
-{
-	struct ixgbe_hw *hw = &adapter->hw;
-	struct ifnet   *ifp;
-
-	INIT_DEBUGOUT("ixgbe_setup_interface: begin");
-
-	ifp = adapter->ifp = if_alloc(IFT_ETHER);
-	if (ifp == NULL) {
-		device_printf(dev, "can not allocate ifnet structure\n");
-		return (-1);
-	}
-	if_initname(ifp, device_get_name(dev), device_get_unit(dev));
-#if __FreeBSD_version < 1000025
-	ifp->if_baudrate = 1000000000;
-#else
-	if_initbaudrate(ifp, IF_Gbps(10));
-#endif
-	ifp->if_init = ixgbe_init;
-	ifp->if_softc = adapter;
-	ifp->if_flags = IFF_BROADCAST | IFF_SIMPLEX | IFF_MULTICAST;
-	ifp->if_ioctl = ixgbe_ioctl;
-#ifndef IXGBE_LEGACY_TX
-	ifp->if_transmit = ixgbe_mq_start;
-	ifp->if_qflush = ixgbe_qflush;
-#else
-	ifp->if_start = ixgbe_start;
-	IFQ_SET_MAXLEN(&ifp->if_snd, adapter->num_tx_desc - 2);
-	ifp->if_snd.ifq_drv_maxlen = adapter->num_tx_desc - 2;
-	IFQ_SET_READY(&ifp->if_snd);
-#endif
-
-	ether_ifattach(ifp, adapter->hw.mac.addr);
-
-	adapter->max_frame_size =
-	    ifp->if_mtu + ETHER_HDR_LEN + ETHER_CRC_LEN;
-
-	/*
-	 * Tell the upper layer(s) we support long frames.
-	 */
-	ifp->if_data.ifi_hdrlen = sizeof(struct ether_vlan_header);
-
-	ifp->if_capabilities |= IFCAP_HWCSUM | IFCAP_TSO | IFCAP_VLAN_HWCSUM;
-	ifp->if_capabilities |= IFCAP_JUMBO_MTU;
-	ifp->if_capabilities |= IFCAP_LRO;
-	ifp->if_capabilities |= IFCAP_VLAN_HWTAGGING
-			     |  IFCAP_VLAN_HWTSO
-			     |  IFCAP_VLAN_MTU;
-	ifp->if_capenable = ifp->if_capabilities;
-
-	/*
-	** Don't turn this on by default, if vlans are
-	** created on another pseudo device (eg. lagg)
-	** then vlan events are not passed thru, breaking
-	** operation, but with HW FILTER off it works. If
-	** using vlans directly on the ixgbe driver you can
-	** enable this and get full hardware tag filtering.
-	*/
-	ifp->if_capabilities |= IFCAP_VLAN_HWFILTER;
-
-	/*
-	 * Specify the media types supported by this adapter and register
-	 * callbacks to update media and link information
-	 */
-	ifmedia_init(&adapter->media, IFM_IMASK, ixgbe_media_change,
-		     ixgbe_media_status);
-	ifmedia_add(&adapter->media, IFM_ETHER | adapter->optics, 0, NULL);
-	ifmedia_set(&adapter->media, IFM_ETHER | adapter->optics);
-	if (hw->device_id == IXGBE_DEV_ID_82598AT) {
-		ifmedia_add(&adapter->media,
-		    IFM_ETHER | IFM_1000_T | IFM_FDX, 0, NULL);
-		ifmedia_add(&adapter->media,
-		    IFM_ETHER | IFM_1000_T, 0, NULL);
-	}
-	ifmedia_add(&adapter->media, IFM_ETHER | IFM_AUTO, 0, NULL);
-	ifmedia_set(&adapter->media, IFM_ETHER | IFM_AUTO);
-
-	return (0);
-}
-
-static void
-ixgbe_config_link(struct adapter *adapter)
-{
-	struct ixgbe_hw *hw = &adapter->hw;
-	u32	autoneg, err = 0;
-	bool	sfp, negotiate;
-
-	sfp = ixgbe_is_sfp(hw);
-
-	if (sfp) { 
-		if (hw->phy.multispeed_fiber) {
-			hw->mac.ops.setup_sfp(hw);
-			ixgbe_enable_tx_laser(hw);
-			taskqueue_enqueue(adapter->tq, &adapter->msf_task);
-		} else
-			taskqueue_enqueue(adapter->tq, &adapter->mod_task);
-	} else {
-		if (hw->mac.ops.check_link)
-			err = ixgbe_check_link(hw, &adapter->link_speed,
-			    &adapter->link_up, FALSE);
-		if (err)
-			goto out;
-		autoneg = hw->phy.autoneg_advertised;
-		if ((!autoneg) && (hw->mac.ops.get_link_capabilities))
-                	err  = hw->mac.ops.get_link_capabilities(hw,
-			    &autoneg, &negotiate);
-		if (err)
-			goto out;
-		if (hw->mac.ops.setup_link)
-                	err = hw->mac.ops.setup_link(hw,
-			    autoneg, adapter->link_up);
-	}
-out:
-	return;
-}
-
-/********************************************************************
- * Manage DMA'able memory.
- *******************************************************************/
-static void
-ixgbe_dmamap_cb(void *arg, bus_dma_segment_t * segs, int nseg, int error)
-{
-	if (error)
-		return;
-	*(bus_addr_t *) arg = segs->ds_addr;
-	return;
-}
-
-static int
-ixgbe_dma_malloc(struct adapter *adapter, bus_size_t size,
-		struct ixgbe_dma_alloc *dma, int mapflags)
-{
-	device_t dev = adapter->dev;
-	int             r;
-
-	r = bus_dma_tag_create(bus_get_dma_tag(adapter->dev),	/* parent */
-			       DBA_ALIGN, 0,	/* alignment, bounds */
-			       BUS_SPACE_MAXADDR,	/* lowaddr */
-			       BUS_SPACE_MAXADDR,	/* highaddr */
-			       NULL, NULL,	/* filter, filterarg */
-			       size,	/* maxsize */
-			       1,	/* nsegments */
-			       size,	/* maxsegsize */
-			       BUS_DMA_ALLOCNOW,	/* flags */
-			       NULL,	/* lockfunc */
-			       NULL,	/* lockfuncarg */
-			       &dma->dma_tag);
-	if (r != 0) {
-		device_printf(dev,"ixgbe_dma_malloc: bus_dma_tag_create failed; "
-		       "error %u\n", r);
-		goto fail_0;
-	}
-	r = bus_dmamem_alloc(dma->dma_tag, (void **)&dma->dma_vaddr,
-			     BUS_DMA_NOWAIT, &dma->dma_map);
-	if (r != 0) {
-		device_printf(dev,"ixgbe_dma_malloc: bus_dmamem_alloc failed; "
-		       "error %u\n", r);
-		goto fail_1;
-	}
-	r = bus_dmamap_load(dma->dma_tag, dma->dma_map, dma->dma_vaddr,
-			    size,
-			    ixgbe_dmamap_cb,
-			    &dma->dma_paddr,
-			    mapflags | BUS_DMA_NOWAIT);
-	if (r != 0) {
-		device_printf(dev,"ixgbe_dma_malloc: bus_dmamap_load failed; "
-		       "error %u\n", r);
-		goto fail_2;
-	}
-	dma->dma_size = size;
-	return (0);
-fail_2:
-	bus_dmamem_free(dma->dma_tag, dma->dma_vaddr, dma->dma_map);
-fail_1:
-	bus_dma_tag_destroy(dma->dma_tag);
-fail_0:
-	dma->dma_map = NULL;
-	dma->dma_tag = NULL;
-	return (r);
-}
-
-static void
-ixgbe_dma_free(struct adapter *adapter, struct ixgbe_dma_alloc *dma)
-{
-	bus_dmamap_sync(dma->dma_tag, dma->dma_map,
-	    BUS_DMASYNC_POSTREAD | BUS_DMASYNC_POSTWRITE);
-	bus_dmamap_unload(dma->dma_tag, dma->dma_map);
-	bus_dmamem_free(dma->dma_tag, dma->dma_vaddr, dma->dma_map);
-	bus_dma_tag_destroy(dma->dma_tag);
-}
-
-
-/*********************************************************************
- *
- *  Allocate memory for the transmit and receive rings, and then
- *  the descriptors associated with each, called only once at attach.
- *
- **********************************************************************/
-static int
-ixgbe_allocate_queues(struct adapter *adapter)
-{
-	device_t	dev = adapter->dev;
-	struct ix_queue	*que;
-	struct tx_ring	*txr;
-	struct rx_ring	*rxr;
-	int rsize, tsize, error = IXGBE_SUCCESS;
-	int txconf = 0, rxconf = 0;
-
-        /* First allocate the top level queue structs */
-        if (!(adapter->queues =
-            (struct ix_queue *) malloc(sizeof(struct ix_queue) *
-            adapter->num_queues, M_DEVBUF, M_NOWAIT | M_ZERO))) {
-                device_printf(dev, "Unable to allocate queue memory\n");
-                error = ENOMEM;
-                goto fail;
-        }
-
-	/* First allocate the TX ring struct memory */
-	if (!(adapter->tx_rings =
-	    (struct tx_ring *) malloc(sizeof(struct tx_ring) *
-	    adapter->num_queues, M_DEVBUF, M_NOWAIT | M_ZERO))) {
-		device_printf(dev, "Unable to allocate TX ring memory\n");
-		error = ENOMEM;
-		goto tx_fail;
-	}
-
-	/* Next allocate the RX */
-	if (!(adapter->rx_rings =
-	    (struct rx_ring *) malloc(sizeof(struct rx_ring) *
-	    adapter->num_queues, M_DEVBUF, M_NOWAIT | M_ZERO))) {
-		device_printf(dev, "Unable to allocate RX ring memory\n");
-		error = ENOMEM;
-		goto rx_fail;
-	}
-
-	/* For the ring itself */
-	tsize = roundup2(adapter->num_tx_desc *
-	    sizeof(union ixgbe_adv_tx_desc), DBA_ALIGN);
-
-	/*
-	 * Now set up the TX queues, txconf is needed to handle the
-	 * possibility that things fail midcourse and we need to
-	 * undo memory gracefully
-	 */ 
-	for (int i = 0; i < adapter->num_queues; i++, txconf++) {
-		/* Set up some basics */
-		txr = &adapter->tx_rings[i];
-		txr->adapter = adapter;
-		txr->me = i;
-		txr->num_desc = adapter->num_tx_desc;
-
-		/* Initialize the TX side lock */
-		snprintf(txr->mtx_name, sizeof(txr->mtx_name), "%s:tx(%d)",
-		    device_get_nameunit(dev), txr->me);
-		mtx_init(&txr->tx_mtx, txr->mtx_name, NULL, MTX_DEF);
-
-		if (ixgbe_dma_malloc(adapter, tsize,
-			&txr->txdma, BUS_DMA_NOWAIT)) {
-			device_printf(dev,
-			    "Unable to allocate TX Descriptor memory\n");
-			error = ENOMEM;
-			goto err_tx_desc;
-		}
-		txr->tx_base = (union ixgbe_adv_tx_desc *)txr->txdma.dma_vaddr;
-		bzero((void *)txr->tx_base, tsize);
-
-        	/* Now allocate transmit buffers for the ring */
-        	if (ixgbe_allocate_transmit_buffers(txr)) {
-			device_printf(dev,
-			    "Critical Failure setting up transmit buffers\n");
-			error = ENOMEM;
-			goto err_tx_desc;
-        	}
-#ifndef IXGBE_LEGACY_TX
-		/* Allocate a buf ring */
-		txr->br = buf_ring_alloc(IXGBE_BR_SIZE, M_DEVBUF,
-		    M_WAITOK, &txr->tx_mtx);
-		if (txr->br == NULL) {
-			device_printf(dev,
-			    "Critical Failure setting up buf ring\n");
-			error = ENOMEM;
-			goto err_tx_desc;
-        	}
-#endif
-	}
-
-	/*
-	 * Next the RX queues...
-	 */ 
-	rsize = roundup2(adapter->num_rx_desc *
-	    sizeof(union ixgbe_adv_rx_desc), DBA_ALIGN);
-	for (int i = 0; i < adapter->num_queues; i++, rxconf++) {
-		rxr = &adapter->rx_rings[i];
-		/* Set up some basics */
-		rxr->adapter = adapter;
-		rxr->me = i;
-		rxr->num_desc = adapter->num_rx_desc;
-
-		/* Initialize the RX side lock */
-		snprintf(rxr->mtx_name, sizeof(rxr->mtx_name), "%s:rx(%d)",
-		    device_get_nameunit(dev), rxr->me);
-		mtx_init(&rxr->rx_mtx, rxr->mtx_name, NULL, MTX_DEF);
-
-		if (ixgbe_dma_malloc(adapter, rsize,
-			&rxr->rxdma, BUS_DMA_NOWAIT)) {
-			device_printf(dev,
-			    "Unable to allocate RxDescriptor memory\n");
-			error = ENOMEM;
-			goto err_rx_desc;
-		}
-		rxr->rx_base = (union ixgbe_adv_rx_desc *)rxr->rxdma.dma_vaddr;
-		bzero((void *)rxr->rx_base, rsize);
-
-        	/* Allocate receive buffers for the ring*/
-		if (ixgbe_allocate_receive_buffers(rxr)) {
-			device_printf(dev,
-			    "Critical Failure setting up receive buffers\n");
-			error = ENOMEM;
-			goto err_rx_desc;
-		}
-	}
-
-	/*
-	** Finally set up the queue holding structs
-	*/
-	for (int i = 0; i < adapter->num_queues; i++) {
-		que = &adapter->queues[i];
-		que->adapter = adapter;
-		que->txr = &adapter->tx_rings[i];
-		que->rxr = &adapter->rx_rings[i];
-	}
-
-	return (0);
-
-err_rx_desc:
-	for (rxr = adapter->rx_rings; rxconf > 0; rxr++, rxconf--)
-		ixgbe_dma_free(adapter, &rxr->rxdma);
-err_tx_desc:
-	for (txr = adapter->tx_rings; txconf > 0; txr++, txconf--)
-		ixgbe_dma_free(adapter, &txr->txdma);
-	free(adapter->rx_rings, M_DEVBUF);
-rx_fail:
-	free(adapter->tx_rings, M_DEVBUF);
-tx_fail:
-	free(adapter->queues, M_DEVBUF);
-fail:
-	return (error);
-}
-
-/*********************************************************************
- *
- *  Allocate memory for tx_buffer structures. The tx_buffer stores all
- *  the information needed to transmit a packet on the wire. This is
- *  called only once at attach, setup is done every reset.
- *
- **********************************************************************/
-static int
-ixgbe_allocate_transmit_buffers(struct tx_ring *txr)
-{
-	struct adapter *adapter = txr->adapter;
-	device_t dev = adapter->dev;
-	struct ixgbe_tx_buf *txbuf;
-	int error, i;
-
-	/*
-	 * Setup DMA descriptor areas.
-	 */
-	if ((error = bus_dma_tag_create(
-			       bus_get_dma_tag(adapter->dev),	/* parent */
-			       1, 0,		/* alignment, bounds */
-			       BUS_SPACE_MAXADDR,	/* lowaddr */
-			       BUS_SPACE_MAXADDR,	/* highaddr */
-			       NULL, NULL,		/* filter, filterarg */
-			       IXGBE_TSO_SIZE,		/* maxsize */
-			       adapter->num_segs,	/* nsegments */
-			       PAGE_SIZE,		/* maxsegsize */
-			       0,			/* flags */
-			       NULL,			/* lockfunc */
-			       NULL,			/* lockfuncarg */
-			       &txr->txtag))) {
-		device_printf(dev,"Unable to allocate TX DMA tag\n");
-		goto fail;
-	}
-
-	if (!(txr->tx_buffers =
-	    (struct ixgbe_tx_buf *) malloc(sizeof(struct ixgbe_tx_buf) *
-	    adapter->num_tx_desc, M_DEVBUF, M_NOWAIT | M_ZERO))) {
-		device_printf(dev, "Unable to allocate tx_buffer memory\n");
-		error = ENOMEM;
-		goto fail;
-	}
-
-        /* Create the descriptor buffer dma maps */
-	txbuf = txr->tx_buffers;
-	for (i = 0; i < adapter->num_tx_desc; i++, txbuf++) {
-		error = bus_dmamap_create(txr->txtag, 0, &txbuf->map);
-		if (error != 0) {
-			device_printf(dev, "Unable to create TX DMA map\n");
-			goto fail;
-		}
-	}
-
-	return 0;
-fail:
-	/* We free all, it handles case where we are in the middle */
-	ixgbe_free_transmit_structures(adapter);
-	return (error);
-}
-
-/*********************************************************************
- *
- *  Initialize a transmit ring.
- *
- **********************************************************************/
-static void
-ixgbe_setup_transmit_ring(struct tx_ring *txr)
-{
-	struct adapter *adapter = txr->adapter;
-	struct ixgbe_tx_buf *txbuf;
-	int i;
-#ifdef DEV_NETMAP
-	struct netmap_adapter *na = NA(adapter->ifp);
-	struct netmap_slot *slot;
-#endif /* DEV_NETMAP */
-
-	/* Clear the old ring contents */
-	IXGBE_TX_LOCK(txr);
-#ifdef DEV_NETMAP
-	/*
-	 * (under lock): if in netmap mode, do some consistency
-	 * checks and set slot to entry 0 of the netmap ring.
-	 */
-	slot = netmap_reset(na, NR_TX, txr->me, 0);
-#endif /* DEV_NETMAP */
-	bzero((void *)txr->tx_base,
-	      (sizeof(union ixgbe_adv_tx_desc)) * adapter->num_tx_desc);
-	/* Reset indices */
-	txr->next_avail_desc = 0;
-	txr->next_to_clean = 0;
-
-	/* Free any existing tx buffers. */
-        txbuf = txr->tx_buffers;
-	for (i = 0; i < txr->num_desc; i++, txbuf++) {
-		if (txbuf->m_head != NULL) {
-			bus_dmamap_sync(txr->txtag, txbuf->map,
-			    BUS_DMASYNC_POSTWRITE);
-			bus_dmamap_unload(txr->txtag, txbuf->map);
-			m_freem(txbuf->m_head);
-			txbuf->m_head = NULL;
-		}
-#ifdef DEV_NETMAP
-		/*
-		 * In netmap mode, set the map for the packet buffer.
-		 * NOTE: Some drivers (not this one) also need to set
-		 * the physical buffer address in the NIC ring.
-		 * Slots in the netmap ring (indexed by "si") are
-		 * kring->nkr_hwofs positions "ahead" wrt the
-		 * corresponding slot in the NIC ring. In some drivers
-		 * (not here) nkr_hwofs can be negative. Function
-		 * netmap_idx_n2k() handles wraparounds properly.
-		 */
-		if (slot) {
-			int si = netmap_idx_n2k(&na->tx_rings[txr->me], i);
-			netmap_load_map(txr->txtag, txbuf->map, NMB(slot + si));
-		}
-#endif /* DEV_NETMAP */
-		/* Clear the EOP descriptor pointer */
-		txbuf->eop = NULL;
-        }
-
-#ifdef IXGBE_FDIR
-	/* Set the rate at which we sample packets */
-	if (adapter->hw.mac.type != ixgbe_mac_82598EB)
-		txr->atr_sample = atr_sample_rate;
-#endif
-
-	/* Set number of descriptors available */
-	txr->tx_avail = adapter->num_tx_desc;
-
-	bus_dmamap_sync(txr->txdma.dma_tag, txr->txdma.dma_map,
-	    BUS_DMASYNC_PREREAD | BUS_DMASYNC_PREWRITE);
-	IXGBE_TX_UNLOCK(txr);
-}
-
-/*********************************************************************
- *
- *  Initialize all transmit rings.
- *
- **********************************************************************/
-static int
-ixgbe_setup_transmit_structures(struct adapter *adapter)
-{
-	struct tx_ring *txr = adapter->tx_rings;
-
-	for (int i = 0; i < adapter->num_queues; i++, txr++)
-		ixgbe_setup_transmit_ring(txr);
-
-	return (0);
-}
-
-/*********************************************************************
- *
- *  Enable transmit unit.
- *
- **********************************************************************/
-static void
-ixgbe_initialize_transmit_units(struct adapter *adapter)
-{
-	struct tx_ring	*txr = adapter->tx_rings;
-	struct ixgbe_hw	*hw = &adapter->hw;
-
-	/* Setup the Base and Length of the Tx Descriptor Ring */
-
-	for (int i = 0; i < adapter->num_queues; i++, txr++) {
-		u64	tdba = txr->txdma.dma_paddr;
-		u32	txctrl;
-
-		IXGBE_WRITE_REG(hw, IXGBE_TDBAL(i),
-		       (tdba & 0x00000000ffffffffULL));
-		IXGBE_WRITE_REG(hw, IXGBE_TDBAH(i), (tdba >> 32));
-		IXGBE_WRITE_REG(hw, IXGBE_TDLEN(i),
-		    adapter->num_tx_desc * sizeof(union ixgbe_adv_tx_desc));
-
-		/* Setup the HW Tx Head and Tail descriptor pointers */
-		IXGBE_WRITE_REG(hw, IXGBE_TDH(i), 0);
-		IXGBE_WRITE_REG(hw, IXGBE_TDT(i), 0);
-
-		/* Setup Transmit Descriptor Cmd Settings */
-		txr->txd_cmd = IXGBE_TXD_CMD_IFCS;
-		txr->queue_status = IXGBE_QUEUE_IDLE;
-
-		/* Set the processing limit */
-		txr->process_limit = ixgbe_tx_process_limit;
-
-		/* Disable Head Writeback */
-		switch (hw->mac.type) {
-		case ixgbe_mac_82598EB:
-			txctrl = IXGBE_READ_REG(hw, IXGBE_DCA_TXCTRL(i));
-			break;
-		case ixgbe_mac_82599EB:
-		case ixgbe_mac_X540:
-		default:
-			txctrl = IXGBE_READ_REG(hw, IXGBE_DCA_TXCTRL_82599(i));
-			break;
-                }
-		txctrl &= ~IXGBE_DCA_TXCTRL_DESC_WRO_EN;
-		switch (hw->mac.type) {
-		case ixgbe_mac_82598EB:
-			IXGBE_WRITE_REG(hw, IXGBE_DCA_TXCTRL(i), txctrl);
-			break;
-		case ixgbe_mac_82599EB:
-		case ixgbe_mac_X540:
-		default:
-			IXGBE_WRITE_REG(hw, IXGBE_DCA_TXCTRL_82599(i), txctrl);
-			break;
-		}
-
-	}
-
-	if (hw->mac.type != ixgbe_mac_82598EB) {
-		u32 dmatxctl, rttdcs;
-		dmatxctl = IXGBE_READ_REG(hw, IXGBE_DMATXCTL);
-		dmatxctl |= IXGBE_DMATXCTL_TE;
-		IXGBE_WRITE_REG(hw, IXGBE_DMATXCTL, dmatxctl);
-		/* Disable arbiter to set MTQC */
-		rttdcs = IXGBE_READ_REG(hw, IXGBE_RTTDCS);
-		rttdcs |= IXGBE_RTTDCS_ARBDIS;
-		IXGBE_WRITE_REG(hw, IXGBE_RTTDCS, rttdcs);
-		IXGBE_WRITE_REG(hw, IXGBE_MTQC, IXGBE_MTQC_64Q_1PB);
-		rttdcs &= ~IXGBE_RTTDCS_ARBDIS;
-		IXGBE_WRITE_REG(hw, IXGBE_RTTDCS, rttdcs);
-	}
-
-	return;
-}
-
-/*********************************************************************
- *
- *  Free all transmit rings.
- *
- **********************************************************************/
-static void
-ixgbe_free_transmit_structures(struct adapter *adapter)
-{
-	struct tx_ring *txr = adapter->tx_rings;
-
-	for (int i = 0; i < adapter->num_queues; i++, txr++) {
-		IXGBE_TX_LOCK(txr);
-		ixgbe_free_transmit_buffers(txr);
-		ixgbe_dma_free(adapter, &txr->txdma);
-		IXGBE_TX_UNLOCK(txr);
-		IXGBE_TX_LOCK_DESTROY(txr);
-	}
-	free(adapter->tx_rings, M_DEVBUF);
-}
-
-/*********************************************************************
- *
- *  Free transmit ring related data structures.
- *
- **********************************************************************/
-static void
-ixgbe_free_transmit_buffers(struct tx_ring *txr)
-{
-	struct adapter *adapter = txr->adapter;
-	struct ixgbe_tx_buf *tx_buffer;
-	int             i;
-
-	INIT_DEBUGOUT("ixgbe_free_transmit_ring: begin");
-
-	if (txr->tx_buffers == NULL)
-		return;
-
-	tx_buffer = txr->tx_buffers;
-	for (i = 0; i < adapter->num_tx_desc; i++, tx_buffer++) {
-		if (tx_buffer->m_head != NULL) {
-			bus_dmamap_sync(txr->txtag, tx_buffer->map,
-			    BUS_DMASYNC_POSTWRITE);
-			bus_dmamap_unload(txr->txtag,
-			    tx_buffer->map);
-			m_freem(tx_buffer->m_head);
-			tx_buffer->m_head = NULL;
-			if (tx_buffer->map != NULL) {
-				bus_dmamap_destroy(txr->txtag,
-				    tx_buffer->map);
-				tx_buffer->map = NULL;
-			}
-		} else if (tx_buffer->map != NULL) {
-			bus_dmamap_unload(txr->txtag,
-			    tx_buffer->map);
-			bus_dmamap_destroy(txr->txtag,
-			    tx_buffer->map);
-			tx_buffer->map = NULL;
-		}
-	}
-#ifdef IXGBE_LEGACY_TX
-	if (txr->br != NULL)
-		buf_ring_free(txr->br, M_DEVBUF);
-#endif
-	if (txr->tx_buffers != NULL) {
-		free(txr->tx_buffers, M_DEVBUF);
-		txr->tx_buffers = NULL;
-	}
-	if (txr->txtag != NULL) {
-		bus_dma_tag_destroy(txr->txtag);
-		txr->txtag = NULL;
-	}
-	return;
-}
-
-/*********************************************************************
- *
- *  Advanced Context Descriptor setup for VLAN, CSUM or TSO
- *
- **********************************************************************/
-
-static int
-ixgbe_tx_ctx_setup(struct tx_ring *txr, struct mbuf *mp,
-    u32 *cmd_type_len, u32 *olinfo_status)
-{
-	struct ixgbe_adv_tx_context_desc *TXD;
-	struct ether_vlan_header *eh;
-	struct ip *ip;
-	struct ip6_hdr *ip6;
-	u32 vlan_macip_lens = 0, type_tucmd_mlhl = 0;
-	int	ehdrlen, ip_hlen = 0;
-	u16	etype;
-	u8	ipproto = 0;
-	int	offload = TRUE;
-	int	ctxd = txr->next_avail_desc;
-	u16	vtag = 0;
-
-	/* First check if TSO is to be used */
-	if (mp->m_pkthdr.csum_flags & CSUM_TSO)
-		return (ixgbe_tso_setup(txr, mp, cmd_type_len, olinfo_status));
-
-	if ((mp->m_pkthdr.csum_flags & CSUM_OFFLOAD) == 0)
-		offload = FALSE;
-
-	/* Indicate the whole packet as payload when not doing TSO */
-       	*olinfo_status |= mp->m_pkthdr.len << IXGBE_ADVTXD_PAYLEN_SHIFT;
-
-	/* Now ready a context descriptor */
-	TXD = (struct ixgbe_adv_tx_context_desc *) &txr->tx_base[ctxd];
-
-	/*
-	** In advanced descriptors the vlan tag must 
-	** be placed into the context descriptor. Hence
-	** we need to make one even if not doing offloads.
-	*/
-	if (mp->m_flags & M_VLANTAG) {
-		vtag = htole16(mp->m_pkthdr.ether_vtag);
-		vlan_macip_lens |= (vtag << IXGBE_ADVTXD_VLAN_SHIFT);
-	} else if (offload == FALSE) /* ... no offload to do */
-		return (0);
-
-	/*
-	 * Determine where frame payload starts.
-	 * Jump over vlan headers if already present,
-	 * helpful for QinQ too.
-	 */
-	eh = mtod(mp, struct ether_vlan_header *);
-	if (eh->evl_encap_proto == htons(ETHERTYPE_VLAN)) {
-		etype = ntohs(eh->evl_proto);
-		ehdrlen = ETHER_HDR_LEN + ETHER_VLAN_ENCAP_LEN;
-	} else {
-		etype = ntohs(eh->evl_encap_proto);
-		ehdrlen = ETHER_HDR_LEN;
-	}
-
-	/* Set the ether header length */
-	vlan_macip_lens |= ehdrlen << IXGBE_ADVTXD_MACLEN_SHIFT;
-
-	switch (etype) {
-		case ETHERTYPE_IP:
-			ip = (struct ip *)(mp->m_data + ehdrlen);
-			ip_hlen = ip->ip_hl << 2;
-			ipproto = ip->ip_p;
-			type_tucmd_mlhl |= IXGBE_ADVTXD_TUCMD_IPV4;
-			break;
-		case ETHERTYPE_IPV6:
-			ip6 = (struct ip6_hdr *)(mp->m_data + ehdrlen);
-			ip_hlen = sizeof(struct ip6_hdr);
-			/* XXX-BZ this will go badly in case of ext hdrs. */
-			ipproto = ip6->ip6_nxt;
-			type_tucmd_mlhl |= IXGBE_ADVTXD_TUCMD_IPV6;
-			break;
-		default:
-			offload = FALSE;
-			break;
-	}
-
-	vlan_macip_lens |= ip_hlen;
-	type_tucmd_mlhl |= IXGBE_ADVTXD_DCMD_DEXT | IXGBE_ADVTXD_DTYP_CTXT;
-
-	switch (ipproto) {
-		case IPPROTO_TCP:
-			if (mp->m_pkthdr.csum_flags & CSUM_TCP)
-				type_tucmd_mlhl |= IXGBE_ADVTXD_TUCMD_L4T_TCP;
-			break;
-
-		case IPPROTO_UDP:
-			if (mp->m_pkthdr.csum_flags & CSUM_UDP)
-				type_tucmd_mlhl |= IXGBE_ADVTXD_TUCMD_L4T_UDP;
-			break;
-
-#if __FreeBSD_version >= 800000
-		case IPPROTO_SCTP:
-			if (mp->m_pkthdr.csum_flags & CSUM_SCTP)
-				type_tucmd_mlhl |= IXGBE_ADVTXD_TUCMD_L4T_SCTP;
-			break;
-#endif
-		default:
-			offload = FALSE;
-			break;
-	}
-
-	if (offload) /* For the TX descriptor setup */
-		*olinfo_status |= IXGBE_TXD_POPTS_TXSM << 8;
-
-	/* Now copy bits into descriptor */
-	TXD->vlan_macip_lens = htole32(vlan_macip_lens);
-	TXD->type_tucmd_mlhl = htole32(type_tucmd_mlhl);
-	TXD->seqnum_seed = htole32(0);
-	TXD->mss_l4len_idx = htole32(0);
-
-	/* We've consumed the first desc, adjust counters */
-	if (++ctxd == txr->num_desc)
-		ctxd = 0;
-	txr->next_avail_desc = ctxd;
-	--txr->tx_avail;
-
-        return (0);
-}
-
-/**********************************************************************
- *
- *  Setup work for hardware segmentation offload (TSO) on
- *  adapters using advanced tx descriptors
- *
- **********************************************************************/
-static int
-ixgbe_tso_setup(struct tx_ring *txr, struct mbuf *mp,
-    u32 *cmd_type_len, u32 *olinfo_status)
-{
-	struct ixgbe_adv_tx_context_desc *TXD;
-	u32 vlan_macip_lens = 0, type_tucmd_mlhl = 0;
-	u32 mss_l4len_idx = 0, paylen;
-	u16 vtag = 0, eh_type;
-	int ctxd, ehdrlen, ip_hlen, tcp_hlen;
-	struct ether_vlan_header *eh;
-#ifdef INET6
-	struct ip6_hdr *ip6;
-#endif
-#ifdef INET
-	struct ip *ip;
-#endif
-	struct tcphdr *th;
-
-
-	/*
-	 * Determine where frame payload starts.
-	 * Jump over vlan headers if already present
-	 */
-	eh = mtod(mp, struct ether_vlan_header *);
-	if (eh->evl_encap_proto == htons(ETHERTYPE_VLAN)) {
-		ehdrlen = ETHER_HDR_LEN + ETHER_VLAN_ENCAP_LEN;
-		eh_type = eh->evl_proto;
-	} else {
-		ehdrlen = ETHER_HDR_LEN;
-		eh_type = eh->evl_encap_proto;
-	}
-
-	switch (ntohs(eh_type)) {
-#ifdef INET6
-	case ETHERTYPE_IPV6:
-		ip6 = (struct ip6_hdr *)(mp->m_data + ehdrlen);
-		/* XXX-BZ For now we do not pretend to support ext. hdrs. */
-		if (ip6->ip6_nxt != IPPROTO_TCP)
-			return (ENXIO);
-		ip_hlen = sizeof(struct ip6_hdr);
-		ip6 = (struct ip6_hdr *)(mp->m_data + ehdrlen);
-		th = (struct tcphdr *)((caddr_t)ip6 + ip_hlen);
-		th->th_sum = in6_cksum_pseudo(ip6, 0, IPPROTO_TCP, 0);
-		type_tucmd_mlhl |= IXGBE_ADVTXD_TUCMD_IPV6;
-		break;
-#endif
-#ifdef INET
-	case ETHERTYPE_IP:
-		ip = (struct ip *)(mp->m_data + ehdrlen);
-		if (ip->ip_p != IPPROTO_TCP)
-			return (ENXIO);
-		ip->ip_sum = 0;
-		ip_hlen = ip->ip_hl << 2;
-		th = (struct tcphdr *)((caddr_t)ip + ip_hlen);
-		th->th_sum = in_pseudo(ip->ip_src.s_addr,
-		    ip->ip_dst.s_addr, htons(IPPROTO_TCP));
-		type_tucmd_mlhl |= IXGBE_ADVTXD_TUCMD_IPV4;
-		/* Tell transmit desc to also do IPv4 checksum. */
-		*olinfo_status |= IXGBE_TXD_POPTS_IXSM << 8;
-		break;
-#endif
-	default:
-		panic("%s: CSUM_TSO but no supported IP version (0x%04x)",
-		    __func__, ntohs(eh_type));
-		break;
-	}
-
-	ctxd = txr->next_avail_desc;
-	TXD = (struct ixgbe_adv_tx_context_desc *) &txr->tx_base[ctxd];
-
-	tcp_hlen = th->th_off << 2;
-
-	/* This is used in the transmit desc in encap */
-	paylen = mp->m_pkthdr.len - ehdrlen - ip_hlen - tcp_hlen;
-
-	/* VLAN MACLEN IPLEN */
-	if (mp->m_flags & M_VLANTAG) {
-		vtag = htole16(mp->m_pkthdr.ether_vtag);
-                vlan_macip_lens |= (vtag << IXGBE_ADVTXD_VLAN_SHIFT);
-	}
-
-	vlan_macip_lens |= ehdrlen << IXGBE_ADVTXD_MACLEN_SHIFT;
-	vlan_macip_lens |= ip_hlen;
-	TXD->vlan_macip_lens = htole32(vlan_macip_lens);
-
-	/* ADV DTYPE TUCMD */
-	type_tucmd_mlhl |= IXGBE_ADVTXD_DCMD_DEXT | IXGBE_ADVTXD_DTYP_CTXT;
-	type_tucmd_mlhl |= IXGBE_ADVTXD_TUCMD_L4T_TCP;
-	TXD->type_tucmd_mlhl = htole32(type_tucmd_mlhl);
-
-	/* MSS L4LEN IDX */
-	mss_l4len_idx |= (mp->m_pkthdr.tso_segsz << IXGBE_ADVTXD_MSS_SHIFT);
-	mss_l4len_idx |= (tcp_hlen << IXGBE_ADVTXD_L4LEN_SHIFT);
-	TXD->mss_l4len_idx = htole32(mss_l4len_idx);
-
-	TXD->seqnum_seed = htole32(0);
-
-	if (++ctxd == txr->num_desc)
-		ctxd = 0;
-
-	txr->tx_avail--;
-	txr->next_avail_desc = ctxd;
-	*cmd_type_len |= IXGBE_ADVTXD_DCMD_TSE;
-	*olinfo_status |= IXGBE_TXD_POPTS_TXSM << 8;
-	*olinfo_status |= paylen << IXGBE_ADVTXD_PAYLEN_SHIFT;
-	++txr->tso_tx;
-	return (0);
-}
-
-#ifdef IXGBE_FDIR
-/*
-** This routine parses packet headers so that Flow
-** Director can make a hashed filter table entry 
-** allowing traffic flows to be identified and kept
-** on the same cpu.  This would be a performance
-** hit, but we only do it at IXGBE_FDIR_RATE of
-** packets.
-*/
-static void
-ixgbe_atr(struct tx_ring *txr, struct mbuf *mp)
-{
-	struct adapter			*adapter = txr->adapter;
-	struct ix_queue			*que;
-	struct ip			*ip;
-	struct tcphdr			*th;
-	struct udphdr			*uh;
-	struct ether_vlan_header	*eh;
-	union ixgbe_atr_hash_dword	input = {.dword = 0}; 
-	union ixgbe_atr_hash_dword	common = {.dword = 0}; 
-	int  				ehdrlen, ip_hlen;
-	u16				etype;
-
-	eh = mtod(mp, struct ether_vlan_header *);
-	if (eh->evl_encap_proto == htons(ETHERTYPE_VLAN)) {
-		ehdrlen = ETHER_HDR_LEN + ETHER_VLAN_ENCAP_LEN;
-		etype = eh->evl_proto;
-	} else {
-		ehdrlen = ETHER_HDR_LEN;
-		etype = eh->evl_encap_proto;
-	}
-
-	/* Only handling IPv4 */
-	if (etype != htons(ETHERTYPE_IP))
-		return;
-
-	ip = (struct ip *)(mp->m_data + ehdrlen);
-	ip_hlen = ip->ip_hl << 2;
-
-	/* check if we're UDP or TCP */
-	switch (ip->ip_p) {
-	case IPPROTO_TCP:
-		th = (struct tcphdr *)((caddr_t)ip + ip_hlen);
-		/* src and dst are inverted */
-		common.port.dst ^= th->th_sport;
-		common.port.src ^= th->th_dport;
-		input.formatted.flow_type ^= IXGBE_ATR_FLOW_TYPE_TCPV4;
-		break;
-	case IPPROTO_UDP:
-		uh = (struct udphdr *)((caddr_t)ip + ip_hlen);
-		/* src and dst are inverted */
-		common.port.dst ^= uh->uh_sport;
-		common.port.src ^= uh->uh_dport;
-		input.formatted.flow_type ^= IXGBE_ATR_FLOW_TYPE_UDPV4;
-		break;
-	default:
-		return;
-	}
-
-	input.formatted.vlan_id = htobe16(mp->m_pkthdr.ether_vtag);
-	if (mp->m_pkthdr.ether_vtag)
-		common.flex_bytes ^= htons(ETHERTYPE_VLAN);
-	else
-		common.flex_bytes ^= etype;
-	common.ip ^= ip->ip_src.s_addr ^ ip->ip_dst.s_addr;
-
-	que = &adapter->queues[txr->me];
-	/*
-	** This assumes the Rx queue and Tx
-	** queue are bound to the same CPU
-	*/
-	ixgbe_fdir_add_signature_filter_82599(&adapter->hw,
-	    input, common, que->msix);
-}
-#endif /* IXGBE_FDIR */
-
-/**********************************************************************
- *
- *  Examine each tx_buffer in the used queue. If the hardware is done
- *  processing the packet then free associated resources. The
- *  tx_buffer is put back on the free queue.
- *
- **********************************************************************/
-static void
-ixgbe_txeof(struct tx_ring *txr)
-{
-	struct adapter		*adapter = txr->adapter;
-	struct ifnet		*ifp = adapter->ifp;
-	u32			work, processed = 0;
-	u16			limit = txr->process_limit;
-	struct ixgbe_tx_buf	*buf;
-	union ixgbe_adv_tx_desc *txd;
-
-	mtx_assert(&txr->tx_mtx, MA_OWNED);
-
-#ifdef DEV_NETMAP
-	if (ifp->if_capenable & IFCAP_NETMAP) {
-		struct netmap_adapter *na = NA(ifp);
-		struct netmap_kring *kring = &na->tx_rings[txr->me];
-		txd = txr->tx_base;
-		bus_dmamap_sync(txr->txdma.dma_tag, txr->txdma.dma_map,
-		    BUS_DMASYNC_POSTREAD);
-		/*
-		 * In netmap mode, all the work is done in the context
-		 * of the client thread. Interrupt handlers only wake up
-		 * clients, which may be sleeping on individual rings
-		 * or on a global resource for all rings.
-		 * To implement tx interrupt mitigation, we wake up the client
-		 * thread roughly every half ring, even if the NIC interrupts
-		 * more frequently. This is implemented as follows:
-		 * - ixgbe_txsync() sets kring->nr_kflags with the index of
-		 *   the slot that should wake up the thread (nkr_num_slots
-		 *   means the user thread should not be woken up);
-		 * - the driver ignores tx interrupts unless netmap_mitigate=0
-		 *   or the slot has the DD bit set.
-		 */
-		if (!netmap_mitigate ||
-		    (kring->nr_kflags < kring->nkr_num_slots &&
-		    txd[kring->nr_kflags].wb.status & IXGBE_TXD_STAT_DD)) {
-			netmap_tx_irq(ifp, txr->me);
-		}
-		return;
-	}
-#endif /* DEV_NETMAP */
-
-	if (txr->tx_avail == txr->num_desc) {
-		txr->queue_status = IXGBE_QUEUE_IDLE;
-		return;
-	}
-
-	/* Get work starting point */
-	work = txr->next_to_clean;
-	buf = &txr->tx_buffers[work];
-	txd = &txr->tx_base[work];
-	work -= txr->num_desc; /* The distance to ring end */
-        bus_dmamap_sync(txr->txdma.dma_tag, txr->txdma.dma_map,
-            BUS_DMASYNC_POSTREAD);
-
-	do {
-		union ixgbe_adv_tx_desc *eop= buf->eop;
-		if (eop == NULL) /* No work */
-			break;
-
-		if ((eop->wb.status & IXGBE_TXD_STAT_DD) == 0)
-			break;	/* I/O not complete */
-
-		if (buf->m_head) {
-			txr->bytes +=
-			    buf->m_head->m_pkthdr.len;
-			bus_dmamap_sync(txr->txtag,
-			    buf->map,
-			    BUS_DMASYNC_POSTWRITE);
-			bus_dmamap_unload(txr->txtag,
-			    buf->map);
-			m_freem(buf->m_head);
-			buf->m_head = NULL;
-			buf->map = NULL;
-		}
-		buf->eop = NULL;
-		++txr->tx_avail;
-
-		/* We clean the range if multi segment */
-		while (txd != eop) {
-			++txd;
-			++buf;
-			++work;
-			/* wrap the ring? */
-			if (__predict_false(!work)) {
-				work -= txr->num_desc;
-				buf = txr->tx_buffers;
-				txd = txr->tx_base;
-			}
-			if (buf->m_head) {
-				txr->bytes +=
-				    buf->m_head->m_pkthdr.len;
-				bus_dmamap_sync(txr->txtag,
-				    buf->map,
-				    BUS_DMASYNC_POSTWRITE);
-				bus_dmamap_unload(txr->txtag,
-				    buf->map);
-				m_freem(buf->m_head);
-				buf->m_head = NULL;
-				buf->map = NULL;
-			}
-			++txr->tx_avail;
-			buf->eop = NULL;
-
-		}
-		++txr->packets;
-		++processed;
-		++ifp->if_opackets;
-		txr->watchdog_time = ticks;
-
-		/* Try the next packet */
-		++txd;
-		++buf;
-		++work;
-		/* reset with a wrap */
-		if (__predict_false(!work)) {
-			work -= txr->num_desc;
-			buf = txr->tx_buffers;
-			txd = txr->tx_base;
-		}
-		prefetch(txd);
-	} while (__predict_true(--limit));
-
-	bus_dmamap_sync(txr->txdma.dma_tag, txr->txdma.dma_map,
-	    BUS_DMASYNC_PREREAD | BUS_DMASYNC_PREWRITE);
-
-	work += txr->num_desc;
-	txr->next_to_clean = work;
-
-	/*
-	** Watchdog calculation, we know there's
-	** work outstanding or the first return
-	** would have been taken, so none processed
-	** for too long indicates a hang.
-	*/
-	if ((!processed) && ((ticks - txr->watchdog_time) > IXGBE_WATCHDOG))
-		txr->queue_status = IXGBE_QUEUE_HUNG;
-
-	if (txr->tx_avail == txr->num_desc)
-		txr->queue_status = IXGBE_QUEUE_IDLE;
-
-	return;
-}
-
-/*********************************************************************
- *
- *  Refresh mbuf buffers for RX descriptor rings
- *   - now keeps its own state so discards due to resource
- *     exhaustion are unnecessary, if an mbuf cannot be obtained
- *     it just returns, keeping its placeholder, thus it can simply
- *     be recalled to try again.
- *
- **********************************************************************/
-static void
-ixgbe_refresh_mbufs(struct rx_ring *rxr, int limit)
-{
-	struct adapter		*adapter = rxr->adapter;
-	bus_dma_segment_t	seg[1];
-	struct ixgbe_rx_buf	*rxbuf;
-	struct mbuf		*mp;
-	int			i, j, nsegs, error;
-	bool			refreshed = FALSE;
-
-	i = j = rxr->next_to_refresh;
-	/* Control the loop with one beyond */
-	if (++j == rxr->num_desc)
-		j = 0;
-
-	while (j != limit) {
-		rxbuf = &rxr->rx_buffers[i];
-		if (rxbuf->buf == NULL) {
-			mp = m_getjcl(M_NOWAIT, MT_DATA,
-			    M_PKTHDR, rxr->mbuf_sz);
-			if (mp == NULL)
-				goto update;
-			if (adapter->max_frame_size <= (MCLBYTES - ETHER_ALIGN))
-				m_adj(mp, ETHER_ALIGN);
-		} else
-			mp = rxbuf->buf;
-
-		mp->m_pkthdr.len = mp->m_len = rxr->mbuf_sz;
-
-		/* If we're dealing with an mbuf that was copied rather
-		 * than replaced, there's no need to go through busdma.
-		 */
-		if ((rxbuf->flags & IXGBE_RX_COPY) == 0) {
-			/* Get the memory mapping */
-			error = bus_dmamap_load_mbuf_sg(rxr->ptag,
-			    rxbuf->pmap, mp, seg, &nsegs, BUS_DMA_NOWAIT);
-			if (error != 0) {
-				printf("Refresh mbufs: payload dmamap load"
-				    " failure - %d\n", error);
-				m_free(mp);
-				rxbuf->buf = NULL;
-				goto update;
-			}
-			rxbuf->buf = mp;
-			bus_dmamap_sync(rxr->ptag, rxbuf->pmap,
-			    BUS_DMASYNC_PREREAD);
-			rxbuf->addr = rxr->rx_base[i].read.pkt_addr =
-			    htole64(seg[0].ds_addr);
-		} else {
-			rxr->rx_base[i].read.pkt_addr = rxbuf->addr;
-			rxbuf->flags &= ~IXGBE_RX_COPY;
-		}
-
-		refreshed = TRUE;
-		/* Next is precalculated */
-		i = j;
-		rxr->next_to_refresh = i;
-		if (++j == rxr->num_desc)
-			j = 0;
-	}
-update:
-	if (refreshed) /* Update hardware tail index */
-		IXGBE_WRITE_REG(&adapter->hw,
-		    IXGBE_RDT(rxr->me), rxr->next_to_refresh);
-	return;
-}
-
-/*********************************************************************
- *
- *  Allocate memory for rx_buffer structures. Since we use one
- *  rx_buffer per received packet, the maximum number of rx_buffer's
- *  that we'll need is equal to the number of receive descriptors
- *  that we've allocated.
- *
- **********************************************************************/
-static int
-ixgbe_allocate_receive_buffers(struct rx_ring *rxr)
-{
-	struct	adapter 	*adapter = rxr->adapter;
-	device_t 		dev = adapter->dev;
-	struct ixgbe_rx_buf 	*rxbuf;
-	int             	i, bsize, error;
-
-	bsize = sizeof(struct ixgbe_rx_buf) * rxr->num_desc;
-	if (!(rxr->rx_buffers =
-	    (struct ixgbe_rx_buf *) malloc(bsize,
-	    M_DEVBUF, M_NOWAIT | M_ZERO))) {
-		device_printf(dev, "Unable to allocate rx_buffer memory\n");
-		error = ENOMEM;
-		goto fail;
-	}
-
-	if ((error = bus_dma_tag_create(bus_get_dma_tag(dev),	/* parent */
-				   1, 0,	/* alignment, bounds */
-				   BUS_SPACE_MAXADDR,	/* lowaddr */
-				   BUS_SPACE_MAXADDR,	/* highaddr */
-				   NULL, NULL,		/* filter, filterarg */
-				   MJUM16BYTES,		/* maxsize */
-				   1,			/* nsegments */
-				   MJUM16BYTES,		/* maxsegsize */
-				   0,			/* flags */
-				   NULL,		/* lockfunc */
-				   NULL,		/* lockfuncarg */
-				   &rxr->ptag))) {
-		device_printf(dev, "Unable to create RX DMA tag\n");
-		goto fail;
-	}
-
-	for (i = 0; i < rxr->num_desc; i++, rxbuf++) {
-		rxbuf = &rxr->rx_buffers[i];
-		error = bus_dmamap_create(rxr->ptag,
-		    BUS_DMA_NOWAIT, &rxbuf->pmap);
-		if (error) {
-			device_printf(dev, "Unable to create RX dma map\n");
-			goto fail;
-		}
-	}
-
-	return (0);
-
-fail:
-	/* Frees all, but can handle partial completion */
-	ixgbe_free_receive_structures(adapter);
-	return (error);
-}
-
-/*
-** Used to detect a descriptor that has
-** been merged by Hardware RSC.
-*/
-static inline u32
-ixgbe_rsc_count(union ixgbe_adv_rx_desc *rx)
-{
-	return (le32toh(rx->wb.lower.lo_dword.data) &
-	    IXGBE_RXDADV_RSCCNT_MASK) >> IXGBE_RXDADV_RSCCNT_SHIFT;
-}
-
-/*********************************************************************
- *
- *  Initialize Hardware RSC (LRO) feature on 82599
- *  for an RX ring, this is toggled by the LRO capability
- *  even though it is transparent to the stack.
- *
- *  NOTE: since this HW feature only works with IPV4 and 
- *        our testing has shown soft LRO to be as effective
- *        I have decided to disable this by default.
- *
- **********************************************************************/
-static void
-ixgbe_setup_hw_rsc(struct rx_ring *rxr)
-{
-	struct	adapter 	*adapter = rxr->adapter;
-	struct	ixgbe_hw	*hw = &adapter->hw;
-	u32			rscctrl, rdrxctl;
-
-	/* If turning LRO/RSC off we need to disable it */
-	if ((adapter->ifp->if_capenable & IFCAP_LRO) == 0) {
-		rscctrl = IXGBE_READ_REG(hw, IXGBE_RSCCTL(rxr->me));
-		rscctrl &= ~IXGBE_RSCCTL_RSCEN;
-		return;
-	}
-
-	rdrxctl = IXGBE_READ_REG(hw, IXGBE_RDRXCTL);
-	rdrxctl &= ~IXGBE_RDRXCTL_RSCFRSTSIZE;
-#ifdef DEV_NETMAP /* crcstrip is optional in netmap */
-	if (adapter->ifp->if_capenable & IFCAP_NETMAP && !ix_crcstrip)
-#endif /* DEV_NETMAP */
-	rdrxctl |= IXGBE_RDRXCTL_CRCSTRIP;
-	rdrxctl |= IXGBE_RDRXCTL_RSCACKC;
-	IXGBE_WRITE_REG(hw, IXGBE_RDRXCTL, rdrxctl);
-
-	rscctrl = IXGBE_READ_REG(hw, IXGBE_RSCCTL(rxr->me));
-	rscctrl |= IXGBE_RSCCTL_RSCEN;
-	/*
-	** Limit the total number of descriptors that
-	** can be combined, so it does not exceed 64K
-	*/
-	if (rxr->mbuf_sz == MCLBYTES)
-		rscctrl |= IXGBE_RSCCTL_MAXDESC_16;
-	else if (rxr->mbuf_sz == MJUMPAGESIZE)
-		rscctrl |= IXGBE_RSCCTL_MAXDESC_8;
-	else if (rxr->mbuf_sz == MJUM9BYTES)
-		rscctrl |= IXGBE_RSCCTL_MAXDESC_4;
-	else  /* Using 16K cluster */
-		rscctrl |= IXGBE_RSCCTL_MAXDESC_1;
-
-	IXGBE_WRITE_REG(hw, IXGBE_RSCCTL(rxr->me), rscctrl);
-
-	/* Enable TCP header recognition */
-	IXGBE_WRITE_REG(hw, IXGBE_PSRTYPE(0),
-	    (IXGBE_READ_REG(hw, IXGBE_PSRTYPE(0)) |
-	    IXGBE_PSRTYPE_TCPHDR));
-
-	/* Disable RSC for ACK packets */
-	IXGBE_WRITE_REG(hw, IXGBE_RSCDBU,
-	    (IXGBE_RSCDBU_RSCACKDIS | IXGBE_READ_REG(hw, IXGBE_RSCDBU)));
-
-	rxr->hw_rsc = TRUE;
-}
-
-
-static void     
-ixgbe_free_receive_ring(struct rx_ring *rxr)
-{ 
-	struct ixgbe_rx_buf       *rxbuf;
-	int i;
-
-	for (i = 0; i < rxr->num_desc; i++) {
-		rxbuf = &rxr->rx_buffers[i];
-		if (rxbuf->buf != NULL) {
-			bus_dmamap_sync(rxr->ptag, rxbuf->pmap,
-			    BUS_DMASYNC_POSTREAD);
-			bus_dmamap_unload(rxr->ptag, rxbuf->pmap);
-			rxbuf->buf->m_flags |= M_PKTHDR;
-			m_freem(rxbuf->buf);
-			rxbuf->buf = NULL;
-			rxbuf->flags = 0;
-		}
-	}
-}
-
-
-/*********************************************************************
- *
- *  Initialize a receive ring and its buffers.
- *
- **********************************************************************/
-static int
-ixgbe_setup_receive_ring(struct rx_ring *rxr)
-{
-	struct	adapter 	*adapter;
-	struct ifnet		*ifp;
-	device_t		dev;
-	struct ixgbe_rx_buf	*rxbuf;
-	bus_dma_segment_t	seg[1];
-	struct lro_ctrl		*lro = &rxr->lro;
-	int			rsize, nsegs, error = 0;
-#ifdef DEV_NETMAP
-	struct netmap_adapter *na = NA(rxr->adapter->ifp);
-	struct netmap_slot *slot;
-#endif /* DEV_NETMAP */
-
-	adapter = rxr->adapter;
-	ifp = adapter->ifp;
-	dev = adapter->dev;
-
-	/* Clear the ring contents */
-	IXGBE_RX_LOCK(rxr);
-#ifdef DEV_NETMAP
-	/* same as in ixgbe_setup_transmit_ring() */
-	slot = netmap_reset(na, NR_RX, rxr->me, 0);
-#endif /* DEV_NETMAP */
-	rsize = roundup2(adapter->num_rx_desc *
-	    sizeof(union ixgbe_adv_rx_desc), DBA_ALIGN);
-	bzero((void *)rxr->rx_base, rsize);
-	/* Cache the size */
-	rxr->mbuf_sz = adapter->rx_mbuf_sz;
-
-	/* Free current RX buffer structs and their mbufs */
-	ixgbe_free_receive_ring(rxr);
-
-	/* Now replenish the mbufs */
-	for (int j = 0; j != rxr->num_desc; ++j) {
-		struct mbuf	*mp;
-
-		rxbuf = &rxr->rx_buffers[j];
-#ifdef DEV_NETMAP
-		/*
-		 * In netmap mode, fill the map and set the buffer
-		 * address in the NIC ring, considering the offset
-		 * between the netmap and NIC rings (see comment in
-		 * ixgbe_setup_transmit_ring() ). No need to allocate
-		 * an mbuf, so end the block with a continue;
-		 */
-		if (slot) {
-			int sj = netmap_idx_n2k(&na->rx_rings[rxr->me], j);
-			uint64_t paddr;
-			void *addr;
-
-			addr = PNMB(slot + sj, &paddr);
-			netmap_load_map(rxr->ptag, rxbuf->pmap, addr);
-			/* Update descriptor and the cached value */
-			rxr->rx_base[j].read.pkt_addr = htole64(paddr);
-			rxbuf->addr = htole64(paddr);
-			continue;
-		}
-#endif /* DEV_NETMAP */
-		rxbuf->flags = 0; 
-		rxbuf->buf = m_getjcl(M_NOWAIT, MT_DATA,
-		    M_PKTHDR, adapter->rx_mbuf_sz);
-		if (rxbuf->buf == NULL) {
-			error = ENOBUFS;
-                        goto fail;
-		}
-		mp = rxbuf->buf;
-		mp->m_pkthdr.len = mp->m_len = rxr->mbuf_sz;
-		/* Get the memory mapping */
-		error = bus_dmamap_load_mbuf_sg(rxr->ptag,
-		    rxbuf->pmap, mp, seg,
-		    &nsegs, BUS_DMA_NOWAIT);
-		if (error != 0)
-                        goto fail;
-		bus_dmamap_sync(rxr->ptag,
-		    rxbuf->pmap, BUS_DMASYNC_PREREAD);
-		/* Update the descriptor and the cached value */
-		rxr->rx_base[j].read.pkt_addr = htole64(seg[0].ds_addr);
-		rxbuf->addr = htole64(seg[0].ds_addr);
-	}
-
-
-	/* Setup our descriptor indices */
-	rxr->next_to_check = 0;
-	rxr->next_to_refresh = 0;
-	rxr->lro_enabled = FALSE;
-	rxr->rx_copies = 0;
-	rxr->rx_bytes = 0;
-	rxr->discard = FALSE;
-	rxr->vtag_strip = FALSE;
-
-	bus_dmamap_sync(rxr->rxdma.dma_tag, rxr->rxdma.dma_map,
-	    BUS_DMASYNC_PREREAD | BUS_DMASYNC_PREWRITE);
-
-	/*
-	** Now set up the LRO interface:
-	*/
-	if (ixgbe_rsc_enable)
-		ixgbe_setup_hw_rsc(rxr);
-	else if (ifp->if_capenable & IFCAP_LRO) {
-		int err = tcp_lro_init(lro);
-		if (err) {
-			device_printf(dev, "LRO Initialization failed!\n");
-			goto fail;
-		}
-		INIT_DEBUGOUT("RX Soft LRO Initialized\n");
-		rxr->lro_enabled = TRUE;
-		lro->ifp = adapter->ifp;
-	}
-
-	IXGBE_RX_UNLOCK(rxr);
-	return (0);
-
-fail:
-	ixgbe_free_receive_ring(rxr);
-	IXGBE_RX_UNLOCK(rxr);
-	return (error);
-}
-
-/*********************************************************************
- *
- *  Initialize all receive rings.
- *
- **********************************************************************/
-static int
-ixgbe_setup_receive_structures(struct adapter *adapter)
-{
-	struct rx_ring *rxr = adapter->rx_rings;
-	int j;
-
-	for (j = 0; j < adapter->num_queues; j++, rxr++)
-		if (ixgbe_setup_receive_ring(rxr))
-			goto fail;
-
-	return (0);
-fail:
-	/*
-	 * Free RX buffers allocated so far, we will only handle
-	 * the rings that completed, the failing case will have
-	 * cleaned up for itself. 'j' failed, so its the terminus.
-	 */
-	for (int i = 0; i < j; ++i) {
-		rxr = &adapter->rx_rings[i];
-		ixgbe_free_receive_ring(rxr);
-	}
-
-	return (ENOBUFS);
-}
-
-/*********************************************************************
- *
- *  Setup receive registers and features.
- *
- **********************************************************************/
-#define IXGBE_SRRCTL_BSIZEHDRSIZE_SHIFT 2
-
-#define BSIZEPKT_ROUNDUP ((1<<IXGBE_SRRCTL_BSIZEPKT_SHIFT)-1)
-	
-static void
-ixgbe_initialize_receive_units(struct adapter *adapter)
-{
-	struct	rx_ring	*rxr = adapter->rx_rings;
-	struct ixgbe_hw	*hw = &adapter->hw;
-	struct ifnet   *ifp = adapter->ifp;
-	u32		bufsz, rxctrl, fctrl, srrctl, rxcsum;
-	u32		reta, mrqc = 0, hlreg, random[10];
-
-
-	/*
-	 * Make sure receives are disabled while
-	 * setting up the descriptor ring
-	 */
-	rxctrl = IXGBE_READ_REG(hw, IXGBE_RXCTRL);
-	IXGBE_WRITE_REG(hw, IXGBE_RXCTRL,
-	    rxctrl & ~IXGBE_RXCTRL_RXEN);
-
-	/* Enable broadcasts */
-	fctrl = IXGBE_READ_REG(hw, IXGBE_FCTRL);
-	fctrl |= IXGBE_FCTRL_BAM;
-	fctrl |= IXGBE_FCTRL_DPF;
-	fctrl |= IXGBE_FCTRL_PMCF;
-	IXGBE_WRITE_REG(hw, IXGBE_FCTRL, fctrl);
-
-	/* Set for Jumbo Frames? */
-	hlreg = IXGBE_READ_REG(hw, IXGBE_HLREG0);
-	if (ifp->if_mtu > ETHERMTU)
-		hlreg |= IXGBE_HLREG0_JUMBOEN;
-	else
-		hlreg &= ~IXGBE_HLREG0_JUMBOEN;
-#ifdef DEV_NETMAP
-	/* crcstrip is conditional in netmap (in RDRXCTL too ?) */
-	if (ifp->if_capenable & IFCAP_NETMAP && !ix_crcstrip)
-		hlreg &= ~IXGBE_HLREG0_RXCRCSTRP;
-	else
-		hlreg |= IXGBE_HLREG0_RXCRCSTRP;
-#endif /* DEV_NETMAP */
-	IXGBE_WRITE_REG(hw, IXGBE_HLREG0, hlreg);
-
-	bufsz = (adapter->rx_mbuf_sz +
-	    BSIZEPKT_ROUNDUP) >> IXGBE_SRRCTL_BSIZEPKT_SHIFT;
-
-	for (int i = 0; i < adapter->num_queues; i++, rxr++) {
-		u64 rdba = rxr->rxdma.dma_paddr;
-
-		/* Setup the Base and Length of the Rx Descriptor Ring */
-		IXGBE_WRITE_REG(hw, IXGBE_RDBAL(i),
-			       (rdba & 0x00000000ffffffffULL));
-		IXGBE_WRITE_REG(hw, IXGBE_RDBAH(i), (rdba >> 32));
-		IXGBE_WRITE_REG(hw, IXGBE_RDLEN(i),
-		    adapter->num_rx_desc * sizeof(union ixgbe_adv_rx_desc));
-
-		/* Set up the SRRCTL register */
-		srrctl = IXGBE_READ_REG(hw, IXGBE_SRRCTL(i));
-		srrctl &= ~IXGBE_SRRCTL_BSIZEHDR_MASK;
-		srrctl &= ~IXGBE_SRRCTL_BSIZEPKT_MASK;
-		srrctl |= bufsz;
-		srrctl |= IXGBE_SRRCTL_DESCTYPE_ADV_ONEBUF;
-		IXGBE_WRITE_REG(hw, IXGBE_SRRCTL(i), srrctl);
-
-		/* Setup the HW Rx Head and Tail Descriptor Pointers */
-		IXGBE_WRITE_REG(hw, IXGBE_RDH(i), 0);
-		IXGBE_WRITE_REG(hw, IXGBE_RDT(i), 0);
-
-		/* Set the processing limit */
-		rxr->process_limit = ixgbe_rx_process_limit;
-	}
-
-	if (adapter->hw.mac.type != ixgbe_mac_82598EB) {
-		u32 psrtype = IXGBE_PSRTYPE_TCPHDR |
-			      IXGBE_PSRTYPE_UDPHDR |
-			      IXGBE_PSRTYPE_IPV4HDR |
-			      IXGBE_PSRTYPE_IPV6HDR;
-		IXGBE_WRITE_REG(hw, IXGBE_PSRTYPE(0), psrtype);
-	}
-
-	rxcsum = IXGBE_READ_REG(hw, IXGBE_RXCSUM);
-
-	/* Setup RSS */
-	if (adapter->num_queues > 1) {
-		int i, j;
-		reta = 0;
-
-		/* set up random bits */
-		arc4rand(&random, sizeof(random), 0);
-
-		/* Set up the redirection table */
-		for (i = 0, j = 0; i < 128; i++, j++) {
-			if (j == adapter->num_queues) j = 0;
-			reta = (reta << 8) | (j * 0x11);
-			if ((i & 3) == 3)
-				IXGBE_WRITE_REG(hw, IXGBE_RETA(i >> 2), reta);
-		}
-
-		/* Now fill our hash function seeds */
-		for (int i = 0; i < 10; i++)
-			IXGBE_WRITE_REG(hw, IXGBE_RSSRK(i), random[i]);
-
-		/* Perform hash on these packet types */
-		mrqc = IXGBE_MRQC_RSSEN
-		     | IXGBE_MRQC_RSS_FIELD_IPV4
-		     | IXGBE_MRQC_RSS_FIELD_IPV4_TCP
-		     | IXGBE_MRQC_RSS_FIELD_IPV4_UDP
-		     | IXGBE_MRQC_RSS_FIELD_IPV6_EX_TCP
-		     | IXGBE_MRQC_RSS_FIELD_IPV6_EX
-		     | IXGBE_MRQC_RSS_FIELD_IPV6
-		     | IXGBE_MRQC_RSS_FIELD_IPV6_TCP
-		     | IXGBE_MRQC_RSS_FIELD_IPV6_UDP
-		     | IXGBE_MRQC_RSS_FIELD_IPV6_EX_UDP;
-		IXGBE_WRITE_REG(hw, IXGBE_MRQC, mrqc);
-
-		/* RSS and RX IPP Checksum are mutually exclusive */
-		rxcsum |= IXGBE_RXCSUM_PCSD;
-	}
-
-	if (ifp->if_capenable & IFCAP_RXCSUM)
-		rxcsum |= IXGBE_RXCSUM_PCSD;
-
-	if (!(rxcsum & IXGBE_RXCSUM_PCSD))
-		rxcsum |= IXGBE_RXCSUM_IPPCSE;
-
-	IXGBE_WRITE_REG(hw, IXGBE_RXCSUM, rxcsum);
-
-	return;
-}
-
-/*********************************************************************
- *
- *  Free all receive rings.
- *
- **********************************************************************/
-static void
-ixgbe_free_receive_structures(struct adapter *adapter)
-{
-	struct rx_ring *rxr = adapter->rx_rings;
-
-	INIT_DEBUGOUT("ixgbe_free_receive_structures: begin");
-
-	for (int i = 0; i < adapter->num_queues; i++, rxr++) {
-		struct lro_ctrl		*lro = &rxr->lro;
-		ixgbe_free_receive_buffers(rxr);
-		/* Free LRO memory */
-		tcp_lro_free(lro);
-		/* Free the ring memory as well */
-		ixgbe_dma_free(adapter, &rxr->rxdma);
-	}
-
-	free(adapter->rx_rings, M_DEVBUF);
-}
-
-
-/*********************************************************************
- *
- *  Free receive ring data structures
- *
- **********************************************************************/
-static void
-ixgbe_free_receive_buffers(struct rx_ring *rxr)
-{
-	struct adapter		*adapter = rxr->adapter;
-	struct ixgbe_rx_buf	*rxbuf;
-
-	INIT_DEBUGOUT("ixgbe_free_receive_buffers: begin");
-
-	/* Cleanup any existing buffers */
-	if (rxr->rx_buffers != NULL) {
-		for (int i = 0; i < adapter->num_rx_desc; i++) {
-			rxbuf = &rxr->rx_buffers[i];
-			if (rxbuf->buf != NULL) {
-				bus_dmamap_sync(rxr->ptag, rxbuf->pmap,
-				    BUS_DMASYNC_POSTREAD);
-				bus_dmamap_unload(rxr->ptag, rxbuf->pmap);
-				rxbuf->buf->m_flags |= M_PKTHDR;
-				m_freem(rxbuf->buf);
-			}
-			rxbuf->buf = NULL;
-			if (rxbuf->pmap != NULL) {
-				bus_dmamap_destroy(rxr->ptag, rxbuf->pmap);
-				rxbuf->pmap = NULL;
-			}
-		}
-		if (rxr->rx_buffers != NULL) {
-			free(rxr->rx_buffers, M_DEVBUF);
-			rxr->rx_buffers = NULL;
-		}
-	}
-
-	if (rxr->ptag != NULL) {
-		bus_dma_tag_destroy(rxr->ptag);
-		rxr->ptag = NULL;
-	}
-
-	return;
-}
-
-static __inline void
-ixgbe_rx_input(struct rx_ring *rxr, struct ifnet *ifp, struct mbuf *m, u32 ptype)
-{
-                 
-        /*
-         * ATM LRO is only for IP/TCP packets and TCP checksum of the packet
-         * should be computed by hardware. Also it should not have VLAN tag in
-         * ethernet header.  In case of IPv6 we do not yet support ext. hdrs.
-         */
-        if (rxr->lro_enabled &&
-            (ifp->if_capenable & IFCAP_VLAN_HWTAGGING) != 0 &&
-            (ptype & IXGBE_RXDADV_PKTTYPE_ETQF) == 0 &&
-            ((ptype & (IXGBE_RXDADV_PKTTYPE_IPV4 | IXGBE_RXDADV_PKTTYPE_TCP)) ==
-            (IXGBE_RXDADV_PKTTYPE_IPV4 | IXGBE_RXDADV_PKTTYPE_TCP) ||
-            (ptype & (IXGBE_RXDADV_PKTTYPE_IPV6 | IXGBE_RXDADV_PKTTYPE_TCP)) ==
-            (IXGBE_RXDADV_PKTTYPE_IPV6 | IXGBE_RXDADV_PKTTYPE_TCP)) &&
-            (m->m_pkthdr.csum_flags & (CSUM_DATA_VALID | CSUM_PSEUDO_HDR)) ==
-            (CSUM_DATA_VALID | CSUM_PSEUDO_HDR)) {
-                /*
-                 * Send to the stack if:
-                 **  - LRO not enabled, or
-                 **  - no LRO resources, or
-                 **  - lro enqueue fails
-                 */
-                if (rxr->lro.lro_cnt != 0)
-                        if (tcp_lro_rx(&rxr->lro, m, 0) == 0)
-                                return;
-        }
-	IXGBE_RX_UNLOCK(rxr);
-        (*ifp->if_input)(ifp, m);
-	IXGBE_RX_LOCK(rxr);
-}
-
-static __inline void
-ixgbe_rx_discard(struct rx_ring *rxr, int i)
-{
-	struct ixgbe_rx_buf	*rbuf;
-
-	rbuf = &rxr->rx_buffers[i];
-
-        if (rbuf->fmp != NULL) {/* Partial chain ? */
-		rbuf->fmp->m_flags |= M_PKTHDR;
-                m_freem(rbuf->fmp);
-                rbuf->fmp = NULL;
-	}
-
-	/*
-	** With advanced descriptors the writeback
-	** clobbers the buffer addrs, so its easier
-	** to just free the existing mbufs and take
-	** the normal refresh path to get new buffers
-	** and mapping.
-	*/
-	if (rbuf->buf) {
-		m_free(rbuf->buf);
-		rbuf->buf = NULL;
-	}
-
-	rbuf->flags = 0;
- 
-	return;
-}
-
-
-/*********************************************************************
- *
- *  This routine executes in interrupt context. It replenishes
- *  the mbufs in the descriptor and sends data which has been
- *  dma'ed into host memory to upper layer.
- *
- *  We loop at most count times if count is > 0, or until done if
- *  count < 0.
- *
- *  Return TRUE for more work, FALSE for all clean.
- *********************************************************************/
-static bool
-ixgbe_rxeof(struct ix_queue *que)
-{
-	struct adapter		*adapter = que->adapter;
-	struct rx_ring		*rxr = que->rxr;
-	struct ifnet		*ifp = adapter->ifp;
-	struct lro_ctrl		*lro = &rxr->lro;
-	struct lro_entry	*queued;
-	int			i, nextp, processed = 0;
-	u32			staterr = 0;
-	u16			count = rxr->process_limit;
-	union ixgbe_adv_rx_desc	*cur;
-	struct ixgbe_rx_buf	*rbuf, *nbuf;
-
-	IXGBE_RX_LOCK(rxr);
-
-#ifdef DEV_NETMAP
-	/* Same as the txeof routine: wakeup clients on intr. */
-	if (netmap_rx_irq(ifp, rxr->me, &processed)) {
-		IXGBE_RX_UNLOCK(rxr);
-		return (FALSE);
-	}
-#endif /* DEV_NETMAP */
-
-	for (i = rxr->next_to_check; count != 0;) {
-		struct mbuf	*sendmp, *mp;
-		u32		rsc, ptype;
-		u16		len;
-		u16		vtag = 0;
-		bool		eop;
- 
-		/* Sync the ring. */
-		bus_dmamap_sync(rxr->rxdma.dma_tag, rxr->rxdma.dma_map,
-		    BUS_DMASYNC_POSTREAD | BUS_DMASYNC_POSTWRITE);
-
-		cur = &rxr->rx_base[i];
-		staterr = le32toh(cur->wb.upper.status_error);
-
-		if ((staterr & IXGBE_RXD_STAT_DD) == 0)
-			break;
-		if ((ifp->if_drv_flags & IFF_DRV_RUNNING) == 0)
-			break;
-
-		count--;
-		sendmp = NULL;
-		nbuf = NULL;
-		rsc = 0;
-		cur->wb.upper.status_error = 0;
-		rbuf = &rxr->rx_buffers[i];
-		mp = rbuf->buf;
-
-		len = le16toh(cur->wb.upper.length);
-		ptype = le32toh(cur->wb.lower.lo_dword.data) &
-		    IXGBE_RXDADV_PKTTYPE_MASK;
-		eop = ((staterr & IXGBE_RXD_STAT_EOP) != 0);
-
-		/* Make sure bad packets are discarded */
-		if (((staterr & IXGBE_RXDADV_ERR_FRAME_ERR_MASK) != 0) ||
-		    (rxr->discard)) {
-			rxr->rx_discarded++;
-			if (eop)
-				rxr->discard = FALSE;
-			else
-				rxr->discard = TRUE;
-			ixgbe_rx_discard(rxr, i);
-			goto next_desc;
-		}
-
-		/*
-		** On 82599 which supports a hardware
-		** LRO (called HW RSC), packets need
-		** not be fragmented across sequential
-		** descriptors, rather the next descriptor
-		** is indicated in bits of the descriptor.
-		** This also means that we might proceses
-		** more than one packet at a time, something
-		** that has never been true before, it
-		** required eliminating global chain pointers
-		** in favor of what we are doing here.  -jfv
-		*/
-		if (!eop) {
-			/*
-			** Figure out the next descriptor
-			** of this frame.
-			*/
-			if (rxr->hw_rsc == TRUE) {
-				rsc = ixgbe_rsc_count(cur);
-				rxr->rsc_num += (rsc - 1);
-			}
-			if (rsc) { /* Get hardware index */
-				nextp = ((staterr &
-				    IXGBE_RXDADV_NEXTP_MASK) >>
-				    IXGBE_RXDADV_NEXTP_SHIFT);
-			} else { /* Just sequential */
-				nextp = i + 1;
-				if (nextp == adapter->num_rx_desc)
-					nextp = 0;
-			}
-			nbuf = &rxr->rx_buffers[nextp];
-			prefetch(nbuf);
-		}
-		/*
-		** Rather than using the fmp/lmp global pointers
-		** we now keep the head of a packet chain in the
-		** buffer struct and pass this along from one
-		** descriptor to the next, until we get EOP.
-		*/
-		mp->m_len = len;
-		/*
-		** See if there is a stored head
-		** that determines what we are
-		*/
-		sendmp = rbuf->fmp;
-		if (sendmp != NULL) {  /* secondary frag */
-			rbuf->buf = rbuf->fmp = NULL;
-			mp->m_flags &= ~M_PKTHDR;
-			sendmp->m_pkthdr.len += mp->m_len;
-		} else {
-			/*
-			 * Optimize.  This might be a small packet,
-			 * maybe just a TCP ACK.  Do a fast copy that
-			 * is cache aligned into a new mbuf, and
-			 * leave the old mbuf+cluster for re-use.
-			 */
-			if (eop && len <= IXGBE_RX_COPY_LEN) {
-				sendmp = m_gethdr(M_NOWAIT, MT_DATA);
-				if (sendmp != NULL) {
-					sendmp->m_data +=
-					    IXGBE_RX_COPY_ALIGN;
-					ixgbe_bcopy(mp->m_data,
-					    sendmp->m_data, len);
-					sendmp->m_len = len;
-					rxr->rx_copies++;
-					rbuf->flags |= IXGBE_RX_COPY;
-				}
-			}
-			if (sendmp == NULL) {
-				rbuf->buf = rbuf->fmp = NULL;
-				sendmp = mp;
-			}
-
-			/* first desc of a non-ps chain */
-			sendmp->m_flags |= M_PKTHDR;
-			sendmp->m_pkthdr.len = mp->m_len;
-		}
-		++processed;
-
-		/* Pass the head pointer on */
-		if (eop == 0) {
-			nbuf->fmp = sendmp;
-			sendmp = NULL;
-			mp->m_next = nbuf->buf;
-		} else { /* Sending this frame */
-			sendmp->m_pkthdr.rcvif = ifp;
-			ifp->if_ipackets++;
-			rxr->rx_packets++;
-			/* capture data for AIM */
-			rxr->bytes += sendmp->m_pkthdr.len;
-			rxr->rx_bytes += sendmp->m_pkthdr.len;
-			/* Process vlan info */
-			if ((rxr->vtag_strip) &&
-			    (staterr & IXGBE_RXD_STAT_VP))
-				vtag = le16toh(cur->wb.upper.vlan);
-			if (vtag) {
-				sendmp->m_pkthdr.ether_vtag = vtag;
-				sendmp->m_flags |= M_VLANTAG;
-			}
-			if ((ifp->if_capenable & IFCAP_RXCSUM) != 0)
-				ixgbe_rx_checksum(staterr, sendmp, ptype);
-#if __FreeBSD_version >= 800000
-			sendmp->m_pkthdr.flowid = que->msix;
-			sendmp->m_flags |= M_FLOWID;
-#endif
-		}
-next_desc:
-		bus_dmamap_sync(rxr->rxdma.dma_tag, rxr->rxdma.dma_map,
-		    BUS_DMASYNC_PREREAD | BUS_DMASYNC_PREWRITE);
-
-		/* Advance our pointers to the next descriptor. */
-		if (++i == rxr->num_desc)
-			i = 0;
-
-		/* Now send to the stack or do LRO */
-		if (sendmp != NULL) {
-			rxr->next_to_check = i;
-			ixgbe_rx_input(rxr, ifp, sendmp, ptype);
-			i = rxr->next_to_check;
-		}
-
-               /* Every 8 descriptors we go to refresh mbufs */
-		if (processed == 8) {
-			ixgbe_refresh_mbufs(rxr, i);
-			processed = 0;
-		}
-	}
-
-	/* Refresh any remaining buf structs */
-	if (ixgbe_rx_unrefreshed(rxr))
-		ixgbe_refresh_mbufs(rxr, i);
-
-	rxr->next_to_check = i;
-
-	/*
-	 * Flush any outstanding LRO work
-	 */
-	while ((queued = SLIST_FIRST(&lro->lro_active)) != NULL) {
-		SLIST_REMOVE_HEAD(&lro->lro_active, next);
-		tcp_lro_flush(lro, queued);
-	}
-
-	IXGBE_RX_UNLOCK(rxr);
-
-	/*
-	** Still have cleaning to do?
-	*/
-	if ((staterr & IXGBE_RXD_STAT_DD) != 0)
-		return (TRUE);
-	else
-		return (FALSE);
-}
-
-
-/*********************************************************************
- *
- *  Verify that the hardware indicated that the checksum is valid.
- *  Inform the stack about the status of checksum so that stack
- *  doesn't spend time verifying the checksum.
- *
- *********************************************************************/
-static void
-ixgbe_rx_checksum(u32 staterr, struct mbuf * mp, u32 ptype)
-{
-	u16	status = (u16) staterr;
-	u8	errors = (u8) (staterr >> 24);
-	bool	sctp = FALSE;
-
-	if ((ptype & IXGBE_RXDADV_PKTTYPE_ETQF) == 0 &&
-	    (ptype & IXGBE_RXDADV_PKTTYPE_SCTP) != 0)
-		sctp = TRUE;
-
-	if (status & IXGBE_RXD_STAT_IPCS) {
-		if (!(errors & IXGBE_RXD_ERR_IPE)) {
-			/* IP Checksum Good */
-			mp->m_pkthdr.csum_flags = CSUM_IP_CHECKED;
-			mp->m_pkthdr.csum_flags |= CSUM_IP_VALID;
-
-		} else
-			mp->m_pkthdr.csum_flags = 0;
-	}
-	if (status & IXGBE_RXD_STAT_L4CS) {
-		u16 type = (CSUM_DATA_VALID | CSUM_PSEUDO_HDR);
-#if __FreeBSD_version >= 800000
-		if (sctp)
-			type = CSUM_SCTP_VALID;
-#endif
-		if (!(errors & IXGBE_RXD_ERR_TCPE)) {
-			mp->m_pkthdr.csum_flags |= type;
-			if (!sctp)
-				mp->m_pkthdr.csum_data = htons(0xffff);
-		} 
-	}
-	return;
-}
-
-
-/*
-** This routine is run via an vlan config EVENT,
-** it enables us to use the HW Filter table since
-** we can get the vlan id. This just creates the
-** entry in the soft version of the VFTA, init will
-** repopulate the real table.
-*/
-static void
-ixgbe_register_vlan(void *arg, struct ifnet *ifp, u16 vtag)
-{
-	struct adapter	*adapter = ifp->if_softc;
-	u16		index, bit;
-
-	if (ifp->if_softc !=  arg)   /* Not our event */
-		return;
-
-	if ((vtag == 0) || (vtag > 4095))	/* Invalid */
-		return;
-
-	IXGBE_CORE_LOCK(adapter);
-	index = (vtag >> 5) & 0x7F;
-	bit = vtag & 0x1F;
-	adapter->shadow_vfta[index] |= (1 << bit);
-	++adapter->num_vlans;
-	ixgbe_init_locked(adapter);
-	IXGBE_CORE_UNLOCK(adapter);
-}
-
-/*
-** This routine is run via an vlan
-** unconfig EVENT, remove our entry
-** in the soft vfta.
-*/
-static void
-ixgbe_unregister_vlan(void *arg, struct ifnet *ifp, u16 vtag)
-{
-	struct adapter	*adapter = ifp->if_softc;
-	u16		index, bit;
-
-	if (ifp->if_softc !=  arg)
-		return;
-
-	if ((vtag == 0) || (vtag > 4095))	/* Invalid */
-		return;
-
-	IXGBE_CORE_LOCK(adapter);
-	index = (vtag >> 5) & 0x7F;
-	bit = vtag & 0x1F;
-	adapter->shadow_vfta[index] &= ~(1 << bit);
-	--adapter->num_vlans;
-	/* Re-init to load the changes */
-	ixgbe_init_locked(adapter);
-	IXGBE_CORE_UNLOCK(adapter);
-}
-
-static void
-ixgbe_setup_vlan_hw_support(struct adapter *adapter)
-{
-	struct ifnet 	*ifp = adapter->ifp;
-	struct ixgbe_hw *hw = &adapter->hw;
-	struct rx_ring	*rxr;
-	u32		ctrl;
-
-
-	/*
-	** We get here thru init_locked, meaning
-	** a soft reset, this has already cleared
-	** the VFTA and other state, so if there
-	** have been no vlan's registered do nothing.
-	*/
-	if (adapter->num_vlans == 0)
-		return;
-
-	/*
-	** A soft reset zero's out the VFTA, so
-	** we need to repopulate it now.
-	*/
-	for (int i = 0; i < IXGBE_VFTA_SIZE; i++)
-		if (adapter->shadow_vfta[i] != 0)
-			IXGBE_WRITE_REG(hw, IXGBE_VFTA(i),
-			    adapter->shadow_vfta[i]);
-
-	ctrl = IXGBE_READ_REG(hw, IXGBE_VLNCTRL);
-	/* Enable the Filter Table if enabled */
-	if (ifp->if_capenable & IFCAP_VLAN_HWFILTER) {
-		ctrl &= ~IXGBE_VLNCTRL_CFIEN;
-		ctrl |= IXGBE_VLNCTRL_VFE;
-	}
-	if (hw->mac.type == ixgbe_mac_82598EB)
-		ctrl |= IXGBE_VLNCTRL_VME;
-	IXGBE_WRITE_REG(hw, IXGBE_VLNCTRL, ctrl);
-
-	/* Setup the queues for vlans */
-	for (int i = 0; i < adapter->num_queues; i++) {
-		rxr = &adapter->rx_rings[i];
-		/* On 82599 the VLAN enable is per/queue in RXDCTL */
-		if (hw->mac.type != ixgbe_mac_82598EB) {
-			ctrl = IXGBE_READ_REG(hw, IXGBE_RXDCTL(i));
-			ctrl |= IXGBE_RXDCTL_VME;
-			IXGBE_WRITE_REG(hw, IXGBE_RXDCTL(i), ctrl);
-		}
-		rxr->vtag_strip = TRUE;
-	}
-}
-
-static void
-ixgbe_enable_intr(struct adapter *adapter)
-{
-	struct ixgbe_hw	*hw = &adapter->hw;
-	struct ix_queue	*que = adapter->queues;
-	u32		mask, fwsm;
-
-	mask = (IXGBE_EIMS_ENABLE_MASK & ~IXGBE_EIMS_RTX_QUEUE);
-	/* Enable Fan Failure detection */
-	if (hw->device_id == IXGBE_DEV_ID_82598AT)
-		    mask |= IXGBE_EIMS_GPI_SDP1;
-
-	switch (adapter->hw.mac.type) {
-		case ixgbe_mac_82599EB:
-			mask |= IXGBE_EIMS_ECC;
-			mask |= IXGBE_EIMS_GPI_SDP0;
-			mask |= IXGBE_EIMS_GPI_SDP1;
-			mask |= IXGBE_EIMS_GPI_SDP2;
-#ifdef IXGBE_FDIR
-			mask |= IXGBE_EIMS_FLOW_DIR;
-#endif
-			break;
-		case ixgbe_mac_X540:
-			mask |= IXGBE_EIMS_ECC;
-			/* Detect if Thermal Sensor is enabled */
-			fwsm = IXGBE_READ_REG(hw, IXGBE_FWSM);
-			if (fwsm & IXGBE_FWSM_TS_ENABLED)
-				mask |= IXGBE_EIMS_TS;
-#ifdef IXGBE_FDIR
-			mask |= IXGBE_EIMS_FLOW_DIR;
-#endif
-		/* falls through */
-		default:
-			break;
-	}
-
-	IXGBE_WRITE_REG(hw, IXGBE_EIMS, mask);
-
-	/* With RSS we use auto clear */
-	if (adapter->msix_mem) {
-		mask = IXGBE_EIMS_ENABLE_MASK;
-		/* Don't autoclear Link */
-		mask &= ~IXGBE_EIMS_OTHER;
-		mask &= ~IXGBE_EIMS_LSC;
-		IXGBE_WRITE_REG(hw, IXGBE_EIAC, mask);
-	}
-
-	/*
-	** Now enable all queues, this is done separately to
-	** allow for handling the extended (beyond 32) MSIX
-	** vectors that can be used by 82599
-	*/
-        for (int i = 0; i < adapter->num_queues; i++, que++)
-                ixgbe_enable_queue(adapter, que->msix);
-
-	IXGBE_WRITE_FLUSH(hw);
-
-	return;
-}
-
-static void
-ixgbe_disable_intr(struct adapter *adapter)
-{
-	if (adapter->msix_mem)
-		IXGBE_WRITE_REG(&adapter->hw, IXGBE_EIAC, 0);
-	if (adapter->hw.mac.type == ixgbe_mac_82598EB) {
-		IXGBE_WRITE_REG(&adapter->hw, IXGBE_EIMC, ~0);
-	} else {
-		IXGBE_WRITE_REG(&adapter->hw, IXGBE_EIMC, 0xFFFF0000);
-		IXGBE_WRITE_REG(&adapter->hw, IXGBE_EIMC_EX(0), ~0);
-		IXGBE_WRITE_REG(&adapter->hw, IXGBE_EIMC_EX(1), ~0);
-	}
-	IXGBE_WRITE_FLUSH(&adapter->hw);
-	return;
-}
-
-u16
-ixgbe_read_pci_cfg(struct ixgbe_hw *hw, u32 reg)
-{
-	u16 value;
-
-	value = pci_read_config(((struct ixgbe_osdep *)hw->back)->dev,
-	    reg, 2);
-
-	return (value);
-}
-
-void
-ixgbe_write_pci_cfg(struct ixgbe_hw *hw, u32 reg, u16 value)
-{
-	pci_write_config(((struct ixgbe_osdep *)hw->back)->dev,
-	    reg, value, 2);
-
-	return;
-}
-
-/*
-** Get the width and transaction speed of
-** the slot this adapter is plugged into.
-*/
-static void
-ixgbe_get_slot_info(struct ixgbe_hw *hw)
-{
-	device_t		dev = ((struct ixgbe_osdep *)hw->back)->dev;
-	struct ixgbe_mac_info	*mac = &hw->mac;
-	u16			link;
-	u32			offset;
-
-	/* For most devices simply call the shared code routine */
-	if (hw->device_id != IXGBE_DEV_ID_82599_SFP_SF_QP) {
-		ixgbe_get_bus_info(hw);
-		goto display;
-	}
-
-	/*
-	** For the Quad port adapter we need to parse back
-	** up the PCI tree to find the speed of the expansion
-	** slot into which this adapter is plugged. A bit more work.
-	*/
-	dev = device_get_parent(device_get_parent(dev));
-#ifdef IXGBE_DEBUG
-	device_printf(dev, "parent pcib = %x,%x,%x\n",
-	    pci_get_bus(dev), pci_get_slot(dev), pci_get_function(dev));
-#endif
-	dev = device_get_parent(device_get_parent(dev));
-#ifdef IXGBE_DEBUG
-	device_printf(dev, "slot pcib = %x,%x,%x\n",
-	    pci_get_bus(dev), pci_get_slot(dev), pci_get_function(dev));
-#endif
-	/* Now get the PCI Express Capabilities offset */
-	pci_find_cap(dev, PCIY_EXPRESS, &offset);
-	/* ...and read the Link Status Register */
-	link = pci_read_config(dev, offset + PCIER_LINK_STA, 2);
-	switch (link & IXGBE_PCI_LINK_WIDTH) {
-	case IXGBE_PCI_LINK_WIDTH_1:
-		hw->bus.width = ixgbe_bus_width_pcie_x1;
-		break;
-	case IXGBE_PCI_LINK_WIDTH_2:
-		hw->bus.width = ixgbe_bus_width_pcie_x2;
-		break;
-	case IXGBE_PCI_LINK_WIDTH_4:
-		hw->bus.width = ixgbe_bus_width_pcie_x4;
-		break;
-	case IXGBE_PCI_LINK_WIDTH_8:
-		hw->bus.width = ixgbe_bus_width_pcie_x8;
-		break;
-	default:
-		hw->bus.width = ixgbe_bus_width_unknown;
-		break;
-	}
-
-	switch (link & IXGBE_PCI_LINK_SPEED) {
-	case IXGBE_PCI_LINK_SPEED_2500:
-		hw->bus.speed = ixgbe_bus_speed_2500;
-		break;
-	case IXGBE_PCI_LINK_SPEED_5000:
-		hw->bus.speed = ixgbe_bus_speed_5000;
-		break;
-	case IXGBE_PCI_LINK_SPEED_8000:
-		hw->bus.speed = ixgbe_bus_speed_8000;
-		break;
-	default:
-		hw->bus.speed = ixgbe_bus_speed_unknown;
-		break;
-	}
-
-	mac->ops.set_lan_id(hw);
-
-display:
-	device_printf(dev,"PCI Express Bus: Speed %s %s\n",
-	    ((hw->bus.speed == ixgbe_bus_speed_8000) ? "8.0GT/s":
-	    (hw->bus.speed == ixgbe_bus_speed_5000) ? "5.0GT/s":
-	    (hw->bus.speed == ixgbe_bus_speed_2500) ? "2.5GT/s":"Unknown"),
-	    (hw->bus.width == ixgbe_bus_width_pcie_x8) ? "Width x8" :
-	    (hw->bus.width == ixgbe_bus_width_pcie_x4) ? "Width x4" :
-	    (hw->bus.width == ixgbe_bus_width_pcie_x1) ? "Width x1" :
-	    ("Unknown"));
-
-	if ((hw->device_id != IXGBE_DEV_ID_82599_SFP_SF_QP) &&
-	    ((hw->bus.width <= ixgbe_bus_width_pcie_x4) &&
-	    (hw->bus.speed == ixgbe_bus_speed_2500))) {
-		device_printf(dev, "PCI-Express bandwidth available"
-		    " for this card\n     is not sufficient for"
-		    " optimal performance.\n");
-		device_printf(dev, "For optimal performance a x8 "
-		    "PCIE, or x4 PCIE Gen2 slot is required.\n");
-        }
-	if ((hw->device_id == IXGBE_DEV_ID_82599_SFP_SF_QP) &&
-	    ((hw->bus.width <= ixgbe_bus_width_pcie_x8) &&
-	    (hw->bus.speed < ixgbe_bus_speed_8000))) {
-		device_printf(dev, "PCI-Express bandwidth available"
-		    " for this card\n     is not sufficient for"
-		    " optimal performance.\n");
-		device_printf(dev, "For optimal performance a x8 "
-		    "PCIE Gen3 slot is required.\n");
-        }
-
-	return;
-}
-
-
-/*
-** Setup the correct IVAR register for a particular MSIX interrupt
-**   (yes this is all very magic and confusing :)
-**  - entry is the register array entry
-**  - vector is the MSIX vector for this queue
-**  - type is RX/TX/MISC
-*/
-static void
-ixgbe_set_ivar(struct adapter *adapter, u8 entry, u8 vector, s8 type)
-{
-	struct ixgbe_hw *hw = &adapter->hw;
-	u32 ivar, index;
-
-	vector |= IXGBE_IVAR_ALLOC_VAL;
-
-	switch (hw->mac.type) {
-
-	case ixgbe_mac_82598EB:
-		if (type == -1)
-			entry = IXGBE_IVAR_OTHER_CAUSES_INDEX;
-		else
-			entry += (type * 64);
-		index = (entry >> 2) & 0x1F;
-		ivar = IXGBE_READ_REG(hw, IXGBE_IVAR(index));
-		ivar &= ~(0xFF << (8 * (entry & 0x3)));
-		ivar |= (vector << (8 * (entry & 0x3)));
-		IXGBE_WRITE_REG(&adapter->hw, IXGBE_IVAR(index), ivar);
-		break;
-
-	case ixgbe_mac_82599EB:
-	case ixgbe_mac_X540:
-		if (type == -1) { /* MISC IVAR */
-			index = (entry & 1) * 8;
-			ivar = IXGBE_READ_REG(hw, IXGBE_IVAR_MISC);
-			ivar &= ~(0xFF << index);
-			ivar |= (vector << index);
-			IXGBE_WRITE_REG(hw, IXGBE_IVAR_MISC, ivar);
-		} else {	/* RX/TX IVARS */
-			index = (16 * (entry & 1)) + (8 * type);
-			ivar = IXGBE_READ_REG(hw, IXGBE_IVAR(entry >> 1));
-			ivar &= ~(0xFF << index);
-			ivar |= (vector << index);
-			IXGBE_WRITE_REG(hw, IXGBE_IVAR(entry >> 1), ivar);
-		}
-
-	default:
-		break;
-	}
-}
-
-static void
-ixgbe_configure_ivars(struct adapter *adapter)
-{
-	struct  ix_queue *que = adapter->queues;
-	u32 newitr;
-
-	if (ixgbe_max_interrupt_rate > 0)
-		newitr = (4000000 / ixgbe_max_interrupt_rate) & 0x0FF8;
-	else
-		newitr = 0;
-
-        for (int i = 0; i < adapter->num_queues; i++, que++) {
-		/* First the RX queue entry */
-                ixgbe_set_ivar(adapter, i, que->msix, 0);
-		/* ... and the TX */
-		ixgbe_set_ivar(adapter, i, que->msix, 1);
-		/* Set an Initial EITR value */
-                IXGBE_WRITE_REG(&adapter->hw,
-                    IXGBE_EITR(que->msix), newitr);
-	}
-
-	/* For the Link interrupt */
-        ixgbe_set_ivar(adapter, 1, adapter->linkvec, -1);
-}
-
-/*
-** ixgbe_sfp_probe - called in the local timer to
-** determine if a port had optics inserted.
-*/  
-static bool ixgbe_sfp_probe(struct adapter *adapter)
-{
-	struct ixgbe_hw	*hw = &adapter->hw;
-	device_t	dev = adapter->dev;
-	bool		result = FALSE;
-
-	if ((hw->phy.type == ixgbe_phy_nl) &&
-	    (hw->phy.sfp_type == ixgbe_sfp_type_not_present)) {
-		s32 ret = hw->phy.ops.identify_sfp(hw);
-		if (ret)
-                        goto out;
-		ret = hw->phy.ops.reset(hw);
-		if (ret == IXGBE_ERR_SFP_NOT_SUPPORTED) {
-			device_printf(dev,"Unsupported SFP+ module detected!");
-			printf(" Reload driver with supported module.\n");
-			adapter->sfp_probe = FALSE;
-                        goto out;
-		} else
-			device_printf(dev,"SFP+ module detected!\n");
-		/* We now have supported optics */
-		adapter->sfp_probe = FALSE;
-		/* Set the optics type so system reports correctly */
-		ixgbe_setup_optics(adapter);
-		result = TRUE;
-	}
-out:
-	return (result);
-}
-
-/*
-** Tasklet handler for MSIX Link interrupts
-**  - do outside interrupt since it might sleep
-*/
-static void
-ixgbe_handle_link(void *context, int pending)
-{
-	struct adapter  *adapter = context;
-
-	ixgbe_check_link(&adapter->hw,
-	    &adapter->link_speed, &adapter->link_up, 0);
-       	ixgbe_update_link_status(adapter);
-}
-
-/*
-** Tasklet for handling SFP module interrupts
-*/
-static void
-ixgbe_handle_mod(void *context, int pending)
-{
-	struct adapter  *adapter = context;
-	struct ixgbe_hw *hw = &adapter->hw;
-	device_t	dev = adapter->dev;
-	u32 err;
-
-	err = hw->phy.ops.identify_sfp(hw);
-	if (err == IXGBE_ERR_SFP_NOT_SUPPORTED) {
-		device_printf(dev,
-		    "Unsupported SFP+ module type was detected.\n");
-		return;
-	}
-	err = hw->mac.ops.setup_sfp(hw);
-	if (err == IXGBE_ERR_SFP_NOT_SUPPORTED) {
-		device_printf(dev,
-		    "Setup failure - unsupported SFP+ module type.\n");
-		return;
-	}
-	taskqueue_enqueue(adapter->tq, &adapter->msf_task);
-	return;
-}
-
-
-/*
-** Tasklet for handling MSF (multispeed fiber) interrupts
-*/
-static void
-ixgbe_handle_msf(void *context, int pending)
-{
-	struct adapter  *adapter = context;
-	struct ixgbe_hw *hw = &adapter->hw;
-	u32 autoneg;
-	bool negotiate;
-
-	autoneg = hw->phy.autoneg_advertised;
-	if ((!autoneg) && (hw->mac.ops.get_link_capabilities))
-		hw->mac.ops.get_link_capabilities(hw, &autoneg, &negotiate);
-	if (hw->mac.ops.setup_link)
-		hw->mac.ops.setup_link(hw, autoneg, TRUE);
-	return;
-}
-
-#ifdef IXGBE_FDIR
-/*
-** Tasklet for reinitializing the Flow Director filter table
-*/
-static void
-ixgbe_reinit_fdir(void *context, int pending)
-{
-	struct adapter  *adapter = context;
-	struct ifnet   *ifp = adapter->ifp;
-
-	if (adapter->fdir_reinit != 1) /* Shouldn't happen */
-		return;
-	ixgbe_reinit_fdir_tables_82599(&adapter->hw);
-	adapter->fdir_reinit = 0;
-	/* re-enable flow director interrupts */
-	IXGBE_WRITE_REG(&adapter->hw, IXGBE_EIMS, IXGBE_EIMS_FLOW_DIR);
-	/* Restart the interface */
-	ifp->if_drv_flags |= IFF_DRV_RUNNING;
-	return;
-}
-#endif
-
-/**********************************************************************
- *
- *  Update the board statistics counters.
- *
- **********************************************************************/
-static void
-ixgbe_update_stats_counters(struct adapter *adapter)
-{
-	struct ifnet   *ifp = adapter->ifp;
-	struct ixgbe_hw *hw = &adapter->hw;
-	u32  missed_rx = 0, bprc, lxon, lxoff, total;
-	u64  total_missed_rx = 0;
-
-	adapter->stats.crcerrs += IXGBE_READ_REG(hw, IXGBE_CRCERRS);
-	adapter->stats.illerrc += IXGBE_READ_REG(hw, IXGBE_ILLERRC);
-	adapter->stats.errbc += IXGBE_READ_REG(hw, IXGBE_ERRBC);
-	adapter->stats.mspdc += IXGBE_READ_REG(hw, IXGBE_MSPDC);
-
-	/*
-	** Note: these are for the 8 possible traffic classes,
-	**	 which in current implementation is unused,
-	**	 therefore only 0 should read real data.
-	*/
-	for (int i = 0; i < 8; i++) {
-		u32 mp;
-		mp = IXGBE_READ_REG(hw, IXGBE_MPC(i));
-		/* missed_rx tallies misses for the gprc workaround */
-		missed_rx += mp;
-		/* global total per queue */
-        	adapter->stats.mpc[i] += mp;
-		/* Running comprehensive total for stats display */
-		total_missed_rx += adapter->stats.mpc[i];
-		if (hw->mac.type == ixgbe_mac_82598EB) {
-			adapter->stats.rnbc[i] +=
-			    IXGBE_READ_REG(hw, IXGBE_RNBC(i));
-			adapter->stats.qbtc[i] +=
-			    IXGBE_READ_REG(hw, IXGBE_QBTC(i));
-			adapter->stats.qbrc[i] +=
-			    IXGBE_READ_REG(hw, IXGBE_QBRC(i));
-			adapter->stats.pxonrxc[i] +=
-		    	    IXGBE_READ_REG(hw, IXGBE_PXONRXC(i));
-		} else
-			adapter->stats.pxonrxc[i] +=
-		    	    IXGBE_READ_REG(hw, IXGBE_PXONRXCNT(i));
-		adapter->stats.pxontxc[i] +=
-		    IXGBE_READ_REG(hw, IXGBE_PXONTXC(i));
-		adapter->stats.pxofftxc[i] +=
-		    IXGBE_READ_REG(hw, IXGBE_PXOFFTXC(i));
-		adapter->stats.pxoffrxc[i] +=
-		    IXGBE_READ_REG(hw, IXGBE_PXOFFRXC(i));
-		adapter->stats.pxon2offc[i] +=
-		    IXGBE_READ_REG(hw, IXGBE_PXON2OFFCNT(i));
-	}
-	for (int i = 0; i < 16; i++) {
-		adapter->stats.qprc[i] += IXGBE_READ_REG(hw, IXGBE_QPRC(i));
-		adapter->stats.qptc[i] += IXGBE_READ_REG(hw, IXGBE_QPTC(i));
-		adapter->stats.qprdc[i] += IXGBE_READ_REG(hw, IXGBE_QPRDC(i));
-	}
-	adapter->stats.mlfc += IXGBE_READ_REG(hw, IXGBE_MLFC);
-	adapter->stats.mrfc += IXGBE_READ_REG(hw, IXGBE_MRFC);
-	adapter->stats.rlec += IXGBE_READ_REG(hw, IXGBE_RLEC);
-
-	/* Hardware workaround, gprc counts missed packets */
-	adapter->stats.gprc += IXGBE_READ_REG(hw, IXGBE_GPRC);
-	adapter->stats.gprc -= missed_rx;
-
-	if (hw->mac.type != ixgbe_mac_82598EB) {
-		adapter->stats.gorc += IXGBE_READ_REG(hw, IXGBE_GORCL) +
-		    ((u64)IXGBE_READ_REG(hw, IXGBE_GORCH) << 32);
-		adapter->stats.gotc += IXGBE_READ_REG(hw, IXGBE_GOTCL) +
-		    ((u64)IXGBE_READ_REG(hw, IXGBE_GOTCH) << 32);
-		adapter->stats.tor += IXGBE_READ_REG(hw, IXGBE_TORL) +
-		    ((u64)IXGBE_READ_REG(hw, IXGBE_TORH) << 32);
-		adapter->stats.lxonrxc += IXGBE_READ_REG(hw, IXGBE_LXONRXCNT);
-		adapter->stats.lxoffrxc += IXGBE_READ_REG(hw, IXGBE_LXOFFRXCNT);
-	} else {
-		adapter->stats.lxonrxc += IXGBE_READ_REG(hw, IXGBE_LXONRXC);
-		adapter->stats.lxoffrxc += IXGBE_READ_REG(hw, IXGBE_LXOFFRXC);
-		/* 82598 only has a counter in the high register */
-		adapter->stats.gorc += IXGBE_READ_REG(hw, IXGBE_GORCH);
-		adapter->stats.gotc += IXGBE_READ_REG(hw, IXGBE_GOTCH);
-		adapter->stats.tor += IXGBE_READ_REG(hw, IXGBE_TORH);
-	}
-
-	/*
-	 * Workaround: mprc hardware is incorrectly counting
-	 * broadcasts, so for now we subtract those.
-	 */
-	bprc = IXGBE_READ_REG(hw, IXGBE_BPRC);
-	adapter->stats.bprc += bprc;
-	adapter->stats.mprc += IXGBE_READ_REG(hw, IXGBE_MPRC);
-	if (hw->mac.type == ixgbe_mac_82598EB)
-		adapter->stats.mprc -= bprc;
-
-	adapter->stats.prc64 += IXGBE_READ_REG(hw, IXGBE_PRC64);
-	adapter->stats.prc127 += IXGBE_READ_REG(hw, IXGBE_PRC127);
-	adapter->stats.prc255 += IXGBE_READ_REG(hw, IXGBE_PRC255);
-	adapter->stats.prc511 += IXGBE_READ_REG(hw, IXGBE_PRC511);
-	adapter->stats.prc1023 += IXGBE_READ_REG(hw, IXGBE_PRC1023);
-	adapter->stats.prc1522 += IXGBE_READ_REG(hw, IXGBE_PRC1522);
-
-	lxon = IXGBE_READ_REG(hw, IXGBE_LXONTXC);
-	adapter->stats.lxontxc += lxon;
-	lxoff = IXGBE_READ_REG(hw, IXGBE_LXOFFTXC);
-	adapter->stats.lxofftxc += lxoff;
-	total = lxon + lxoff;
-
-	adapter->stats.gptc += IXGBE_READ_REG(hw, IXGBE_GPTC);
-	adapter->stats.mptc += IXGBE_READ_REG(hw, IXGBE_MPTC);
-	adapter->stats.ptc64 += IXGBE_READ_REG(hw, IXGBE_PTC64);
-	adapter->stats.gptc -= total;
-	adapter->stats.mptc -= total;
-	adapter->stats.ptc64 -= total;
-	adapter->stats.gotc -= total * ETHER_MIN_LEN;
-
-	adapter->stats.ruc += IXGBE_READ_REG(hw, IXGBE_RUC);
-	adapter->stats.rfc += IXGBE_READ_REG(hw, IXGBE_RFC);
-	adapter->stats.roc += IXGBE_READ_REG(hw, IXGBE_ROC);
-	adapter->stats.rjc += IXGBE_READ_REG(hw, IXGBE_RJC);
-	adapter->stats.mngprc += IXGBE_READ_REG(hw, IXGBE_MNGPRC);
-	adapter->stats.mngpdc += IXGBE_READ_REG(hw, IXGBE_MNGPDC);
-	adapter->stats.mngptc += IXGBE_READ_REG(hw, IXGBE_MNGPTC);
-	adapter->stats.tpr += IXGBE_READ_REG(hw, IXGBE_TPR);
-	adapter->stats.tpt += IXGBE_READ_REG(hw, IXGBE_TPT);
-	adapter->stats.ptc127 += IXGBE_READ_REG(hw, IXGBE_PTC127);
-	adapter->stats.ptc255 += IXGBE_READ_REG(hw, IXGBE_PTC255);
-	adapter->stats.ptc511 += IXGBE_READ_REG(hw, IXGBE_PTC511);
-	adapter->stats.ptc1023 += IXGBE_READ_REG(hw, IXGBE_PTC1023);
-	adapter->stats.ptc1522 += IXGBE_READ_REG(hw, IXGBE_PTC1522);
-	adapter->stats.bptc += IXGBE_READ_REG(hw, IXGBE_BPTC);
-	adapter->stats.xec += IXGBE_READ_REG(hw, IXGBE_XEC);
-	adapter->stats.fccrc += IXGBE_READ_REG(hw, IXGBE_FCCRC);
-	adapter->stats.fclast += IXGBE_READ_REG(hw, IXGBE_FCLAST);
-	/* Only read FCOE on 82599 */
-	if (hw->mac.type != ixgbe_mac_82598EB) {
-		adapter->stats.fcoerpdc += IXGBE_READ_REG(hw, IXGBE_FCOERPDC);
-		adapter->stats.fcoeprc += IXGBE_READ_REG(hw, IXGBE_FCOEPRC);
-		adapter->stats.fcoeptc += IXGBE_READ_REG(hw, IXGBE_FCOEPTC);
-		adapter->stats.fcoedwrc += IXGBE_READ_REG(hw, IXGBE_FCOEDWRC);
-		adapter->stats.fcoedwtc += IXGBE_READ_REG(hw, IXGBE_FCOEDWTC);
-	}
-
-	/* Fill out the OS statistics structure */
-	ifp->if_ipackets = adapter->stats.gprc;
-	ifp->if_opackets = adapter->stats.gptc;
-	ifp->if_ibytes = adapter->stats.gorc;
-	ifp->if_obytes = adapter->stats.gotc;
-	ifp->if_imcasts = adapter->stats.mprc;
-	ifp->if_omcasts = adapter->stats.mptc;
-	ifp->if_collisions = 0;
-
-	/* Rx Errors */
-	ifp->if_iqdrops = total_missed_rx;
-	ifp->if_ierrors = adapter->stats.crcerrs + adapter->stats.rlec;
-}
-
-/** ixgbe_sysctl_tdh_handler - Handler function
- *  Retrieves the TDH value from the hardware
- */
-static int 
-ixgbe_sysctl_tdh_handler(SYSCTL_HANDLER_ARGS)
-{
-	int error;
-
-	struct tx_ring *txr = ((struct tx_ring *)oidp->oid_arg1);
-	if (!txr) return 0;
-
-	unsigned val = IXGBE_READ_REG(&txr->adapter->hw, IXGBE_TDH(txr->me));
-	error = sysctl_handle_int(oidp, &val, 0, req);
-	if (error || !req->newptr)
-		return error;
-	return 0;
-}
-
-/** ixgbe_sysctl_tdt_handler - Handler function
- *  Retrieves the TDT value from the hardware
- */
-static int 
-ixgbe_sysctl_tdt_handler(SYSCTL_HANDLER_ARGS)
-{
-	int error;
-
-	struct tx_ring *txr = ((struct tx_ring *)oidp->oid_arg1);
-	if (!txr) return 0;
-
-	unsigned val = IXGBE_READ_REG(&txr->adapter->hw, IXGBE_TDT(txr->me));
-	error = sysctl_handle_int(oidp, &val, 0, req);
-	if (error || !req->newptr)
-		return error;
-	return 0;
-}
-
-/** ixgbe_sysctl_rdh_handler - Handler function
- *  Retrieves the RDH value from the hardware
- */
-static int 
-ixgbe_sysctl_rdh_handler(SYSCTL_HANDLER_ARGS)
-{
-	int error;
-
-	struct rx_ring *rxr = ((struct rx_ring *)oidp->oid_arg1);
-	if (!rxr) return 0;
-
-	unsigned val = IXGBE_READ_REG(&rxr->adapter->hw, IXGBE_RDH(rxr->me));
-	error = sysctl_handle_int(oidp, &val, 0, req);
-	if (error || !req->newptr)
-		return error;
-	return 0;
-}
-
-/** ixgbe_sysctl_rdt_handler - Handler function
- *  Retrieves the RDT value from the hardware
- */
-static int 
-ixgbe_sysctl_rdt_handler(SYSCTL_HANDLER_ARGS)
-{
-	int error;
-
-	struct rx_ring *rxr = ((struct rx_ring *)oidp->oid_arg1);
-	if (!rxr) return 0;
-
-	unsigned val = IXGBE_READ_REG(&rxr->adapter->hw, IXGBE_RDT(rxr->me));
-	error = sysctl_handle_int(oidp, &val, 0, req);
-	if (error || !req->newptr)
-		return error;
-	return 0;
-}
-
-static int
-ixgbe_sysctl_interrupt_rate_handler(SYSCTL_HANDLER_ARGS)
-{
-	int error;
-	struct ix_queue *que = ((struct ix_queue *)oidp->oid_arg1);
-	unsigned int reg, usec, rate;
-
-	reg = IXGBE_READ_REG(&que->adapter->hw, IXGBE_EITR(que->msix));
-	usec = ((reg & 0x0FF8) >> 3);
-	if (usec > 0)
-		rate = 500000 / usec;
-	else
-		rate = 0;
-	error = sysctl_handle_int(oidp, &rate, 0, req);
-	if (error || !req->newptr)
-		return error;
-	reg &= ~0xfff; /* default, no limitation */
-	ixgbe_max_interrupt_rate = 0;
-	if (rate > 0 && rate < 500000) {
-		if (rate < 1000)
-			rate = 1000;
-		ixgbe_max_interrupt_rate = rate;
-		reg |= ((4000000/rate) & 0xff8 );
-	}
-	IXGBE_WRITE_REG(&que->adapter->hw, IXGBE_EITR(que->msix), reg);
-	return 0;
-}
-
-/*
- * Add sysctl variables, one per statistic, to the system.
- */
-static void
-ixgbe_add_hw_stats(struct adapter *adapter)
-{
-
-	device_t dev = adapter->dev;
-
-	struct tx_ring *txr = adapter->tx_rings;
-	struct rx_ring *rxr = adapter->rx_rings;
-
-	struct sysctl_ctx_list *ctx = device_get_sysctl_ctx(dev);
-	struct sysctl_oid *tree = device_get_sysctl_tree(dev);
-	struct sysctl_oid_list *child = SYSCTL_CHILDREN(tree);
-	struct ixgbe_hw_stats *stats = &adapter->stats;
-
-	struct sysctl_oid *stat_node, *queue_node;
-	struct sysctl_oid_list *stat_list, *queue_list;
-
-#define QUEUE_NAME_LEN 32
-	char namebuf[QUEUE_NAME_LEN];
-
-	/* Driver Statistics */
-	SYSCTL_ADD_ULONG(ctx, child, OID_AUTO, "dropped",
-			CTLFLAG_RD, &adapter->dropped_pkts,
-			"Driver dropped packets");
-	SYSCTL_ADD_ULONG(ctx, child, OID_AUTO, "mbuf_defrag_failed",
-			CTLFLAG_RD, &adapter->mbuf_defrag_failed,
-			"m_defrag() failed");
-	SYSCTL_ADD_ULONG(ctx, child, OID_AUTO, "watchdog_events",
-			CTLFLAG_RD, &adapter->watchdog_events,
-			"Watchdog timeouts");
-	SYSCTL_ADD_ULONG(ctx, child, OID_AUTO, "link_irq",
-			CTLFLAG_RD, &adapter->link_irq,
-			"Link MSIX IRQ Handled");
-
-	for (int i = 0; i < adapter->num_queues; i++, txr++) {
-		snprintf(namebuf, QUEUE_NAME_LEN, "queue%d", i);
-		queue_node = SYSCTL_ADD_NODE(ctx, child, OID_AUTO, namebuf,
-					    CTLFLAG_RD, NULL, "Queue Name");
-		queue_list = SYSCTL_CHILDREN(queue_node);
-
-		SYSCTL_ADD_PROC(ctx, queue_list, OID_AUTO, "interrupt_rate",
-				CTLTYPE_UINT | CTLFLAG_RW, &adapter->queues[i],
-				sizeof(&adapter->queues[i]),
-				ixgbe_sysctl_interrupt_rate_handler, "IU",
-				"Interrupt Rate");
-		SYSCTL_ADD_UQUAD(ctx, queue_list, OID_AUTO, "irqs",
-				CTLFLAG_RD, &(adapter->queues[i].irqs),
-				"irqs on this queue");
-		SYSCTL_ADD_PROC(ctx, queue_list, OID_AUTO, "txd_head", 
-				CTLTYPE_UINT | CTLFLAG_RD, txr, sizeof(txr),
-				ixgbe_sysctl_tdh_handler, "IU",
-				"Transmit Descriptor Head");
-		SYSCTL_ADD_PROC(ctx, queue_list, OID_AUTO, "txd_tail", 
-				CTLTYPE_UINT | CTLFLAG_RD, txr, sizeof(txr),
-				ixgbe_sysctl_tdt_handler, "IU",
-				"Transmit Descriptor Tail");
-		SYSCTL_ADD_ULONG(ctx, queue_list, OID_AUTO, "tso_tx",
-				CTLFLAG_RD, &txr->tso_tx,
-				"TSO");
-		SYSCTL_ADD_ULONG(ctx, queue_list, OID_AUTO, "no_tx_dma_setup",
-				CTLFLAG_RD, &txr->no_tx_dma_setup,
-				"Driver tx dma failure in xmit");
-		SYSCTL_ADD_UQUAD(ctx, queue_list, OID_AUTO, "no_desc_avail",
-				CTLFLAG_RD, &txr->no_desc_avail,
-				"Queue No Descriptor Available");
-		SYSCTL_ADD_UQUAD(ctx, queue_list, OID_AUTO, "tx_packets",
-				CTLFLAG_RD, &txr->total_packets,
-				"Queue Packets Transmitted");
-	}
-
-	for (int i = 0; i < adapter->num_queues; i++, rxr++) {
-		snprintf(namebuf, QUEUE_NAME_LEN, "queue%d", i);
-		queue_node = SYSCTL_ADD_NODE(ctx, child, OID_AUTO, namebuf, 
-					    CTLFLAG_RD, NULL, "Queue Name");
-		queue_list = SYSCTL_CHILDREN(queue_node);
-
-		struct lro_ctrl *lro = &rxr->lro;
-
-		snprintf(namebuf, QUEUE_NAME_LEN, "queue%d", i);
-		queue_node = SYSCTL_ADD_NODE(ctx, child, OID_AUTO, namebuf, 
-					    CTLFLAG_RD, NULL, "Queue Name");
-		queue_list = SYSCTL_CHILDREN(queue_node);
-
-		SYSCTL_ADD_PROC(ctx, queue_list, OID_AUTO, "rxd_head", 
-				CTLTYPE_UINT | CTLFLAG_RD, rxr, sizeof(rxr),
-				ixgbe_sysctl_rdh_handler, "IU",
-				"Receive Descriptor Head");
-		SYSCTL_ADD_PROC(ctx, queue_list, OID_AUTO, "rxd_tail", 
-				CTLTYPE_UINT | CTLFLAG_RD, rxr, sizeof(rxr),
-				ixgbe_sysctl_rdt_handler, "IU",
-				"Receive Descriptor Tail");
-		SYSCTL_ADD_UQUAD(ctx, queue_list, OID_AUTO, "rx_packets",
-				CTLFLAG_RD, &rxr->rx_packets,
-				"Queue Packets Received");
-		SYSCTL_ADD_UQUAD(ctx, queue_list, OID_AUTO, "rx_bytes",
-				CTLFLAG_RD, &rxr->rx_bytes,
-				"Queue Bytes Received");
-		SYSCTL_ADD_UQUAD(ctx, queue_list, OID_AUTO, "rx_copies",
-				CTLFLAG_RD, &rxr->rx_copies,
-				"Copied RX Frames");
-		SYSCTL_ADD_INT(ctx, queue_list, OID_AUTO, "lro_queued",
-				CTLFLAG_RD, &lro->lro_queued, 0,
-				"LRO Queued");
-		SYSCTL_ADD_INT(ctx, queue_list, OID_AUTO, "lro_flushed",
-				CTLFLAG_RD, &lro->lro_flushed, 0,
-				"LRO Flushed");
-	}
-
-	/* MAC stats get the own sub node */
-
-	stat_node = SYSCTL_ADD_NODE(ctx, child, OID_AUTO, "mac_stats", 
-				    CTLFLAG_RD, NULL, "MAC Statistics");
-	stat_list = SYSCTL_CHILDREN(stat_node);
-
-	SYSCTL_ADD_UQUAD(ctx, stat_list, OID_AUTO, "crc_errs",
-			CTLFLAG_RD, &stats->crcerrs,
-			"CRC Errors");
-	SYSCTL_ADD_UQUAD(ctx, stat_list, OID_AUTO, "ill_errs",
-			CTLFLAG_RD, &stats->illerrc,
-			"Illegal Byte Errors");
-	SYSCTL_ADD_UQUAD(ctx, stat_list, OID_AUTO, "byte_errs",
-			CTLFLAG_RD, &stats->errbc,
-			"Byte Errors");
-	SYSCTL_ADD_UQUAD(ctx, stat_list, OID_AUTO, "short_discards",
-			CTLFLAG_RD, &stats->mspdc,
-			"MAC Short Packets Discarded");
-	SYSCTL_ADD_UQUAD(ctx, stat_list, OID_AUTO, "local_faults",
-			CTLFLAG_RD, &stats->mlfc,
-			"MAC Local Faults");
-	SYSCTL_ADD_UQUAD(ctx, stat_list, OID_AUTO, "remote_faults",
-			CTLFLAG_RD, &stats->mrfc,
-			"MAC Remote Faults");
-	SYSCTL_ADD_UQUAD(ctx, stat_list, OID_AUTO, "rec_len_errs",
-			CTLFLAG_RD, &stats->rlec,
-			"Receive Length Errors");
-
-	/* Flow Control stats */
-	SYSCTL_ADD_UQUAD(ctx, stat_list, OID_AUTO, "xon_txd",
-			CTLFLAG_RD, &stats->lxontxc,
-			"Link XON Transmitted");
-	SYSCTL_ADD_UQUAD(ctx, stat_list, OID_AUTO, "xon_recvd",
-			CTLFLAG_RD, &stats->lxonrxc,
-			"Link XON Received");
-	SYSCTL_ADD_UQUAD(ctx, stat_list, OID_AUTO, "xoff_txd",
-			CTLFLAG_RD, &stats->lxofftxc,
-			"Link XOFF Transmitted");
-	SYSCTL_ADD_UQUAD(ctx, stat_list, OID_AUTO, "xoff_recvd",
-			CTLFLAG_RD, &stats->lxoffrxc,
-			"Link XOFF Received");
-
-	/* Packet Reception Stats */
-	SYSCTL_ADD_UQUAD(ctx, stat_list, OID_AUTO, "total_octets_rcvd",
-			CTLFLAG_RD, &stats->tor, 
-			"Total Octets Received"); 
-	SYSCTL_ADD_UQUAD(ctx, stat_list, OID_AUTO, "good_octets_rcvd",
-			CTLFLAG_RD, &stats->gorc, 
-			"Good Octets Received"); 
-	SYSCTL_ADD_UQUAD(ctx, stat_list, OID_AUTO, "total_pkts_rcvd",
-			CTLFLAG_RD, &stats->tpr,
-			"Total Packets Received");
-	SYSCTL_ADD_UQUAD(ctx, stat_list, OID_AUTO, "good_pkts_rcvd",
-			CTLFLAG_RD, &stats->gprc,
-			"Good Packets Received");
-	SYSCTL_ADD_UQUAD(ctx, stat_list, OID_AUTO, "mcast_pkts_rcvd",
-			CTLFLAG_RD, &stats->mprc,
-			"Multicast Packets Received");
-	SYSCTL_ADD_UQUAD(ctx, stat_list, OID_AUTO, "bcast_pkts_rcvd",
-			CTLFLAG_RD, &stats->bprc,
-			"Broadcast Packets Received");
-	SYSCTL_ADD_UQUAD(ctx, stat_list, OID_AUTO, "rx_frames_64",
-			CTLFLAG_RD, &stats->prc64,
-			"64 byte frames received ");
-	SYSCTL_ADD_UQUAD(ctx, stat_list, OID_AUTO, "rx_frames_65_127",
-			CTLFLAG_RD, &stats->prc127,
-			"65-127 byte frames received");
-	SYSCTL_ADD_UQUAD(ctx, stat_list, OID_AUTO, "rx_frames_128_255",
-			CTLFLAG_RD, &stats->prc255,
-			"128-255 byte frames received");
-	SYSCTL_ADD_UQUAD(ctx, stat_list, OID_AUTO, "rx_frames_256_511",
-			CTLFLAG_RD, &stats->prc511,
-			"256-511 byte frames received");
-	SYSCTL_ADD_UQUAD(ctx, stat_list, OID_AUTO, "rx_frames_512_1023",
-			CTLFLAG_RD, &stats->prc1023,
-			"512-1023 byte frames received");
-	SYSCTL_ADD_UQUAD(ctx, stat_list, OID_AUTO, "rx_frames_1024_1522",
-			CTLFLAG_RD, &stats->prc1522,
-			"1023-1522 byte frames received");
-	SYSCTL_ADD_UQUAD(ctx, stat_list, OID_AUTO, "recv_undersized",
-			CTLFLAG_RD, &stats->ruc,
-			"Receive Undersized");
-	SYSCTL_ADD_UQUAD(ctx, stat_list, OID_AUTO, "recv_fragmented",
-			CTLFLAG_RD, &stats->rfc,
-			"Fragmented Packets Received ");
-	SYSCTL_ADD_UQUAD(ctx, stat_list, OID_AUTO, "recv_oversized",
-			CTLFLAG_RD, &stats->roc,
-			"Oversized Packets Received");
-	SYSCTL_ADD_UQUAD(ctx, stat_list, OID_AUTO, "recv_jabberd",
-			CTLFLAG_RD, &stats->rjc,
-			"Received Jabber");
-	SYSCTL_ADD_UQUAD(ctx, stat_list, OID_AUTO, "management_pkts_rcvd",
-			CTLFLAG_RD, &stats->mngprc,
-			"Management Packets Received");
-	SYSCTL_ADD_UQUAD(ctx, stat_list, OID_AUTO, "management_pkts_drpd",
-			CTLFLAG_RD, &stats->mngptc,
-			"Management Packets Dropped");
-	SYSCTL_ADD_UQUAD(ctx, stat_list, OID_AUTO, "checksum_errs",
-			CTLFLAG_RD, &stats->xec,
-			"Checksum Errors");
-
-	/* Packet Transmission Stats */
-	SYSCTL_ADD_UQUAD(ctx, stat_list, OID_AUTO, "good_octets_txd",
-			CTLFLAG_RD, &stats->gotc, 
-			"Good Octets Transmitted"); 
-	SYSCTL_ADD_UQUAD(ctx, stat_list, OID_AUTO, "total_pkts_txd",
-			CTLFLAG_RD, &stats->tpt,
-			"Total Packets Transmitted");
-	SYSCTL_ADD_UQUAD(ctx, stat_list, OID_AUTO, "good_pkts_txd",
-			CTLFLAG_RD, &stats->gptc,
-			"Good Packets Transmitted");
-	SYSCTL_ADD_UQUAD(ctx, stat_list, OID_AUTO, "bcast_pkts_txd",
-			CTLFLAG_RD, &stats->bptc,
-			"Broadcast Packets Transmitted");
-	SYSCTL_ADD_UQUAD(ctx, stat_list, OID_AUTO, "mcast_pkts_txd",
-			CTLFLAG_RD, &stats->mptc,
-			"Multicast Packets Transmitted");
-	SYSCTL_ADD_UQUAD(ctx, stat_list, OID_AUTO, "management_pkts_txd",
-			CTLFLAG_RD, &stats->mngptc,
-			"Management Packets Transmitted");
-	SYSCTL_ADD_UQUAD(ctx, stat_list, OID_AUTO, "tx_frames_64",
-			CTLFLAG_RD, &stats->ptc64,
-			"64 byte frames transmitted ");
-	SYSCTL_ADD_UQUAD(ctx, stat_list, OID_AUTO, "tx_frames_65_127",
-			CTLFLAG_RD, &stats->ptc127,
-			"65-127 byte frames transmitted");
-	SYSCTL_ADD_UQUAD(ctx, stat_list, OID_AUTO, "tx_frames_128_255",
-			CTLFLAG_RD, &stats->ptc255,
-			"128-255 byte frames transmitted");
-	SYSCTL_ADD_UQUAD(ctx, stat_list, OID_AUTO, "tx_frames_256_511",
-			CTLFLAG_RD, &stats->ptc511,
-			"256-511 byte frames transmitted");
-	SYSCTL_ADD_UQUAD(ctx, stat_list, OID_AUTO, "tx_frames_512_1023",
-			CTLFLAG_RD, &stats->ptc1023,
-			"512-1023 byte frames transmitted");
-	SYSCTL_ADD_UQUAD(ctx, stat_list, OID_AUTO, "tx_frames_1024_1522",
-			CTLFLAG_RD, &stats->ptc1522,
-			"1024-1522 byte frames transmitted");
-}
-
-/*
-** Set flow control using sysctl:
-** Flow control values:
-** 	0 - off
-**	1 - rx pause
-**	2 - tx pause
-**	3 - full
-*/
-static int
-ixgbe_set_flowcntl(SYSCTL_HANDLER_ARGS)
-{
-	int error, last;
-	struct adapter *adapter = (struct adapter *) arg1;
-
-	last = adapter->fc;
-	error = sysctl_handle_int(oidp, &adapter->fc, 0, req);
-	if ((error) || (req->newptr == NULL))
-		return (error);
-
-	/* Don't bother if it's not changed */
-	if (adapter->fc == last)
-		return (0);
-
-	switch (adapter->fc) {
-		case ixgbe_fc_rx_pause:
-		case ixgbe_fc_tx_pause:
-		case ixgbe_fc_full:
-			adapter->hw.fc.requested_mode = adapter->fc;
-			if (adapter->num_queues > 1)
-				ixgbe_disable_rx_drop(adapter);
-			break;
-		case ixgbe_fc_none:
-			adapter->hw.fc.requested_mode = ixgbe_fc_none;
-			if (adapter->num_queues > 1)
-				ixgbe_enable_rx_drop(adapter);
-			break;
-		default:
-			adapter->fc = last;
-			return (EINVAL);
-	}
-	/* Don't autoneg if forcing a value */
-	adapter->hw.fc.disable_fc_autoneg = TRUE;
-	ixgbe_fc_enable(&adapter->hw);
-	return error;
-}
-
-/*
-** Control link advertise speed:
-**	1 - advertise only 1G
-**	2 - advertise 100Mb
-**	3 - advertise normal
-*/
-static int
-ixgbe_set_advertise(SYSCTL_HANDLER_ARGS)
-{
-	int			error = 0;
-	struct adapter		*adapter;
-	device_t		dev;
-	struct ixgbe_hw		*hw;
-	ixgbe_link_speed	speed, last;
-
-	adapter = (struct adapter *) arg1;
-	dev = adapter->dev;
-	hw = &adapter->hw;
-	last = adapter->advertise;
-
-	error = sysctl_handle_int(oidp, &adapter->advertise, 0, req);
-	if ((error) || (req->newptr == NULL))
-		return (error);
-
-	if (adapter->advertise == last) /* no change */
-		return (0);
-
-	if (!((hw->phy.media_type == ixgbe_media_type_copper) ||
-            (hw->phy.multispeed_fiber)))
-		return (EINVAL);
-
-	if ((adapter->advertise == 2) && (hw->mac.type != ixgbe_mac_X540)) {
-		device_printf(dev, "Set Advertise: 100Mb on X540 only\n");
-		return (EINVAL);
-	}
-
-	if (adapter->advertise == 1)
-                speed = IXGBE_LINK_SPEED_1GB_FULL;
-	else if (adapter->advertise == 2)
-                speed = IXGBE_LINK_SPEED_100_FULL;
-	else if (adapter->advertise == 3)
-                speed = IXGBE_LINK_SPEED_1GB_FULL |
-			IXGBE_LINK_SPEED_10GB_FULL;
-	else {	/* bogus value */
-		adapter->advertise = last;
-		return (EINVAL);
-	}
-
-	hw->mac.autotry_restart = TRUE;
-	hw->mac.ops.setup_link(hw, speed, TRUE);
-
-	return (error);
-}
-
-/*
-** Thermal Shutdown Trigger
-**   - cause a Thermal Overtemp IRQ
-**   - this now requires firmware enabling
-*/
-=======
->>>>>>> 19def931
 static int
 mod_event(module_t mod, int cmd, void *arg)
 {
