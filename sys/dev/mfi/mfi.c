--- conflicted
+++ resolved
@@ -157,14 +157,11 @@
 	   &mfi_polled_cmd_timeout, 0,
 	   "Polled command timeout - used for firmware flash etc (in seconds)");
 
-<<<<<<< HEAD
-=======
 static int	mfi_cmd_timeout = MFI_CMD_TIMEOUT;
 TUNABLE_INT("hw.mfi.cmd_timeout", &mfi_cmd_timeout);
 SYSCTL_INT(_hw_mfi, OID_AUTO, cmd_timeout, CTLFLAG_RWTUN, &mfi_cmd_timeout,
 	   0, "Command timeout (in seconds)");
 
->>>>>>> 98a0da74
 /* Management interface */
 static d_open_t		mfi_open;
 static d_close_t	mfi_close;
