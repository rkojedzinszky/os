--- conflicted
+++ resolved
@@ -29,6 +29,8 @@
 
 #include <sys/cdefs.h>
 __FBSDID("$FreeBSD$");
+
+#include "opt_inet.h"
 
 #include <sys/param.h>
 #include <sys/systm.h>
@@ -107,6 +109,9 @@
     unsigned int, u64, u64);
 static inline void set_tcb_field_ulp(struct cpl_set_tcb_field *, unsigned int,
     unsigned int, u64, u64);
+#ifdef TCP_OFFLOAD
+static int cpl_not_handled(struct sge_qset *, struct rsp_desc *, struct mbuf *);
+#endif
 
 /* Attachment glue for the PCI controller end of the device.  Each port of
  * the device is attached separately, as defined later.
@@ -119,10 +124,11 @@
     unsigned int end);
 static void cxgb_get_regs(adapter_t *sc, struct ch_ifconf_regs *regs, uint8_t *buf);
 static int cxgb_get_regs_len(void);
-static int offload_open(struct port_info *pi);
 static void touch_bars(device_t dev);
-static int offload_close(struct t3cdev *tdev);
 static void cxgb_update_mac_settings(struct port_info *p);
+#ifdef TCP_OFFLOAD
+static int toe_capability(struct port_info *, int);
+#endif
 
 static device_method_t cxgb_controller_methods[] = {
 	DEVMETHOD(device_probe,		cxgb_controller_probe),
@@ -138,8 +144,11 @@
 	sizeof(struct adapter)
 };
 
+static int cxgbc_mod_event(module_t, int, void *);
 static devclass_t	cxgb_controller_devclass;
-DRIVER_MODULE(cxgbc, pci, cxgb_controller_driver, cxgb_controller_devclass, 0, 0);
+DRIVER_MODULE(cxgbc, pci, cxgb_controller_driver, cxgb_controller_devclass,
+    cxgbc_mod_event, 0);
+MODULE_VERSION(cxgbc, 1);
 
 /*
  * Attachment glue for the ports.  Attachment is done directly to the
@@ -177,6 +186,14 @@
 
 static devclass_t	cxgb_port_devclass;
 DRIVER_MODULE(cxgb, cxgbc, cxgb_port_driver, cxgb_port_devclass, 0, 0);
+MODULE_VERSION(cxgb, 1);
+
+static struct mtx t3_list_lock;
+static SLIST_HEAD(, adapter) t3_list;
+#ifdef TCP_OFFLOAD
+static struct mtx t3_uld_list_lock;
+static SLIST_HEAD(, uld_info) t3_uld_list;
+#endif
 
 /*
  * The driver uses the best interrupt scheme available on a platform in the
@@ -193,15 +210,6 @@
 SYSCTL_NODE(_hw, OID_AUTO, cxgb, CTLFLAG_RD, 0, "CXGB driver parameters");
 SYSCTL_INT(_hw_cxgb, OID_AUTO, msi_allowed, CTLFLAG_RDTUN, &msi_allowed, 0,
     "MSI-X, MSI, INTx selector");
-
-/*
- * The driver enables offload as a default.
- * To disable it, use ofld_disable = 1.
- */
-static int ofld_disable = 0;
-TUNABLE_INT("hw.cxgb.ofld_disable", &ofld_disable);
-SYSCTL_INT(_hw_cxgb, OID_AUTO, ofld_disable, CTLFLAG_RDTUN, &ofld_disable, 0,
-    "disable ULP offload");
 
 /*
  * The driver uses an auto-queue algorithm by default.
@@ -445,6 +453,25 @@
 	sc->msi_count = 0;
 	ai = cxgb_get_adapter_info(dev);
 
+	snprintf(sc->lockbuf, ADAPTER_LOCK_NAME_LEN, "cxgb controller lock %d",
+	    device_get_unit(dev));
+	ADAPTER_LOCK_INIT(sc, sc->lockbuf);
+
+	snprintf(sc->reglockbuf, ADAPTER_LOCK_NAME_LEN, "SGE reg lock %d",
+	    device_get_unit(dev));
+	snprintf(sc->mdiolockbuf, ADAPTER_LOCK_NAME_LEN, "cxgb mdio lock %d",
+	    device_get_unit(dev));
+	snprintf(sc->elmerlockbuf, ADAPTER_LOCK_NAME_LEN, "cxgb elmer lock %d",
+	    device_get_unit(dev));
+	
+	MTX_INIT(&sc->sge.reg_lock, sc->reglockbuf, NULL, MTX_SPIN);
+	MTX_INIT(&sc->mdio_lock, sc->mdiolockbuf, NULL, MTX_DEF);
+	MTX_INIT(&sc->elmer_lock, sc->elmerlockbuf, NULL, MTX_DEF);
+
+	mtx_lock(&t3_list_lock);
+	SLIST_INSERT_HEAD(&t3_list, sc, link);
+	mtx_unlock(&t3_list_lock);
+
 	/* find the PCIe link width and set max read request to 4KB*/
 	if (pci_find_cap(dev, PCIY_EXPRESS, &reg) == 0) {
 		uint16_t lnk;
@@ -471,24 +498,10 @@
 	if ((sc->regs_res = bus_alloc_resource_any(dev, SYS_RES_MEMORY,
 	    &sc->regs_rid, RF_ACTIVE)) == NULL) {
 		device_printf(dev, "Cannot allocate BAR region 0\n");
-		return (ENXIO);
-	}
-
-	snprintf(sc->lockbuf, ADAPTER_LOCK_NAME_LEN, "cxgb controller lock %d",
-	    device_get_unit(dev));
-	ADAPTER_LOCK_INIT(sc, sc->lockbuf);
-
-	snprintf(sc->reglockbuf, ADAPTER_LOCK_NAME_LEN, "SGE reg lock %d",
-	    device_get_unit(dev));
-	snprintf(sc->mdiolockbuf, ADAPTER_LOCK_NAME_LEN, "cxgb mdio lock %d",
-	    device_get_unit(dev));
-	snprintf(sc->elmerlockbuf, ADAPTER_LOCK_NAME_LEN, "cxgb elmer lock %d",
-	    device_get_unit(dev));
-	
-	MTX_INIT(&sc->sge.reg_lock, sc->reglockbuf, NULL, MTX_SPIN);
-	MTX_INIT(&sc->mdio_lock, sc->mdiolockbuf, NULL, MTX_DEF);
-	MTX_INIT(&sc->elmer_lock, sc->elmerlockbuf, NULL, MTX_DEF);
-	
+		error = ENXIO;
+		goto out;
+	}
+
 	sc->bt = rman_get_bustag(sc->regs_res);
 	sc->bh = rman_get_bushandle(sc->regs_res);
 	sc->mmio_len = rman_get_size(sc->regs_res);
@@ -604,7 +617,7 @@
 	} else {
 		sc->flags |= TPS_UPTODATE;
 	}
-	
+
 	/*
 	 * Create a child device for each MAC.  The ethernet attachment
 	 * will be done in these children.
@@ -636,12 +649,7 @@
 	t3_sge_init_adapter(sc);
 
 	t3_led_ready(sc);
-	
-	cxgb_offload_init();
-	if (is_offload(sc)) {
-		setbit(&sc->registered_device_map, OFFLOAD_DEVMAP_BIT);
-		cxgb_adapter_ofld(sc);
-        }
+
 	error = t3_get_fw_version(sc, &vers);
 	if (error)
 		goto out;
@@ -662,8 +670,6 @@
 	device_printf(sc->dev, "Firmware Version %s\n", &sc->fw_version[0]);
 	callout_reset(&sc->cxgb_tick_ch, hz, cxgb_tick, sc);
 	t3_add_attach_sysctls(sc);
-<<<<<<< HEAD
-=======
 
 #ifdef TCP_OFFLOAD
 	for (i = 0; i < NUM_CPL_HANDLERS; i++)
@@ -672,7 +678,6 @@
 
 	t3_intr_clear(sc);
 	error = cxgb_setup_interrupts(sc);
->>>>>>> 85823a3b
 out:
 	if (error)
 		cxgb_free(sc);
@@ -786,19 +791,8 @@
 		sc->tq = NULL;
 	}
 	
-	if (is_offload(sc)) {
-		clrbit(&sc->registered_device_map, OFFLOAD_DEVMAP_BIT);
-		cxgb_adapter_unofld(sc);
-	}
-
-#ifdef notyet
-	if (sc->flags & CXGB_OFLD_INIT)
-		cxgb_offload_deactivate(sc);
-#endif
 	free(sc->filters, M_DEVBUF);
 	t3_sge_free(sc);
-
-	cxgb_offload_exit();
 
 	if (sc->udbs_res != NULL)
 		bus_release_resource(sc->dev, SYS_RES_MEMORY, sc->udbs_rid,
@@ -811,6 +805,9 @@
 	MTX_DESTROY(&sc->mdio_lock);
 	MTX_DESTROY(&sc->sge.reg_lock);
 	MTX_DESTROY(&sc->elmer_lock);
+	mtx_lock(&t3_list_lock);
+	SLIST_REMOVE(&t3_list, sc, adapter, link);
+	mtx_unlock(&t3_list_lock);
 	ADAPTER_LOCK_DEINIT(sc);
 }
 
@@ -994,7 +991,7 @@
 
 #define CXGB_CAP (IFCAP_VLAN_HWTAGGING | IFCAP_VLAN_MTU | IFCAP_HWCSUM | \
     IFCAP_VLAN_HWCSUM | IFCAP_TSO | IFCAP_JUMBO_MTU | IFCAP_LRO | \
-    IFCAP_VLAN_HWTSO | IFCAP_LINKSTATE)
+    IFCAP_VLAN_HWTSO | IFCAP_LINKSTATE | IFCAP_HWCSUM_IPV6)
 #define CXGB_CAP_ENABLE CXGB_CAP
 
 static int
@@ -1030,8 +1027,13 @@
 	ifp->if_qflush = cxgb_qflush;
 
 	ifp->if_capabilities = CXGB_CAP;
+#ifdef TCP_OFFLOAD
+	if (is_offload(sc))
+		ifp->if_capabilities |= IFCAP_TOE4;
+#endif
 	ifp->if_capenable = CXGB_CAP_ENABLE;
-	ifp->if_hwassist = CSUM_TCP | CSUM_UDP | CSUM_IP | CSUM_TSO;
+	ifp->if_hwassist = CSUM_TCP | CSUM_UDP | CSUM_IP | CSUM_TSO |
+	    CSUM_UDP_IPV6 | CSUM_TCP_IPV6;
 
 	/*
 	 * Disable TSO on 4-port - it isn't supported by the firmware.
@@ -1433,65 +1435,6 @@
 	              cpus, rspq_map);
 
 }
-
-/*
- * Sends an mbuf to an offload queue driver
- * after dealing with any active network taps.
- */
-static inline int
-offload_tx(struct t3cdev *tdev, struct mbuf *m)
-{
-	int ret;
-
-	ret = t3_offload_tx(tdev, m);
-	return (ret);
-}
-
-static int
-write_smt_entry(struct adapter *adapter, int idx)
-{
-	struct port_info *pi = &adapter->port[idx];
-	struct cpl_smt_write_req *req;
-	struct mbuf *m;
-
-	if ((m = m_gethdr(M_NOWAIT, MT_DATA)) == NULL)
-		return (ENOMEM);
-
-	req = mtod(m, struct cpl_smt_write_req *);
-	m->m_pkthdr.len = m->m_len = sizeof(struct cpl_smt_write_req);
-	
-	req->wr.wrh_hi = htonl(V_WR_OP(FW_WROPCODE_FORWARD));
-	OPCODE_TID(req) = htonl(MK_OPCODE_TID(CPL_SMT_WRITE_REQ, idx));
-	req->mtu_idx = NMTUS - 1;  /* should be 0 but there's a T3 bug */
-	req->iff = idx;
-	memset(req->src_mac1, 0, sizeof(req->src_mac1));
-	memcpy(req->src_mac0, pi->hw_addr, ETHER_ADDR_LEN);
-
-	m_set_priority(m, 1);
-
-	offload_tx(&adapter->tdev, m);
-
-	return (0);
-}
-
-static int
-init_smt(struct adapter *adapter)
-{
-	int i;
-
-	for_each_port(adapter, i)
-		write_smt_entry(adapter, i);
-	return 0;
-}
-
-static void
-init_port_mtus(adapter_t *adapter)
-{
-	unsigned int mtus = ETHERMTU | (ETHERMTU << 16);
-
-	t3_write_reg(adapter, A_TP_MTU_PORT_TABLE, mtus);
-}
-
 static void
 send_pktsched_cmd(struct adapter *adap, int sched, int qidx, int lo,
 			      int hi, int port)
@@ -1713,45 +1656,6 @@
 	t3_intr_disable(sc);
 }
 
-static int
-offload_open(struct port_info *pi)
-{
-	struct adapter *sc = pi->adapter;
-	struct t3cdev *tdev = &sc->tdev;
-
-	setbit(&sc->open_device_map, OFFLOAD_DEVMAP_BIT);
-
-	t3_tp_set_offload_mode(sc, 1);
-	tdev->lldev = pi->ifp;
-	init_port_mtus(sc);
-	t3_load_mtus(sc, sc->params.mtus, sc->params.a_wnd, sc->params.b_wnd,
-		     sc->params.rev == 0 ?  sc->port[0].ifp->if_mtu : 0xffff);
-	init_smt(sc);
-	cxgb_add_clients(tdev);
-
-	return (0);
-}
-
-static int
-offload_close(struct t3cdev *tdev)
-{
-	struct adapter *adapter = tdev2adap(tdev);
-
-	if (!isset(&adapter->open_device_map, OFFLOAD_DEVMAP_BIT))
-		return (0);
-
-	/* Call back all registered clients */
-	cxgb_remove_clients(tdev);
-
-	tdev->lldev = NULL;
-	cxgb_set_dummy_ops(tdev);
-	t3_tp_set_offload_mode(adapter, 0);
-
-	clrbit(&adapter->open_device_map, OFFLOAD_DEVMAP_BIT);
-
-	return (0);
-}
-
 /*
  * if_init for cxgb ports.
  */
@@ -1801,14 +1705,8 @@
 		ADAPTER_UNLOCK(sc);
 	}
 
-	if (sc->open_device_map == 0) {
-		if ((rc = cxgb_up(sc)) != 0)
+	if (sc->open_device_map == 0 && ((rc = cxgb_up(sc)) != 0))
 			goto done;
-
-		if (is_offload(sc) && !ofld_disable && offload_open(p))
-			log(LOG_WARNING,
-			    "Could not initialize offload capabilities\n");
-	}
 
 	PORT_LOCK(p);
 	if (isset(&sc->open_device_map, p->port_id) &&
@@ -1937,16 +1835,12 @@
 	DELAY(100 * 1000);
 	t3_mac_disable(&pi->mac, MAC_DIRECTION_RX);
 
-
 	pi->phy.ops->power_down(&pi->phy, 1);
 
 	PORT_UNLOCK(pi);
 
 	pi->link_config.link_ok = 0;
 	t3_os_link_changed(sc, pi->port_id, 0, 0, 0, 0, 0);
-
-	if ((sc->open_device_map & PORT_MASK) == 0)
-		offload_close(&sc->tdev);
 
 	if (sc->open_device_map == 0)
 		cxgb_down(pi->adapter);
@@ -2057,31 +1951,52 @@
 			ifp->if_capenable ^= IFCAP_TXCSUM;
 			ifp->if_hwassist ^= (CSUM_TCP | CSUM_UDP | CSUM_IP);
 
-			if (IFCAP_TSO & ifp->if_capenable &&
+			if (IFCAP_TSO4 & ifp->if_capenable &&
 			    !(IFCAP_TXCSUM & ifp->if_capenable)) {
-				ifp->if_capenable &= ~IFCAP_TSO;
-				ifp->if_hwassist &= ~CSUM_TSO;
+				ifp->if_capenable &= ~IFCAP_TSO4;
 				if_printf(ifp,
-				    "tso disabled due to -txcsum.\n");
+				    "tso4 disabled due to -txcsum.\n");
+			}
+		}
+		if (mask & IFCAP_TXCSUM_IPV6) {
+			ifp->if_capenable ^= IFCAP_TXCSUM_IPV6;
+			ifp->if_hwassist ^= (CSUM_UDP_IPV6 | CSUM_TCP_IPV6);
+
+			if (IFCAP_TSO6 & ifp->if_capenable &&
+			    !(IFCAP_TXCSUM_IPV6 & ifp->if_capenable)) {
+				ifp->if_capenable &= ~IFCAP_TSO6;
+				if_printf(ifp,
+				    "tso6 disabled due to -txcsum6.\n");
 			}
 		}
 		if (mask & IFCAP_RXCSUM)
 			ifp->if_capenable ^= IFCAP_RXCSUM;
-		if (mask & IFCAP_TSO) {
-			ifp->if_capenable ^= IFCAP_TSO;
-
-			if (IFCAP_TSO & ifp->if_capenable) {
-				if (IFCAP_TXCSUM & ifp->if_capenable)
-					ifp->if_hwassist |= CSUM_TSO;
-				else {
-					ifp->if_capenable &= ~IFCAP_TSO;
-					ifp->if_hwassist &= ~CSUM_TSO;
-					if_printf(ifp,
-					    "enable txcsum first.\n");
-					error = EAGAIN;
-				}
-			} else
-				ifp->if_hwassist &= ~CSUM_TSO;
+		if (mask & IFCAP_RXCSUM_IPV6)
+			ifp->if_capenable ^= IFCAP_RXCSUM_IPV6;
+
+		/*
+		 * Note that we leave CSUM_TSO alone (it is always set).  The
+		 * kernel takes both IFCAP_TSOx and CSUM_TSO into account before
+		 * sending a TSO request our way, so it's sufficient to toggle
+		 * IFCAP_TSOx only.
+		 */
+		if (mask & IFCAP_TSO4) {
+			if (!(IFCAP_TSO4 & ifp->if_capenable) &&
+			    !(IFCAP_TXCSUM & ifp->if_capenable)) {
+				if_printf(ifp, "enable txcsum first.\n");
+				error = EAGAIN;
+				goto fail;
+			}
+			ifp->if_capenable ^= IFCAP_TSO4;
+		}
+		if (mask & IFCAP_TSO6) {
+			if (!(IFCAP_TSO6 & ifp->if_capenable) &&
+			    !(IFCAP_TXCSUM_IPV6 & ifp->if_capenable)) {
+				if_printf(ifp, "enable txcsum6 first.\n");
+				error = EAGAIN;
+				goto fail;
+			}
+			ifp->if_capenable ^= IFCAP_TSO6;
 		}
 		if (mask & IFCAP_LRO) {
 			ifp->if_capenable ^= IFCAP_LRO;
@@ -2089,6 +2004,15 @@
 			/* Safe to do this even if cxgb_up not called yet */
 			cxgb_set_lro(p, ifp->if_capenable & IFCAP_LRO);
 		}
+#ifdef TCP_OFFLOAD
+		if (mask & IFCAP_TOE4) {
+			int enable = (ifp->if_capenable ^ mask) & IFCAP_TOE4;
+
+			error = toe_capability(p, enable);
+			if (error == 0)
+				ifp->if_capenable ^= mask;
+		}
+#endif
 		if (mask & IFCAP_VLAN_HWTAGGING) {
 			ifp->if_capenable ^= IFCAP_VLAN_HWTAGGING;
 			if (ifp->if_drv_flags & IFF_DRV_RUNNING) {
@@ -3369,4 +3293,236 @@
 	txpkt->cmd_dest = htonl(V_ULPTX_CMD(ULP_TXPKT));
 	txpkt->len = htonl(V_ULPTX_NFLITS(sizeof(*req) / 8));
 	mk_set_tcb_field(req, tid, word, mask, val);
+}
+
+void
+t3_iterate(void (*func)(struct adapter *, void *), void *arg)
+{
+	struct adapter *sc;
+
+	mtx_lock(&t3_list_lock);
+	SLIST_FOREACH(sc, &t3_list, link) {
+		/*
+		 * func should not make any assumptions about what state sc is
+		 * in - the only guarantee is that sc->sc_lock is a valid lock.
+		 */
+		func(sc, arg);
+	}
+	mtx_unlock(&t3_list_lock);
+}
+
+#ifdef TCP_OFFLOAD
+static int
+toe_capability(struct port_info *pi, int enable)
+{
+	int rc;
+	struct adapter *sc = pi->adapter;
+
+	ADAPTER_LOCK_ASSERT_OWNED(sc);
+
+	if (!is_offload(sc))
+		return (ENODEV);
+
+	if (enable) {
+		if (!(sc->flags & FULL_INIT_DONE)) {
+			log(LOG_WARNING,
+			    "You must enable a cxgb interface first\n");
+			return (EAGAIN);
+		}
+
+		if (isset(&sc->offload_map, pi->port_id))
+			return (0);
+
+		if (!(sc->flags & TOM_INIT_DONE)) {
+			rc = t3_activate_uld(sc, ULD_TOM);
+			if (rc == EAGAIN) {
+				log(LOG_WARNING,
+				    "You must kldload t3_tom.ko before trying "
+				    "to enable TOE on a cxgb interface.\n");
+			}
+			if (rc != 0)
+				return (rc);
+			KASSERT(sc->tom_softc != NULL,
+			    ("%s: TOM activated but softc NULL", __func__));
+			KASSERT(sc->flags & TOM_INIT_DONE,
+			    ("%s: TOM activated but flag not set", __func__));
+		}
+
+		setbit(&sc->offload_map, pi->port_id);
+
+		/*
+		 * XXX: Temporary code to allow iWARP to be enabled when TOE is
+		 * enabled on any port.  Need to figure out how to enable,
+		 * disable, load, and unload iWARP cleanly.
+		 */
+		if (!isset(&sc->offload_map, MAX_NPORTS) &&
+		    t3_activate_uld(sc, ULD_IWARP) == 0)
+			setbit(&sc->offload_map, MAX_NPORTS);
+	} else {
+		if (!isset(&sc->offload_map, pi->port_id))
+			return (0);
+
+		KASSERT(sc->flags & TOM_INIT_DONE,
+		    ("%s: TOM never initialized?", __func__));
+		clrbit(&sc->offload_map, pi->port_id);
+	}
+
+	return (0);
+}
+
+/*
+ * Add an upper layer driver to the global list.
+ */
+int
+t3_register_uld(struct uld_info *ui)
+{
+	int rc = 0;
+	struct uld_info *u;
+
+	mtx_lock(&t3_uld_list_lock);
+	SLIST_FOREACH(u, &t3_uld_list, link) {
+	    if (u->uld_id == ui->uld_id) {
+		    rc = EEXIST;
+		    goto done;
+	    }
+	}
+
+	SLIST_INSERT_HEAD(&t3_uld_list, ui, link);
+	ui->refcount = 0;
+done:
+	mtx_unlock(&t3_uld_list_lock);
+	return (rc);
+}
+
+int
+t3_unregister_uld(struct uld_info *ui)
+{
+	int rc = EINVAL;
+	struct uld_info *u;
+
+	mtx_lock(&t3_uld_list_lock);
+
+	SLIST_FOREACH(u, &t3_uld_list, link) {
+	    if (u == ui) {
+		    if (ui->refcount > 0) {
+			    rc = EBUSY;
+			    goto done;
+		    }
+
+		    SLIST_REMOVE(&t3_uld_list, ui, uld_info, link);
+		    rc = 0;
+		    goto done;
+	    }
+	}
+done:
+	mtx_unlock(&t3_uld_list_lock);
+	return (rc);
+}
+
+int
+t3_activate_uld(struct adapter *sc, int id)
+{
+	int rc = EAGAIN;
+	struct uld_info *ui;
+
+	mtx_lock(&t3_uld_list_lock);
+
+	SLIST_FOREACH(ui, &t3_uld_list, link) {
+		if (ui->uld_id == id) {
+			rc = ui->activate(sc);
+			if (rc == 0)
+				ui->refcount++;
+			goto done;
+		}
+	}
+done:
+	mtx_unlock(&t3_uld_list_lock);
+
+	return (rc);
+}
+
+int
+t3_deactivate_uld(struct adapter *sc, int id)
+{
+	int rc = EINVAL;
+	struct uld_info *ui;
+
+	mtx_lock(&t3_uld_list_lock);
+
+	SLIST_FOREACH(ui, &t3_uld_list, link) {
+		if (ui->uld_id == id) {
+			rc = ui->deactivate(sc);
+			if (rc == 0)
+				ui->refcount--;
+			goto done;
+		}
+	}
+done:
+	mtx_unlock(&t3_uld_list_lock);
+
+	return (rc);
+}
+
+static int
+cpl_not_handled(struct sge_qset *qs __unused, struct rsp_desc *r __unused,
+    struct mbuf *m)
+{
+	m_freem(m);
+	return (EDOOFUS);
+}
+
+int
+t3_register_cpl_handler(struct adapter *sc, int opcode, cpl_handler_t h)
+{
+	uintptr_t *loc, new;
+
+	if (opcode >= NUM_CPL_HANDLERS)
+		return (EINVAL);
+
+	new = h ? (uintptr_t)h : (uintptr_t)cpl_not_handled;
+	loc = (uintptr_t *) &sc->cpl_handler[opcode];
+	atomic_store_rel_ptr(loc, new);
+
+	return (0);
+}
+#endif
+
+static int
+cxgbc_mod_event(module_t mod, int cmd, void *arg)
+{
+	int rc = 0;
+
+	switch (cmd) {
+	case MOD_LOAD:
+		mtx_init(&t3_list_lock, "T3 adapters", 0, MTX_DEF);
+		SLIST_INIT(&t3_list);
+#ifdef TCP_OFFLOAD
+		mtx_init(&t3_uld_list_lock, "T3 ULDs", 0, MTX_DEF);
+		SLIST_INIT(&t3_uld_list);
+#endif
+		break;
+
+	case MOD_UNLOAD:
+#ifdef TCP_OFFLOAD
+		mtx_lock(&t3_uld_list_lock);
+		if (!SLIST_EMPTY(&t3_uld_list)) {
+			rc = EBUSY;
+			mtx_unlock(&t3_uld_list_lock);
+			break;
+		}
+		mtx_unlock(&t3_uld_list_lock);
+		mtx_destroy(&t3_uld_list_lock);
+#endif
+		mtx_lock(&t3_list_lock);
+		if (!SLIST_EMPTY(&t3_list)) {
+			rc = EBUSY;
+			mtx_unlock(&t3_list_lock);
+			break;
+		}
+		mtx_unlock(&t3_list_lock);
+		mtx_destroy(&t3_list_lock);
+		break;
+	}
+
+	return (rc);
 }