--- conflicted
+++ resolved
@@ -46,11 +46,7 @@
 
 const char driver_name[] = "hptnr";
 const char driver_name_long[] = "R750/DC7280 controller driver";
-<<<<<<< HEAD
-const char driver_ver[] = "v1.0.1";
-=======
 const char driver_ver[] = "v1.1.1";
->>>>>>> 65c10f3b
 int  osm_max_targets = 0xff;
 
 
