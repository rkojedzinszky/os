--- conflicted
+++ resolved
@@ -1,10 +1,4 @@
 Rocket Controller Driver for FreeBSD
-<<<<<<< HEAD
-Copyright (C) 2014 HighPoint Technologies, Inc. All rights reserved.
-
-#############################################################################
-Revision History:
-=======
 Copyright (C) 2015 HighPoint Technologies, Inc. All rights reserved.
 
 #############################################################################
@@ -17,7 +11,6 @@
      * Error handling to avoid scsi command lost which caused system hang up.
      * Fix a bug that fail to get the devcie's serial number via FreeNAS WebGUI.
 
->>>>>>> 65c10f3b
    v1.0.1 2014-8-19
      * Do not retry the command and reset the disk when failed to enable or 
        disable spin up feature.
@@ -28,7 +21,7 @@
      * Support smartmontool for R750.
 
    v1.0 2013-7-3
-     *First source code release
+        First source code release
 
 #############################################################################
 
@@ -64,7 +57,7 @@
   2) Extract the driver files under the kernel source tree:
 
      # cd /usr/src/sys/
-     # tar xvzf /your/path/to/hptnr_freebsd_src_v1.0.1_14_08_19.tgz
+     # tar xvzf /your/path/to/hptnr-freebsd-src-v1.0-130701.tgz
 
   3) Update the kernel configuration file to include the HighPoint source.
      Assume the configure file is GENERIC, and new kernel configure file is 
