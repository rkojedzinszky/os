--- conflicted
+++ resolved
@@ -439,7 +439,6 @@
 	u_int8_t rel_trgt_port_id[2];
 	u_int8_t transport_id_length[4];
 	u_int8_t transport_id[];
-<<<<<<< HEAD
 };
 
 struct scsi_transportid_header
@@ -497,65 +496,6 @@
 	uint8_t iscsi_name[];
 };
 
-=======
-};
-
-struct scsi_transportid_header
-{
-	uint8_t format_protocol;
-#define	SCSI_TRN_FORMAT_MASK		0xc0
-#define	SCSI_TRN_FORMAT_SHIFT		6
-#define	SCSI_TRN_PROTO_MASK		0x0f
-};
-
-struct scsi_transportid_fcp
-{
-	uint8_t format_protocol;
-#define	SCSI_TRN_FCP_FORMAT_DEFAULT	0x00
-	uint8_t reserved1[7];
-	uint8_t n_port_name[8];
-	uint8_t reserved2[8];
-};
-
-struct scsi_transportid_spi
-{
-	uint8_t format_protocol;
-#define	SCSI_TRN_SPI_FORMAT_DEFAULT	0x00
-	uint8_t reserved1;
-	uint8_t scsi_addr[2];
-	uint8_t obsolete[2];
-	uint8_t rel_trgt_port_id[2];
-	uint8_t reserved2[16];
-};
-
-struct scsi_transportid_1394
-{
-	uint8_t format_protocol;
-#define	SCSI_TRN_1394_FORMAT_DEFAULT	0x00
-	uint8_t reserved1[7];
-	uint8_t eui64[8];
-	uint8_t reserved2[8];
-};
-
-struct scsi_transportid_rdma
-{
-	uint8_t format_protocol;
-#define	SCSI_TRN_RDMA_FORMAT_DEFAULT	0x00
-	uint8_t reserved[7];
-#define	SCSI_TRN_RDMA_PORT_LEN		16
-	uint8_t initiator_port_id[SCSI_TRN_RDMA_PORT_LEN];
-};
-
-struct scsi_transportid_iscsi_device
-{
-	uint8_t format_protocol;
-#define	SCSI_TRN_ISCSI_FORMAT_DEVICE	0x00
-	uint8_t reserved;
-	uint8_t additional_length[2];
-	uint8_t iscsi_name[];
-};
-
->>>>>>> bf93edde
 struct scsi_transportid_iscsi_port
 {
 	uint8_t format_protocol;
@@ -715,8 +655,6 @@
 	u_int8_t aen_holdoff_period[2];
 	u_int8_t busy_timeout_period[2];
 	u_int8_t extended_selftest_completion_time[2];
-<<<<<<< HEAD
-=======
 };
 
 struct scsi_control_ext_page {
@@ -730,7 +668,6 @@
 	uint8_t prio;
 	uint8_t max_sense;
 	uint8_t reserve[25];
->>>>>>> bf93edde
 };
 
 struct scsi_cache_page {
@@ -1508,10 +1445,7 @@
 	uint8_t  type_code;
 #define EC_CSCD_EXT		0xff
 	uint8_t  luidt_pdt;
-<<<<<<< HEAD
-=======
 #define EC_NUL			0x20
->>>>>>> bf93edde
 #define EC_LUIDT_MASK		0xc0
 #define EC_LUIDT_LUN		0x00
 #define EC_LUIDT_PROXY_TOKEN	0x40
@@ -1815,10 +1749,7 @@
 #define	VERIFY_16		0x8F
 #define	SYNCHRONIZE_CACHE_16	0x91
 #define	WRITE_SAME_16		0x93
-<<<<<<< HEAD
-=======
 #define	READ_BUFFER_16		0x9B
->>>>>>> bf93edde
 #define	WRITE_ATOMIC_16		0x9C
 #define	SERVICE_ACTION_IN	0x9E
 #define	REPORT_LUNS		0xA0
@@ -2575,12 +2506,8 @@
 	u_int8_t max_atomic_transfer_length[4];
 	u_int8_t atomic_alignment[4];
 	u_int8_t atomic_transfer_length_granularity[4];
-<<<<<<< HEAD
-	u_int8_t reserved2[8];
-=======
 	u_int8_t max_atomic_transfer_length_with_atomic_boundary[4];
 	u_int8_t max_atomic_boundary_size[4];
->>>>>>> bf93edde
 };
 
 struct scsi_read_capacity
