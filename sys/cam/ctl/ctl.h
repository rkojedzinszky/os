--- conflicted
+++ resolved
@@ -120,16 +120,6 @@
 	CTL_UA_LUN_CHANGE	= 0x0020,
 	CTL_UA_MODE_CHANGE	= 0x0040,
 	CTL_UA_LOG_CHANGE	= 0x0080,
-<<<<<<< HEAD
-	CTL_UA_LVD		= 0x0100,
-	CTL_UA_SE		= 0x0200,
-	CTL_UA_RES_PREEMPT	= 0x0400,
-	CTL_UA_RES_RELEASE	= 0x0800,
-	CTL_UA_REG_PREEMPT  	= 0x1000,
-	CTL_UA_ASYM_ACC_CHANGE  = 0x2000,
-	CTL_UA_CAPACITY_CHANGED = 0x4000,
-	CTL_UA_THIN_PROV_THRES	= 0x8000
-=======
 	CTL_UA_INQ_CHANGE	= 0x0100,
 	CTL_UA_RES_PREEMPT	= 0x0400,
 	CTL_UA_RES_RELEASE	= 0x0800,
@@ -138,7 +128,6 @@
 	CTL_UA_CAPACITY_CHANGE	= 0x4000,
 	CTL_UA_THIN_PROV_THRES	= 0x8000,
 	CTL_UA_MEDIUM_CHANGE	= 0x10000
->>>>>>> bf93edde
 } ctl_ua_type;
 
 #ifdef	_KERNEL
@@ -170,14 +159,6 @@
 int ctl_control_page_handler(struct ctl_scsiio *ctsio,
 			     struct ctl_page_index *page_index,
 			     uint8_t *page_ptr);
-<<<<<<< HEAD
-/**
-int ctl_failover_sp_handler(struct ctl_scsiio *ctsio,
-			    struct ctl_page_index *page_index,
-			    uint8_t *page_ptr);
-**/
-=======
->>>>>>> bf93edde
 int ctl_debugconf_sp_sense_handler(struct ctl_scsiio *ctsio,
 				   struct ctl_page_index *page_index,
 				   int pc);
@@ -232,23 +213,6 @@
 char * ctl_get_opt(ctl_options_t *opts, const char *name);
 int ctl_expand_number(const char *buf, uint64_t *num);
 
-/*
- * KPI to manipulate LUN/port options
- */
-
-struct ctl_option {
-	STAILQ_ENTRY(ctl_option)	links;
-	char			*name;
-	char			*value;
-};
-typedef STAILQ_HEAD(ctl_options, ctl_option) ctl_options_t;
-
-struct ctl_be_arg;
-void ctl_init_opts(ctl_options_t *opts, int num_args, struct ctl_be_arg *args);
-void ctl_free_opts(ctl_options_t *opts);
-char * ctl_get_opt(ctl_options_t *opts, const char *name);
-int ctl_expand_number(const char *buf, uint64_t *num);
-
 #endif	/* _KERNEL */
 
 #endif	/* _CTL_H_ */
