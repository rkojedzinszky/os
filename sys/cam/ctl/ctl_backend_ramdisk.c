/*-
 * Copyright (c) 2003, 2008 Silicon Graphics International Corp.
 * Copyright (c) 2012 The FreeBSD Foundation
 * Copyright (c) 2014-2015 Alexander Motin <mav@FreeBSD.org>
 * All rights reserved.
 *
 * Portions of this software were developed by Edward Tomasz Napierala
 * under sponsorship from the FreeBSD Foundation.
 *
 * Redistribution and use in source and binary forms, with or without
 * modification, are permitted provided that the following conditions
 * are met:
 * 1. Redistributions of source code must retain the above copyright
 *    notice, this list of conditions, and the following disclaimer,
 *    without modification.
 * 2. Redistributions in binary form must reproduce at minimum a disclaimer
 *    substantially similar to the "NO WARRANTY" disclaimer below
 *    ("Disclaimer") and any redistribution must be conditioned upon
 *    including a substantially similar Disclaimer requirement for further
 *    binary redistribution.
 *
 * NO WARRANTY
 * THIS SOFTWARE IS PROVIDED BY THE COPYRIGHT HOLDERS AND CONTRIBUTORS
 * "AS IS" AND ANY EXPRESS OR IMPLIED WARRANTIES, INCLUDING, BUT NOT
 * LIMITED TO, THE IMPLIED WARRANTIES OF MERCHANTIBILITY AND FITNESS FOR
 * A PARTICULAR PURPOSE ARE DISCLAIMED. IN NO EVENT SHALL THE COPYRIGHT
 * HOLDERS OR CONTRIBUTORS BE LIABLE FOR SPECIAL, EXEMPLARY, OR CONSEQUENTIAL
 * DAMAGES (INCLUDING, BUT NOT LIMITED TO, PROCUREMENT OF SUBSTITUTE GOODS
 * OR SERVICES; LOSS OF USE, DATA, OR PROFITS; OR BUSINESS INTERRUPTION)
 * HOWEVER CAUSED AND ON ANY THEORY OF LIABILITY, WHETHER IN CONTRACT,
 * STRICT LIABILITY, OR TORT (INCLUDING NEGLIGENCE OR OTHERWISE) ARISING
 * IN ANY WAY OUT OF THE USE OF THIS SOFTWARE, EVEN IF ADVISED OF THE
 * POSSIBILITY OF SUCH DAMAGES.
 *
 * $Id: //depot/users/kenm/FreeBSD-test2/sys/cam/ctl/ctl_backend_ramdisk.c#3 $
 */
/*
 * CAM Target Layer backend for a "fake" ramdisk.
 *
 * Author: Ken Merry <ken@FreeBSD.org>
 */

#include <sys/cdefs.h>
__FBSDID("$FreeBSD$");

#include <sys/param.h>
#include <sys/systm.h>
#include <sys/kernel.h>
#include <sys/condvar.h>
#include <sys/types.h>
#include <sys/lock.h>
#include <sys/mutex.h>
#include <sys/malloc.h>
#include <sys/taskqueue.h>
#include <sys/time.h>
#include <sys/queue.h>
#include <sys/conf.h>
#include <sys/ioccom.h>
#include <sys/module.h>
#include <sys/sysctl.h>

#include <cam/scsi/scsi_all.h>
#include <cam/scsi/scsi_da.h>
#include <cam/ctl/ctl_io.h>
#include <cam/ctl/ctl.h>
#include <cam/ctl/ctl_util.h>
#include <cam/ctl/ctl_backend.h>
#include <cam/ctl/ctl_debug.h>
#include <cam/ctl/ctl_ioctl.h>
#include <cam/ctl/ctl_ha.h>
#include <cam/ctl/ctl_private.h>
#include <cam/ctl/ctl_error.h>

typedef enum {
	CTL_BE_RAMDISK_LUN_UNCONFIGURED	= 0x01,
	CTL_BE_RAMDISK_LUN_CONFIG_ERR	= 0x02,
	CTL_BE_RAMDISK_LUN_WAITING	= 0x04
} ctl_be_ramdisk_lun_flags;

struct ctl_be_ramdisk_lun {
<<<<<<< HEAD
=======
	struct ctl_lun_create_params params;
>>>>>>> bf93edde
	char lunname[32];
	uint64_t size_bytes;
	uint64_t size_blocks;
	struct ctl_be_ramdisk_softc *softc;
	ctl_be_ramdisk_lun_flags flags;
	STAILQ_ENTRY(ctl_be_ramdisk_lun) links;
<<<<<<< HEAD
	struct ctl_be_lun ctl_be_lun;
=======
	struct ctl_be_lun cbe_lun;
>>>>>>> bf93edde
	struct taskqueue *io_taskqueue;
	struct task io_task;
	STAILQ_HEAD(, ctl_io_hdr) cont_queue;
	struct mtx queue_lock;
};

struct ctl_be_ramdisk_softc {
	struct mtx lock;
	int rd_size;
#ifdef CTL_RAMDISK_PAGES
	uint8_t **ramdisk_pages;
	int num_pages;
#else
	uint8_t *ramdisk_buffer;
#endif
	int num_luns;
	STAILQ_HEAD(, ctl_be_ramdisk_lun) lun_list;
};

static struct ctl_be_ramdisk_softc rd_softc;
extern struct ctl_softc *control_softc;

int ctl_backend_ramdisk_init(void);
void ctl_backend_ramdisk_shutdown(void);
static int ctl_backend_ramdisk_move_done(union ctl_io *io);
static int ctl_backend_ramdisk_submit(union ctl_io *io);
static void ctl_backend_ramdisk_continue(union ctl_io *io);
static int ctl_backend_ramdisk_ioctl(struct cdev *dev, u_long cmd,
				     caddr_t addr, int flag, struct thread *td);
static int ctl_backend_ramdisk_rm(struct ctl_be_ramdisk_softc *softc,
				  struct ctl_lun_req *req);
static int ctl_backend_ramdisk_create(struct ctl_be_ramdisk_softc *softc,
				      struct ctl_lun_req *req);
static int ctl_backend_ramdisk_modify(struct ctl_be_ramdisk_softc *softc,
				  struct ctl_lun_req *req);
static void ctl_backend_ramdisk_worker(void *context, int pending);
static void ctl_backend_ramdisk_lun_shutdown(void *be_lun);
static void ctl_backend_ramdisk_lun_config_status(void *be_lun,
						  ctl_lun_config_status status);
static int ctl_backend_ramdisk_config_write(union ctl_io *io);
static int ctl_backend_ramdisk_config_read(union ctl_io *io);

static struct ctl_backend_driver ctl_be_ramdisk_driver = 
{
	.name = "ramdisk",
	.flags = CTL_BE_FLAG_HAS_CONFIG,
	.init = ctl_backend_ramdisk_init,
	.data_submit = ctl_backend_ramdisk_submit,
	.data_move_done = ctl_backend_ramdisk_move_done,
	.config_read = ctl_backend_ramdisk_config_read,
	.config_write = ctl_backend_ramdisk_config_write,
	.ioctl = ctl_backend_ramdisk_ioctl
};

MALLOC_DEFINE(M_RAMDISK, "ramdisk", "Memory used for CTL RAMdisk");
CTL_BACKEND_DECLARE(cbr, ctl_be_ramdisk_driver);

int
ctl_backend_ramdisk_init(void)
{
	struct ctl_be_ramdisk_softc *softc = &rd_softc;
#ifdef CTL_RAMDISK_PAGES
	int i;
#endif

	memset(softc, 0, sizeof(*softc));
<<<<<<< HEAD

	mtx_init(&softc->lock, "ctlramdisk", NULL, MTX_DEF);

=======
	mtx_init(&softc->lock, "ctlramdisk", NULL, MTX_DEF);
>>>>>>> bf93edde
	STAILQ_INIT(&softc->lun_list);
	softc->rd_size = 1024 * 1024;
#ifdef CTL_RAMDISK_PAGES
	softc->num_pages = softc->rd_size / PAGE_SIZE;
	softc->ramdisk_pages = (uint8_t **)malloc(sizeof(uint8_t *) *
						  softc->num_pages, M_RAMDISK,
						  M_WAITOK);
	for (i = 0; i < softc->num_pages; i++)
		softc->ramdisk_pages[i] = malloc(PAGE_SIZE, M_RAMDISK,M_WAITOK);
#else
	softc->ramdisk_buffer = (uint8_t *)malloc(softc->rd_size, M_RAMDISK,
						  M_WAITOK);
#endif

	return (0);
}

void
ctl_backend_ramdisk_shutdown(void)
{
	struct ctl_be_ramdisk_softc *softc = &rd_softc;
	struct ctl_be_ramdisk_lun *lun, *next_lun;
#ifdef CTL_RAMDISK_PAGES
	int i;
#endif

	mtx_lock(&softc->lock);
	STAILQ_FOREACH_SAFE(lun, &softc->lun_list, links, next_lun) {
		/*
		 * Drop our lock here.  Since ctl_invalidate_lun() can call
		 * back into us, this could potentially lead to a recursive
		 * lock of the same mutex, which would cause a hang.
		 */
		mtx_unlock(&softc->lock);
		ctl_disable_lun(&lun->cbe_lun);
		ctl_invalidate_lun(&lun->cbe_lun);
		mtx_lock(&softc->lock);
	}
	mtx_unlock(&softc->lock);
	
#ifdef CTL_RAMDISK_PAGES
	for (i = 0; i < softc->num_pages; i++)
		free(softc->ramdisk_pages[i], M_RAMDISK);

	free(softc->ramdisk_pages, M_RAMDISK);
#else
	free(softc->ramdisk_buffer, M_RAMDISK);
#endif

	if (ctl_backend_deregister(&ctl_be_ramdisk_driver) != 0) {
		printf("ctl_backend_ramdisk_shutdown: "
		       "ctl_backend_deregister() failed!\n");
	}
}

static int
ctl_backend_ramdisk_move_done(union ctl_io *io)
{
<<<<<<< HEAD
	struct ctl_be_lun *ctl_be_lun;
=======
	struct ctl_be_lun *cbe_lun;
>>>>>>> bf93edde
	struct ctl_be_ramdisk_lun *be_lun;
#ifdef CTL_TIME_IO
	struct bintime cur_bt;
#endif

	CTL_DEBUG_PRINT(("ctl_backend_ramdisk_move_done\n"));
<<<<<<< HEAD
	ctl_be_lun = (struct ctl_be_lun *)io->io_hdr.ctl_private[
		CTL_PRIV_BACKEND_LUN].ptr;
	be_lun = (struct ctl_be_ramdisk_lun *)ctl_be_lun->be_lun;
#ifdef CTL_TIME_IO
	getbintime(&cur_bt);
	bintime_sub(&cur_bt, &io->io_hdr.dma_start_bt);
	bintime_add(&io->io_hdr.dma_bt, &cur_bt);
	io->io_hdr.num_dmas++;
#endif
=======
	cbe_lun = (struct ctl_be_lun *)io->io_hdr.ctl_private[
		CTL_PRIV_BACKEND_LUN].ptr;
	be_lun = (struct ctl_be_ramdisk_lun *)cbe_lun->be_lun;
#ifdef CTL_TIME_IO
	getbinuptime(&cur_bt);
	bintime_sub(&cur_bt, &io->io_hdr.dma_start_bt);
	bintime_add(&io->io_hdr.dma_bt, &cur_bt);
#endif
	io->io_hdr.num_dmas++;
>>>>>>> bf93edde
	if (io->scsiio.kern_sg_entries > 0)
		free(io->scsiio.kern_data_ptr, M_RAMDISK);
	io->scsiio.kern_rel_offset += io->scsiio.kern_data_len;
	if (io->io_hdr.flags & CTL_FLAG_ABORT) {
		;
	} else if ((io->io_hdr.port_status == 0) &&
	    ((io->io_hdr.status & CTL_STATUS_MASK) == CTL_STATUS_NONE)) {
		if (io->io_hdr.ctl_private[CTL_PRIV_BACKEND].integer > 0) {
			mtx_lock(&be_lun->queue_lock);
			STAILQ_INSERT_TAIL(&be_lun->cont_queue,
			    &io->io_hdr, links);
			mtx_unlock(&be_lun->queue_lock);
			taskqueue_enqueue(be_lun->io_taskqueue,
			    &be_lun->io_task);
			return (0);
		}
		ctl_set_success(&io->scsiio);
	} else if ((io->io_hdr.port_status != 0) &&
	    ((io->io_hdr.status & CTL_STATUS_MASK) == CTL_STATUS_NONE ||
	     (io->io_hdr.status & CTL_STATUS_MASK) == CTL_SUCCESS)) {
		/*
		 * For hardware error sense keys, the sense key
		 * specific value is defined to be a retry count,
		 * but we use it to pass back an internal FETD
		 * error code.  XXX KDM  Hopefully the FETD is only
		 * using 16 bits for an error code, since that's
		 * all the space we have in the sks field.
		 */
		ctl_set_internal_failure(&io->scsiio,
					 /*sks_valid*/ 1,
					 /*retry_count*/
					 io->io_hdr.port_status);
	}
	ctl_data_submit_done(io);
	return(0);
}

static int
ctl_backend_ramdisk_submit(union ctl_io *io)
{
<<<<<<< HEAD
	struct ctl_be_lun *ctl_be_lun;
	struct ctl_lba_len_flags *lbalen;

	ctl_be_lun = (struct ctl_be_lun *)io->io_hdr.ctl_private[
=======
	struct ctl_be_lun *cbe_lun;
	struct ctl_lba_len_flags *lbalen;

	cbe_lun = (struct ctl_be_lun *)io->io_hdr.ctl_private[
>>>>>>> bf93edde
		CTL_PRIV_BACKEND_LUN].ptr;
	lbalen = (struct ctl_lba_len_flags *)&io->io_hdr.ctl_private[CTL_PRIV_LBA_LEN];
	if (lbalen->flags & CTL_LLF_VERIFY) {
		ctl_set_success(&io->scsiio);
		ctl_data_submit_done(io);
		return (CTL_RETVAL_COMPLETE);
	}
	io->io_hdr.ctl_private[CTL_PRIV_BACKEND].integer =
<<<<<<< HEAD
	    lbalen->len * ctl_be_lun->blocksize;
=======
	    lbalen->len * cbe_lun->blocksize;
>>>>>>> bf93edde
	ctl_backend_ramdisk_continue(io);
	return (CTL_RETVAL_COMPLETE);
}

static void
ctl_backend_ramdisk_continue(union ctl_io *io)
{
	struct ctl_be_ramdisk_softc *softc;
	int len, len_filled, sg_filled;
#ifdef CTL_RAMDISK_PAGES
	struct ctl_sg_entry *sg_entries;
	int i;
#endif

	softc = &rd_softc;
	len = io->io_hdr.ctl_private[CTL_PRIV_BACKEND].integer;
#ifdef CTL_RAMDISK_PAGES
	sg_filled = min(btoc(len), softc->num_pages);
	if (sg_filled > 1) {
		io->scsiio.kern_data_ptr = malloc(sizeof(struct ctl_sg_entry) *
						  sg_filled, M_RAMDISK,
						  M_WAITOK);
		sg_entries = (struct ctl_sg_entry *)io->scsiio.kern_data_ptr;
		for (i = 0, len_filled = 0; i < sg_filled; i++) {
			sg_entries[i].addr = softc->ramdisk_pages[i];
			sg_entries[i].len = MIN(PAGE_SIZE, len - len_filled);
			len_filled += sg_entries[i].len;
		}
		io->io_hdr.flags |= CTL_FLAG_KDPTR_SGLIST;
	} else {
		sg_filled = 0;
		len_filled = len;
		io->scsiio.kern_data_ptr = softc->ramdisk_pages[0];
	}
#else
	sg_filled = 0;
	len_filled = min(len, softc->rd_size);
	io->scsiio.kern_data_ptr = softc->ramdisk_buffer;
#endif /* CTL_RAMDISK_PAGES */

	io->scsiio.be_move_done = ctl_backend_ramdisk_move_done;
	io->scsiio.kern_data_resid = 0;
	io->scsiio.kern_data_len = len_filled;
	io->scsiio.kern_sg_entries = sg_filled;
	io->io_hdr.flags |= CTL_FLAG_ALLOCATED;
	io->io_hdr.ctl_private[CTL_PRIV_BACKEND].integer -= len_filled;
#ifdef CTL_TIME_IO
	getbinuptime(&io->io_hdr.dma_start_bt);
#endif
	ctl_datamove(io);
}

static void
ctl_backend_ramdisk_worker(void *context, int pending)
{
<<<<<<< HEAD
	struct ctl_be_ramdisk_softc *softc;
=======
>>>>>>> bf93edde
	struct ctl_be_ramdisk_lun *be_lun;
	union ctl_io *io;

	be_lun = (struct ctl_be_ramdisk_lun *)context;
<<<<<<< HEAD
	softc = be_lun->softc;
=======
>>>>>>> bf93edde

	mtx_lock(&be_lun->queue_lock);
	for (;;) {
		io = (union ctl_io *)STAILQ_FIRST(&be_lun->cont_queue);
		if (io != NULL) {
			STAILQ_REMOVE(&be_lun->cont_queue, &io->io_hdr,
				      ctl_io_hdr, links);
<<<<<<< HEAD

			mtx_unlock(&be_lun->queue_lock);

			ctl_backend_ramdisk_continue(io);

=======
			mtx_unlock(&be_lun->queue_lock);
			ctl_backend_ramdisk_continue(io);
>>>>>>> bf93edde
			mtx_lock(&be_lun->queue_lock);
			continue;
		}

		/*
		 * If we get here, there is no work left in the queues, so
		 * just break out and let the task queue go to sleep.
		 */
		break;
	}
	mtx_unlock(&be_lun->queue_lock);
}

static int
ctl_backend_ramdisk_ioctl(struct cdev *dev, u_long cmd, caddr_t addr,
			  int flag, struct thread *td)
{
	struct ctl_be_ramdisk_softc *softc = &rd_softc;
	struct ctl_lun_req *lun_req;
	int retval;

	retval = 0;
	switch (cmd) {
	case CTL_LUN_REQ:
		lun_req = (struct ctl_lun_req *)addr;
		switch (lun_req->reqtype) {
		case CTL_LUNREQ_CREATE:
			retval = ctl_backend_ramdisk_create(softc, lun_req);
			break;
		case CTL_LUNREQ_RM:
			retval = ctl_backend_ramdisk_rm(softc, lun_req);
			break;
		case CTL_LUNREQ_MODIFY:
			retval = ctl_backend_ramdisk_modify(softc, lun_req);
			break;
		default:
			lun_req->status = CTL_LUN_ERROR;
			snprintf(lun_req->error_str, sizeof(lun_req->error_str),
				 "%s: invalid LUN request type %d", __func__,
				 lun_req->reqtype);
			break;
		}
		break;
	default:
		retval = ENOTTY;
		break;
	}

	return (retval);
}

static int
ctl_backend_ramdisk_rm(struct ctl_be_ramdisk_softc *softc,
		       struct ctl_lun_req *req)
{
	struct ctl_be_ramdisk_lun *be_lun;
	struct ctl_lun_rm_params *params;
	int retval;

	params = &req->reqdata.rm;
	mtx_lock(&softc->lock);
	STAILQ_FOREACH(be_lun, &softc->lun_list, links) {
		if (be_lun->cbe_lun.lun_id == params->lun_id)
			break;
	}
	mtx_unlock(&softc->lock);
	if (be_lun == NULL) {
		snprintf(req->error_str, sizeof(req->error_str),
			 "%s: LUN %u is not managed by the ramdisk backend",
			 __func__, params->lun_id);
		goto bailout_error;
	}

	retval = ctl_disable_lun(&be_lun->cbe_lun);
	if (retval != 0) {
		snprintf(req->error_str, sizeof(req->error_str),
			 "%s: error %d returned from ctl_disable_lun() for "
			 "LUN %d", __func__, retval, params->lun_id);
		goto bailout_error;
	}

	/*
	 * Set the waiting flag before we invalidate the LUN.  Our shutdown
	 * routine can be called any time after we invalidate the LUN,
	 * and can be called from our context.
	 *
	 * This tells the shutdown routine that we're waiting, or we're
	 * going to wait for the shutdown to happen.
	 */
	mtx_lock(&softc->lock);
	be_lun->flags |= CTL_BE_RAMDISK_LUN_WAITING;
	mtx_unlock(&softc->lock);

	retval = ctl_invalidate_lun(&be_lun->cbe_lun);
	if (retval != 0) {
		snprintf(req->error_str, sizeof(req->error_str),
			 "%s: error %d returned from ctl_invalidate_lun() for "
			 "LUN %d", __func__, retval, params->lun_id);
		mtx_lock(&softc->lock);
		be_lun->flags &= ~CTL_BE_RAMDISK_LUN_WAITING;
		mtx_unlock(&softc->lock);
		goto bailout_error;
	}

	mtx_lock(&softc->lock);
	while ((be_lun->flags & CTL_BE_RAMDISK_LUN_UNCONFIGURED) == 0) {
		retval = msleep(be_lun, &softc->lock, PCATCH, "ctlram", 0);
		if (retval == EINTR)
			break;
	}
	be_lun->flags &= ~CTL_BE_RAMDISK_LUN_WAITING;

	/*
	 * We only remove this LUN from the list and free it (below) if
	 * retval == 0.  If the user interrupted the wait, we just bail out
	 * without actually freeing the LUN.  We let the shutdown routine
	 * free the LUN if that happens.
	 */
	if (retval == 0) {
		STAILQ_REMOVE(&softc->lun_list, be_lun, ctl_be_ramdisk_lun,
			      links);
		softc->num_luns--;
	}

	mtx_unlock(&softc->lock);

	if (retval == 0) {
<<<<<<< HEAD
		taskqueue_drain(be_lun->io_taskqueue, &be_lun->io_task);
		taskqueue_free(be_lun->io_taskqueue);
		ctl_free_opts(&be_lun->ctl_be_lun.options);
=======
		taskqueue_drain_all(be_lun->io_taskqueue);
		taskqueue_free(be_lun->io_taskqueue);
		ctl_free_opts(&be_lun->cbe_lun.options);
>>>>>>> bf93edde
		mtx_destroy(&be_lun->queue_lock);
		free(be_lun, M_RAMDISK);
	}

	req->status = CTL_LUN_OK;
	return (retval);

bailout_error:
	req->status = CTL_LUN_ERROR;
	return (0);
}

static int
ctl_backend_ramdisk_create(struct ctl_be_ramdisk_softc *softc,
			   struct ctl_lun_req *req)
{
	struct ctl_be_ramdisk_lun *be_lun;
	struct ctl_be_lun *cbe_lun;
	struct ctl_lun_create_params *params;
<<<<<<< HEAD
	uint32_t blocksize;
=======
>>>>>>> bf93edde
	char *value;
	char tmpstr[32];
	int retval, unmap;

	retval = 0;
	params = &req->reqdata.create;

<<<<<<< HEAD
	be_lun = malloc(sizeof(*be_lun), M_RAMDISK, M_ZERO | (do_wait ?
			M_WAITOK : M_NOWAIT));

	if (be_lun == NULL) {
		snprintf(req->error_str, sizeof(req->error_str),
			 "%s: error allocating %zd bytes", __func__,
			 sizeof(*be_lun));
		goto bailout_error;
	}
	sprintf(be_lun->lunname, "cram%d", softc->num_luns);
	ctl_init_opts(&be_lun->ctl_be_lun.options,
	    req->num_be_args, req->kern_be_args);
=======
	be_lun = malloc(sizeof(*be_lun), M_RAMDISK, M_ZERO | M_WAITOK);
	cbe_lun = &be_lun->cbe_lun;
	cbe_lun->be_lun = be_lun;
	be_lun->params = req->reqdata.create;
	be_lun->softc = softc;
	sprintf(be_lun->lunname, "cram%d", softc->num_luns);
	ctl_init_opts(&cbe_lun->options, req->num_be_args, req->kern_be_args);
>>>>>>> bf93edde

	if (params->flags & CTL_LUN_FLAG_DEV_TYPE)
		cbe_lun->lun_type = params->device_type;
	else
		cbe_lun->lun_type = T_DIRECT;
	be_lun->flags = CTL_BE_RAMDISK_LUN_UNCONFIGURED;
	cbe_lun->flags = 0;
	value = ctl_get_opt(&cbe_lun->options, "ha_role");
	if (value != NULL) {
		if (strcmp(value, "primary") == 0)
			cbe_lun->flags |= CTL_LUN_FLAG_PRIMARY;
	} else if (control_softc->flags & CTL_FLAG_ACTIVE_SHELF)
		cbe_lun->flags |= CTL_LUN_FLAG_PRIMARY;

	if (cbe_lun->lun_type == T_DIRECT ||
	    cbe_lun->lun_type == T_CDROM) {
		if (params->blocksize_bytes != 0)
			cbe_lun->blocksize = params->blocksize_bytes;
		else if (cbe_lun->lun_type == T_CDROM)
			cbe_lun->blocksize = 2048;
		else
			cbe_lun->blocksize = 512;
		if (params->lun_size_bytes < cbe_lun->blocksize) {
			snprintf(req->error_str, sizeof(req->error_str),
				 "%s: LUN size %ju < blocksize %u", __func__,
				 params->lun_size_bytes, cbe_lun->blocksize);
			goto bailout_error;
		}
<<<<<<< HEAD

		be_lun->size_blocks = params->lun_size_bytes / blocksize;
		be_lun->size_bytes = be_lun->size_blocks * blocksize;

		be_lun->ctl_be_lun.maxlba = be_lun->size_blocks - 1;
		be_lun->ctl_be_lun.atomicblock = UINT32_MAX;
		be_lun->ctl_be_lun.opttxferlen = softc->rd_size / blocksize;
	} else {
		be_lun->ctl_be_lun.maxlba = 0;
		blocksize = 0;
		be_lun->size_bytes = 0;
		be_lun->size_blocks = 0;
=======
		be_lun->size_blocks = params->lun_size_bytes / cbe_lun->blocksize;
		be_lun->size_bytes = be_lun->size_blocks * cbe_lun->blocksize;
		cbe_lun->maxlba = be_lun->size_blocks - 1;
		cbe_lun->atomicblock = UINT32_MAX;
		cbe_lun->opttxferlen = softc->rd_size / cbe_lun->blocksize;
>>>>>>> bf93edde
	}

	/* Tell the user the blocksize we ended up using */
	params->blocksize_bytes = cbe_lun->blocksize;
	params->lun_size_bytes = be_lun->size_bytes;

<<<<<<< HEAD
	be_lun->softc = softc;

	unmap = 1;
	value = ctl_get_opt(&be_lun->ctl_be_lun.options, "unmap");
	if (value != NULL && strcmp(value, "on") == 0)
		unmap = (strcmp(value, "on") == 0);

	be_lun->flags = CTL_BE_RAMDISK_LUN_UNCONFIGURED;
	be_lun->ctl_be_lun.flags = CTL_LUN_FLAG_PRIMARY;
	if (unmap)
		be_lun->ctl_be_lun.flags |= CTL_LUN_FLAG_UNMAP;
	be_lun->ctl_be_lun.be_lun = be_lun;
=======
	value = ctl_get_opt(&cbe_lun->options, "unmap");
	if (value != NULL && strcmp(value, "on") == 0)
		cbe_lun->flags |= CTL_LUN_FLAG_UNMAP;
	value = ctl_get_opt(&cbe_lun->options, "readonly");
	if (value != NULL) {
		if (strcmp(value, "on") == 0)
			cbe_lun->flags |= CTL_LUN_FLAG_READONLY;
	} else if (cbe_lun->lun_type != T_DIRECT)
		cbe_lun->flags |= CTL_LUN_FLAG_READONLY;
	cbe_lun->serseq = CTL_LUN_SERSEQ_OFF;
	value = ctl_get_opt(&cbe_lun->options, "serseq");
	if (value != NULL && strcmp(value, "on") == 0)
		cbe_lun->serseq = CTL_LUN_SERSEQ_ON;
	else if (value != NULL && strcmp(value, "read") == 0)
		cbe_lun->serseq = CTL_LUN_SERSEQ_READ;
	else if (value != NULL && strcmp(value, "off") == 0)
		cbe_lun->serseq = CTL_LUN_SERSEQ_OFF;
>>>>>>> bf93edde

	if (params->flags & CTL_LUN_FLAG_ID_REQ) {
		cbe_lun->req_lun_id = params->req_lun_id;
		cbe_lun->flags |= CTL_LUN_FLAG_ID_REQ;
	} else
		cbe_lun->req_lun_id = 0;

	cbe_lun->lun_shutdown = ctl_backend_ramdisk_lun_shutdown;
	cbe_lun->lun_config_status = ctl_backend_ramdisk_lun_config_status;
	cbe_lun->be = &ctl_be_ramdisk_driver;
	if ((params->flags & CTL_LUN_FLAG_SERIAL_NUM) == 0) {
		snprintf(tmpstr, sizeof(tmpstr), "MYSERIAL%4d",
			 softc->num_luns);
<<<<<<< HEAD
		strncpy((char *)be_lun->ctl_be_lun.serial_num, tmpstr,
			MIN(sizeof(be_lun->ctl_be_lun.serial_num),
			    sizeof(tmpstr)));
=======
		strncpy((char *)cbe_lun->serial_num, tmpstr,
			MIN(sizeof(cbe_lun->serial_num), sizeof(tmpstr)));
>>>>>>> bf93edde

		/* Tell the user what we used for a serial number */
		strncpy((char *)params->serial_num, tmpstr,
			MIN(sizeof(params->serial_num), sizeof(tmpstr)));
	} else { 
<<<<<<< HEAD
		strncpy((char *)be_lun->ctl_be_lun.serial_num,
			params->serial_num,
			MIN(sizeof(be_lun->ctl_be_lun.serial_num),
=======
		strncpy((char *)cbe_lun->serial_num, params->serial_num,
			MIN(sizeof(cbe_lun->serial_num),
>>>>>>> bf93edde
			    sizeof(params->serial_num)));
	}
	if ((params->flags & CTL_LUN_FLAG_DEVID) == 0) {
		snprintf(tmpstr, sizeof(tmpstr), "MYDEVID%4d", softc->num_luns);
<<<<<<< HEAD
		strncpy((char *)be_lun->ctl_be_lun.device_id, tmpstr,
			MIN(sizeof(be_lun->ctl_be_lun.device_id),
			    sizeof(tmpstr)));
=======
		strncpy((char *)cbe_lun->device_id, tmpstr,
			MIN(sizeof(cbe_lun->device_id), sizeof(tmpstr)));
>>>>>>> bf93edde

		/* Tell the user what we used for a device ID */
		strncpy((char *)params->device_id, tmpstr,
			MIN(sizeof(params->device_id), sizeof(tmpstr)));
	} else {
<<<<<<< HEAD
		strncpy((char *)be_lun->ctl_be_lun.device_id,
			params->device_id,
			MIN(sizeof(be_lun->ctl_be_lun.device_id),
			    sizeof(params->device_id)));
	}

	STAILQ_INIT(&be_lun->cont_queue);
	mtx_init(&be_lun->queue_lock, "cram queue lock", NULL, MTX_DEF);
	TASK_INIT(&be_lun->io_task, /*priority*/0, ctl_backend_ramdisk_worker,
	    be_lun);

	be_lun->io_taskqueue = taskqueue_create(be_lun->lunname, M_WAITOK,
	    taskqueue_thread_enqueue, /*context*/&be_lun->io_taskqueue);
	if (be_lun->io_taskqueue == NULL) {
		snprintf(req->error_str, sizeof(req->error_str),
			 "%s: Unable to create taskqueue", __func__);
		goto bailout_error;
	}

=======
		strncpy((char *)cbe_lun->device_id, params->device_id,
			MIN(sizeof(cbe_lun->device_id),
			    sizeof(params->device_id)));
	}

	STAILQ_INIT(&be_lun->cont_queue);
	mtx_init(&be_lun->queue_lock, "cram queue lock", NULL, MTX_DEF);
	TASK_INIT(&be_lun->io_task, /*priority*/0, ctl_backend_ramdisk_worker,
	    be_lun);

	be_lun->io_taskqueue = taskqueue_create(be_lun->lunname, M_WAITOK,
	    taskqueue_thread_enqueue, /*context*/&be_lun->io_taskqueue);
	if (be_lun->io_taskqueue == NULL) {
		snprintf(req->error_str, sizeof(req->error_str),
			 "%s: Unable to create taskqueue", __func__);
		goto bailout_error;
	}

>>>>>>> bf93edde
	retval = taskqueue_start_threads(&be_lun->io_taskqueue,
					 /*num threads*/1,
					 /*priority*/PWAIT,
					 /*thread name*/
					 "%s taskq", be_lun->lunname);
	if (retval != 0)
		goto bailout_error;

	mtx_lock(&softc->lock);
	softc->num_luns++;
	STAILQ_INSERT_TAIL(&softc->lun_list, be_lun, links);
	mtx_unlock(&softc->lock);

	retval = ctl_add_lun(&be_lun->cbe_lun);
	if (retval != 0) {
		mtx_lock(&softc->lock);
		STAILQ_REMOVE(&softc->lun_list, be_lun, ctl_be_ramdisk_lun,
			      links);
		softc->num_luns--;
		mtx_unlock(&softc->lock);
		snprintf(req->error_str, sizeof(req->error_str),
			 "%s: ctl_add_lun() returned error %d, see dmesg for "
			"details", __func__, retval);
		retval = 0;
		goto bailout_error;
	}

	mtx_lock(&softc->lock);

	/*
	 * Tell the config_status routine that we're waiting so it won't
	 * clean up the LUN in the event of an error.
	 */
	be_lun->flags |= CTL_BE_RAMDISK_LUN_WAITING;

	while (be_lun->flags & CTL_BE_RAMDISK_LUN_UNCONFIGURED) {
		retval = msleep(be_lun, &softc->lock, PCATCH, "ctlram", 0);
		if (retval == EINTR)
			break;
	}
	be_lun->flags &= ~CTL_BE_RAMDISK_LUN_WAITING;

	if (be_lun->flags & CTL_BE_RAMDISK_LUN_CONFIG_ERR) {
		snprintf(req->error_str, sizeof(req->error_str),
			 "%s: LUN configuration error, see dmesg for details",
			 __func__);
		STAILQ_REMOVE(&softc->lun_list, be_lun, ctl_be_ramdisk_lun,
			      links);
		softc->num_luns--;
		mtx_unlock(&softc->lock);
		goto bailout_error;
	} else {
		params->req_lun_id = cbe_lun->lun_id;
	}
	mtx_unlock(&softc->lock);

	req->status = CTL_LUN_OK;
	return (retval);

bailout_error:
	req->status = CTL_LUN_ERROR;
	if (be_lun != NULL) {
		if (be_lun->io_taskqueue != NULL) {
			taskqueue_free(be_lun->io_taskqueue);
		}
<<<<<<< HEAD
		ctl_free_opts(&be_lun->ctl_be_lun.options);
		mtx_destroy(&be_lun->queue_lock);
		free(be_lun, M_RAMDISK);
	}

=======
		ctl_free_opts(&cbe_lun->options);
		mtx_destroy(&be_lun->queue_lock);
		free(be_lun, M_RAMDISK);
	}
>>>>>>> bf93edde
	return (retval);
}

static int
ctl_backend_ramdisk_modify(struct ctl_be_ramdisk_softc *softc,
		       struct ctl_lun_req *req)
{
	struct ctl_be_ramdisk_lun *be_lun;
	struct ctl_be_lun *cbe_lun;
	struct ctl_lun_modify_params *params;
	char *value;
	uint32_t blocksize;
	int wasprim;

	params = &req->reqdata.modify;

	mtx_lock(&softc->lock);
	STAILQ_FOREACH(be_lun, &softc->lun_list, links) {
		if (be_lun->cbe_lun.lun_id == params->lun_id)
			break;
	}
	mtx_unlock(&softc->lock);
	if (be_lun == NULL) {
		snprintf(req->error_str, sizeof(req->error_str),
			 "%s: LUN %u is not managed by the ramdisk backend",
			 __func__, params->lun_id);
		goto bailout_error;
	}
	cbe_lun = &be_lun->cbe_lun;

	if (params->lun_size_bytes != 0)
		be_lun->params.lun_size_bytes = params->lun_size_bytes;
	ctl_update_opts(&cbe_lun->options, req->num_be_args, req->kern_be_args);

	wasprim = (cbe_lun->flags & CTL_LUN_FLAG_PRIMARY);
	value = ctl_get_opt(&cbe_lun->options, "ha_role");
	if (value != NULL) {
		if (strcmp(value, "primary") == 0)
			cbe_lun->flags |= CTL_LUN_FLAG_PRIMARY;
		else
			cbe_lun->flags &= ~CTL_LUN_FLAG_PRIMARY;
	} else if (control_softc->flags & CTL_FLAG_ACTIVE_SHELF)
		cbe_lun->flags |= CTL_LUN_FLAG_PRIMARY;
	else
		cbe_lun->flags &= ~CTL_LUN_FLAG_PRIMARY;
	if (wasprim != (cbe_lun->flags & CTL_LUN_FLAG_PRIMARY)) {
		if (cbe_lun->flags & CTL_LUN_FLAG_PRIMARY)
			ctl_lun_primary(cbe_lun);
		else
			ctl_lun_secondary(cbe_lun);
	}

	blocksize = be_lun->cbe_lun.blocksize;
	if (be_lun->params.lun_size_bytes < blocksize) {
		snprintf(req->error_str, sizeof(req->error_str),
			"%s: LUN size %ju < blocksize %u", __func__,
			be_lun->params.lun_size_bytes, blocksize);
		goto bailout_error;
	}
	be_lun->size_blocks = be_lun->params.lun_size_bytes / blocksize;
	be_lun->size_bytes = be_lun->size_blocks * blocksize;
	be_lun->cbe_lun.maxlba = be_lun->size_blocks - 1;
	ctl_lun_capacity_changed(&be_lun->cbe_lun);

	/* Tell the user the exact size we ended up using */
	params->lun_size_bytes = be_lun->size_bytes;

	req->status = CTL_LUN_OK;
	return (0);

bailout_error:
	req->status = CTL_LUN_ERROR;
	return (0);
}

static void
ctl_backend_ramdisk_lun_shutdown(void *be_lun)
{
	struct ctl_be_ramdisk_lun *lun;
	struct ctl_be_ramdisk_softc *softc;
	int do_free;

	lun = (struct ctl_be_ramdisk_lun *)be_lun;
	softc = lun->softc;
	do_free = 0;

	mtx_lock(&softc->lock);
	lun->flags |= CTL_BE_RAMDISK_LUN_UNCONFIGURED;
	if (lun->flags & CTL_BE_RAMDISK_LUN_WAITING) {
		wakeup(lun);
	} else {
		STAILQ_REMOVE(&softc->lun_list, lun, ctl_be_ramdisk_lun,
			      links);
		softc->num_luns--;
		do_free = 1;
	}
	mtx_unlock(&softc->lock);

	if (do_free != 0)
		free(be_lun, M_RAMDISK);
}

static void
ctl_backend_ramdisk_lun_config_status(void *be_lun,
				      ctl_lun_config_status status)
{
	struct ctl_be_ramdisk_lun *lun;
	struct ctl_be_ramdisk_softc *softc;

	lun = (struct ctl_be_ramdisk_lun *)be_lun;
	softc = lun->softc;

	if (status == CTL_LUN_CONFIG_OK) {
		mtx_lock(&softc->lock);
		lun->flags &= ~CTL_BE_RAMDISK_LUN_UNCONFIGURED;
		if (lun->flags & CTL_BE_RAMDISK_LUN_WAITING)
			wakeup(lun);
		mtx_unlock(&softc->lock);

		/*
		 * We successfully added the LUN, attempt to enable it.
		 */
		if (ctl_enable_lun(&lun->cbe_lun) != 0) {
			printf("%s: ctl_enable_lun() failed!\n", __func__);
			if (ctl_invalidate_lun(&lun->cbe_lun) != 0) {
				printf("%s: ctl_invalidate_lun() failed!\n",
				       __func__);
			}
		}

		return;
	}


	mtx_lock(&softc->lock);
	lun->flags &= ~CTL_BE_RAMDISK_LUN_UNCONFIGURED;

	/*
	 * If we have a user waiting, let him handle the cleanup.  If not,
	 * clean things up here.
	 */
	if (lun->flags & CTL_BE_RAMDISK_LUN_WAITING) {
		lun->flags |= CTL_BE_RAMDISK_LUN_CONFIG_ERR;
		wakeup(lun);
	} else {
		STAILQ_REMOVE(&softc->lun_list, lun, ctl_be_ramdisk_lun,
			      links);
		softc->num_luns--;
		free(lun, M_RAMDISK);
	}
	mtx_unlock(&softc->lock);
}

static int
ctl_backend_ramdisk_config_write(union ctl_io *io)
{
	struct ctl_be_lun *cbe_lun;
	int retval;

	cbe_lun = (struct ctl_be_lun *)io->io_hdr.ctl_private[
	    CTL_PRIV_BACKEND_LUN].ptr;
	retval = 0;
	switch (io->scsiio.cdb[0]) {
	case SYNCHRONIZE_CACHE:
	case SYNCHRONIZE_CACHE_16:
		/*
		 * The upper level CTL code will filter out any CDBs with
		 * the immediate bit set and return the proper error.  It
		 * will also not allow a sync cache command to go to a LUN
		 * that is powered down.
		 *
		 * We don't really need to worry about what LBA range the
		 * user asked to be synced out.  When they issue a sync
		 * cache command, we'll sync out the whole thing.
		 *
		 * This is obviously just a stubbed out implementation.
		 * The real implementation will be in the RAIDCore/CTL
		 * interface, and can only really happen when RAIDCore
		 * implements a per-array cache sync.
		 */
		ctl_set_success(&io->scsiio);
		ctl_config_write_done(io);
		break;
	case START_STOP_UNIT: {
		struct scsi_start_stop_unit *cdb;

		cdb = (struct scsi_start_stop_unit *)io->scsiio.cdb;
		if ((cdb->how & SSS_PC_MASK) != 0) {
			ctl_set_success(&io->scsiio);
			ctl_config_write_done(io);
			break;
		}
		if (cdb->how & SSS_START) {
			if (cdb->how & SSS_LOEJ)
				ctl_lun_has_media(cbe_lun);
			ctl_start_lun(cbe_lun);
		} else {
			ctl_stop_lun(cbe_lun);
			if (cdb->how & SSS_LOEJ)
				ctl_lun_ejected(cbe_lun);
		}
		ctl_set_success(&io->scsiio);
		ctl_config_write_done(io);
		break;
	}
<<<<<<< HEAD
=======
	case PREVENT_ALLOW:
>>>>>>> bf93edde
	case WRITE_SAME_10:
	case WRITE_SAME_16:
	case UNMAP:
		ctl_set_success(&io->scsiio);
		ctl_config_write_done(io);
		break;
	default:
		ctl_set_invalid_opcode(&io->scsiio);
		ctl_config_write_done(io);
		retval = CTL_RETVAL_COMPLETE;
		break;
	}

	return (retval);
}

static int
ctl_backend_ramdisk_config_read(union ctl_io *io)
{
	int retval = 0;

	switch (io->scsiio.cdb[0]) {
	case SERVICE_ACTION_IN:
		if (io->scsiio.cdb[1] == SGLS_SERVICE_ACTION) {
			/* We have nothing to tell, leave default data. */
			ctl_config_read_done(io);
			retval = CTL_RETVAL_COMPLETE;
			break;
		}
		ctl_set_invalid_field(&io->scsiio,
				      /*sks_valid*/ 1,
				      /*command*/ 1,
				      /*field*/ 1,
				      /*bit_valid*/ 1,
				      /*bit*/ 4);
		ctl_config_read_done(io);
		retval = CTL_RETVAL_COMPLETE;
		break;
	default:
		ctl_set_invalid_opcode(&io->scsiio);
		ctl_config_read_done(io);
		retval = CTL_RETVAL_COMPLETE;
		break;
	}

	return (retval);
}<|MERGE_RESOLUTION|>--- conflicted
+++ resolved
@@ -78,21 +78,14 @@
 } ctl_be_ramdisk_lun_flags;
 
 struct ctl_be_ramdisk_lun {
-<<<<<<< HEAD
-=======
 	struct ctl_lun_create_params params;
->>>>>>> bf93edde
 	char lunname[32];
 	uint64_t size_bytes;
 	uint64_t size_blocks;
 	struct ctl_be_ramdisk_softc *softc;
 	ctl_be_ramdisk_lun_flags flags;
 	STAILQ_ENTRY(ctl_be_ramdisk_lun) links;
-<<<<<<< HEAD
-	struct ctl_be_lun ctl_be_lun;
-=======
 	struct ctl_be_lun cbe_lun;
->>>>>>> bf93edde
 	struct taskqueue *io_taskqueue;
 	struct task io_task;
 	STAILQ_HEAD(, ctl_io_hdr) cont_queue;
@@ -159,13 +152,7 @@
 #endif
 
 	memset(softc, 0, sizeof(*softc));
-<<<<<<< HEAD
-
 	mtx_init(&softc->lock, "ctlramdisk", NULL, MTX_DEF);
-
-=======
-	mtx_init(&softc->lock, "ctlramdisk", NULL, MTX_DEF);
->>>>>>> bf93edde
 	STAILQ_INIT(&softc->lun_list);
 	softc->rd_size = 1024 * 1024;
 #ifdef CTL_RAMDISK_PAGES
@@ -224,28 +211,13 @@
 static int
 ctl_backend_ramdisk_move_done(union ctl_io *io)
 {
-<<<<<<< HEAD
-	struct ctl_be_lun *ctl_be_lun;
-=======
 	struct ctl_be_lun *cbe_lun;
->>>>>>> bf93edde
 	struct ctl_be_ramdisk_lun *be_lun;
 #ifdef CTL_TIME_IO
 	struct bintime cur_bt;
 #endif
 
 	CTL_DEBUG_PRINT(("ctl_backend_ramdisk_move_done\n"));
-<<<<<<< HEAD
-	ctl_be_lun = (struct ctl_be_lun *)io->io_hdr.ctl_private[
-		CTL_PRIV_BACKEND_LUN].ptr;
-	be_lun = (struct ctl_be_ramdisk_lun *)ctl_be_lun->be_lun;
-#ifdef CTL_TIME_IO
-	getbintime(&cur_bt);
-	bintime_sub(&cur_bt, &io->io_hdr.dma_start_bt);
-	bintime_add(&io->io_hdr.dma_bt, &cur_bt);
-	io->io_hdr.num_dmas++;
-#endif
-=======
 	cbe_lun = (struct ctl_be_lun *)io->io_hdr.ctl_private[
 		CTL_PRIV_BACKEND_LUN].ptr;
 	be_lun = (struct ctl_be_ramdisk_lun *)cbe_lun->be_lun;
@@ -255,7 +227,6 @@
 	bintime_add(&io->io_hdr.dma_bt, &cur_bt);
 #endif
 	io->io_hdr.num_dmas++;
->>>>>>> bf93edde
 	if (io->scsiio.kern_sg_entries > 0)
 		free(io->scsiio.kern_data_ptr, M_RAMDISK);
 	io->scsiio.kern_rel_offset += io->scsiio.kern_data_len;
@@ -296,17 +267,10 @@
 static int
 ctl_backend_ramdisk_submit(union ctl_io *io)
 {
-<<<<<<< HEAD
-	struct ctl_be_lun *ctl_be_lun;
-	struct ctl_lba_len_flags *lbalen;
-
-	ctl_be_lun = (struct ctl_be_lun *)io->io_hdr.ctl_private[
-=======
 	struct ctl_be_lun *cbe_lun;
 	struct ctl_lba_len_flags *lbalen;
 
 	cbe_lun = (struct ctl_be_lun *)io->io_hdr.ctl_private[
->>>>>>> bf93edde
 		CTL_PRIV_BACKEND_LUN].ptr;
 	lbalen = (struct ctl_lba_len_flags *)&io->io_hdr.ctl_private[CTL_PRIV_LBA_LEN];
 	if (lbalen->flags & CTL_LLF_VERIFY) {
@@ -315,11 +279,7 @@
 		return (CTL_RETVAL_COMPLETE);
 	}
 	io->io_hdr.ctl_private[CTL_PRIV_BACKEND].integer =
-<<<<<<< HEAD
-	    lbalen->len * ctl_be_lun->blocksize;
-=======
 	    lbalen->len * cbe_lun->blocksize;
->>>>>>> bf93edde
 	ctl_backend_ramdisk_continue(io);
 	return (CTL_RETVAL_COMPLETE);
 }
@@ -348,7 +308,6 @@
 			sg_entries[i].len = MIN(PAGE_SIZE, len - len_filled);
 			len_filled += sg_entries[i].len;
 		}
-		io->io_hdr.flags |= CTL_FLAG_KDPTR_SGLIST;
 	} else {
 		sg_filled = 0;
 		len_filled = len;
@@ -375,18 +334,10 @@
 static void
 ctl_backend_ramdisk_worker(void *context, int pending)
 {
-<<<<<<< HEAD
-	struct ctl_be_ramdisk_softc *softc;
-=======
->>>>>>> bf93edde
 	struct ctl_be_ramdisk_lun *be_lun;
 	union ctl_io *io;
 
 	be_lun = (struct ctl_be_ramdisk_lun *)context;
-<<<<<<< HEAD
-	softc = be_lun->softc;
-=======
->>>>>>> bf93edde
 
 	mtx_lock(&be_lun->queue_lock);
 	for (;;) {
@@ -394,16 +345,8 @@
 		if (io != NULL) {
 			STAILQ_REMOVE(&be_lun->cont_queue, &io->io_hdr,
 				      ctl_io_hdr, links);
-<<<<<<< HEAD
-
-			mtx_unlock(&be_lun->queue_lock);
-
-			ctl_backend_ramdisk_continue(io);
-
-=======
 			mtx_unlock(&be_lun->queue_lock);
 			ctl_backend_ramdisk_continue(io);
->>>>>>> bf93edde
 			mtx_lock(&be_lun->queue_lock);
 			continue;
 		}
@@ -531,15 +474,9 @@
 	mtx_unlock(&softc->lock);
 
 	if (retval == 0) {
-<<<<<<< HEAD
-		taskqueue_drain(be_lun->io_taskqueue, &be_lun->io_task);
-		taskqueue_free(be_lun->io_taskqueue);
-		ctl_free_opts(&be_lun->ctl_be_lun.options);
-=======
 		taskqueue_drain_all(be_lun->io_taskqueue);
 		taskqueue_free(be_lun->io_taskqueue);
 		ctl_free_opts(&be_lun->cbe_lun.options);
->>>>>>> bf93edde
 		mtx_destroy(&be_lun->queue_lock);
 		free(be_lun, M_RAMDISK);
 	}
@@ -559,31 +496,13 @@
 	struct ctl_be_ramdisk_lun *be_lun;
 	struct ctl_be_lun *cbe_lun;
 	struct ctl_lun_create_params *params;
-<<<<<<< HEAD
-	uint32_t blocksize;
-=======
->>>>>>> bf93edde
 	char *value;
 	char tmpstr[32];
-	int retval, unmap;
+	int retval;
 
 	retval = 0;
 	params = &req->reqdata.create;
 
-<<<<<<< HEAD
-	be_lun = malloc(sizeof(*be_lun), M_RAMDISK, M_ZERO | (do_wait ?
-			M_WAITOK : M_NOWAIT));
-
-	if (be_lun == NULL) {
-		snprintf(req->error_str, sizeof(req->error_str),
-			 "%s: error allocating %zd bytes", __func__,
-			 sizeof(*be_lun));
-		goto bailout_error;
-	}
-	sprintf(be_lun->lunname, "cram%d", softc->num_luns);
-	ctl_init_opts(&be_lun->ctl_be_lun.options,
-	    req->num_be_args, req->kern_be_args);
-=======
 	be_lun = malloc(sizeof(*be_lun), M_RAMDISK, M_ZERO | M_WAITOK);
 	cbe_lun = &be_lun->cbe_lun;
 	cbe_lun->be_lun = be_lun;
@@ -591,7 +510,6 @@
 	be_lun->softc = softc;
 	sprintf(be_lun->lunname, "cram%d", softc->num_luns);
 	ctl_init_opts(&cbe_lun->options, req->num_be_args, req->kern_be_args);
->>>>>>> bf93edde
 
 	if (params->flags & CTL_LUN_FLAG_DEV_TYPE)
 		cbe_lun->lun_type = params->device_type;
@@ -620,46 +538,17 @@
 				 params->lun_size_bytes, cbe_lun->blocksize);
 			goto bailout_error;
 		}
-<<<<<<< HEAD
-
-		be_lun->size_blocks = params->lun_size_bytes / blocksize;
-		be_lun->size_bytes = be_lun->size_blocks * blocksize;
-
-		be_lun->ctl_be_lun.maxlba = be_lun->size_blocks - 1;
-		be_lun->ctl_be_lun.atomicblock = UINT32_MAX;
-		be_lun->ctl_be_lun.opttxferlen = softc->rd_size / blocksize;
-	} else {
-		be_lun->ctl_be_lun.maxlba = 0;
-		blocksize = 0;
-		be_lun->size_bytes = 0;
-		be_lun->size_blocks = 0;
-=======
 		be_lun->size_blocks = params->lun_size_bytes / cbe_lun->blocksize;
 		be_lun->size_bytes = be_lun->size_blocks * cbe_lun->blocksize;
 		cbe_lun->maxlba = be_lun->size_blocks - 1;
 		cbe_lun->atomicblock = UINT32_MAX;
 		cbe_lun->opttxferlen = softc->rd_size / cbe_lun->blocksize;
->>>>>>> bf93edde
 	}
 
 	/* Tell the user the blocksize we ended up using */
 	params->blocksize_bytes = cbe_lun->blocksize;
 	params->lun_size_bytes = be_lun->size_bytes;
 
-<<<<<<< HEAD
-	be_lun->softc = softc;
-
-	unmap = 1;
-	value = ctl_get_opt(&be_lun->ctl_be_lun.options, "unmap");
-	if (value != NULL && strcmp(value, "on") == 0)
-		unmap = (strcmp(value, "on") == 0);
-
-	be_lun->flags = CTL_BE_RAMDISK_LUN_UNCONFIGURED;
-	be_lun->ctl_be_lun.flags = CTL_LUN_FLAG_PRIMARY;
-	if (unmap)
-		be_lun->ctl_be_lun.flags |= CTL_LUN_FLAG_UNMAP;
-	be_lun->ctl_be_lun.be_lun = be_lun;
-=======
 	value = ctl_get_opt(&cbe_lun->options, "unmap");
 	if (value != NULL && strcmp(value, "on") == 0)
 		cbe_lun->flags |= CTL_LUN_FLAG_UNMAP;
@@ -677,7 +566,6 @@
 		cbe_lun->serseq = CTL_LUN_SERSEQ_READ;
 	else if (value != NULL && strcmp(value, "off") == 0)
 		cbe_lun->serseq = CTL_LUN_SERSEQ_OFF;
->>>>>>> bf93edde
 
 	if (params->flags & CTL_LUN_FLAG_ID_REQ) {
 		cbe_lun->req_lun_id = params->req_lun_id;
@@ -691,48 +579,28 @@
 	if ((params->flags & CTL_LUN_FLAG_SERIAL_NUM) == 0) {
 		snprintf(tmpstr, sizeof(tmpstr), "MYSERIAL%4d",
 			 softc->num_luns);
-<<<<<<< HEAD
-		strncpy((char *)be_lun->ctl_be_lun.serial_num, tmpstr,
-			MIN(sizeof(be_lun->ctl_be_lun.serial_num),
-			    sizeof(tmpstr)));
-=======
 		strncpy((char *)cbe_lun->serial_num, tmpstr,
 			MIN(sizeof(cbe_lun->serial_num), sizeof(tmpstr)));
->>>>>>> bf93edde
 
 		/* Tell the user what we used for a serial number */
 		strncpy((char *)params->serial_num, tmpstr,
 			MIN(sizeof(params->serial_num), sizeof(tmpstr)));
 	} else { 
-<<<<<<< HEAD
-		strncpy((char *)be_lun->ctl_be_lun.serial_num,
-			params->serial_num,
-			MIN(sizeof(be_lun->ctl_be_lun.serial_num),
-=======
 		strncpy((char *)cbe_lun->serial_num, params->serial_num,
 			MIN(sizeof(cbe_lun->serial_num),
->>>>>>> bf93edde
 			    sizeof(params->serial_num)));
 	}
 	if ((params->flags & CTL_LUN_FLAG_DEVID) == 0) {
 		snprintf(tmpstr, sizeof(tmpstr), "MYDEVID%4d", softc->num_luns);
-<<<<<<< HEAD
-		strncpy((char *)be_lun->ctl_be_lun.device_id, tmpstr,
-			MIN(sizeof(be_lun->ctl_be_lun.device_id),
-			    sizeof(tmpstr)));
-=======
 		strncpy((char *)cbe_lun->device_id, tmpstr,
 			MIN(sizeof(cbe_lun->device_id), sizeof(tmpstr)));
->>>>>>> bf93edde
 
 		/* Tell the user what we used for a device ID */
 		strncpy((char *)params->device_id, tmpstr,
 			MIN(sizeof(params->device_id), sizeof(tmpstr)));
 	} else {
-<<<<<<< HEAD
-		strncpy((char *)be_lun->ctl_be_lun.device_id,
-			params->device_id,
-			MIN(sizeof(be_lun->ctl_be_lun.device_id),
+		strncpy((char *)cbe_lun->device_id, params->device_id,
+			MIN(sizeof(cbe_lun->device_id),
 			    sizeof(params->device_id)));
 	}
 
@@ -749,26 +617,6 @@
 		goto bailout_error;
 	}
 
-=======
-		strncpy((char *)cbe_lun->device_id, params->device_id,
-			MIN(sizeof(cbe_lun->device_id),
-			    sizeof(params->device_id)));
-	}
-
-	STAILQ_INIT(&be_lun->cont_queue);
-	mtx_init(&be_lun->queue_lock, "cram queue lock", NULL, MTX_DEF);
-	TASK_INIT(&be_lun->io_task, /*priority*/0, ctl_backend_ramdisk_worker,
-	    be_lun);
-
-	be_lun->io_taskqueue = taskqueue_create(be_lun->lunname, M_WAITOK,
-	    taskqueue_thread_enqueue, /*context*/&be_lun->io_taskqueue);
-	if (be_lun->io_taskqueue == NULL) {
-		snprintf(req->error_str, sizeof(req->error_str),
-			 "%s: Unable to create taskqueue", __func__);
-		goto bailout_error;
-	}
-
->>>>>>> bf93edde
 	retval = taskqueue_start_threads(&be_lun->io_taskqueue,
 					 /*num threads*/1,
 					 /*priority*/PWAIT,
@@ -834,18 +682,10 @@
 		if (be_lun->io_taskqueue != NULL) {
 			taskqueue_free(be_lun->io_taskqueue);
 		}
-<<<<<<< HEAD
-		ctl_free_opts(&be_lun->ctl_be_lun.options);
-		mtx_destroy(&be_lun->queue_lock);
-		free(be_lun, M_RAMDISK);
-	}
-
-=======
 		ctl_free_opts(&cbe_lun->options);
 		mtx_destroy(&be_lun->queue_lock);
 		free(be_lun, M_RAMDISK);
 	}
->>>>>>> bf93edde
 	return (retval);
 }
 
@@ -1051,10 +891,7 @@
 		ctl_config_write_done(io);
 		break;
 	}
-<<<<<<< HEAD
-=======
 	case PREVENT_ALLOW:
->>>>>>> bf93edde
 	case WRITE_SAME_10:
 	case WRITE_SAME_16:
 	case UNMAP:
