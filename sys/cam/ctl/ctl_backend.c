/*-
 * Copyright (c) 2003 Silicon Graphics International Corp.
 * All rights reserved.
 *
 * Redistribution and use in source and binary forms, with or without
 * modification, are permitted provided that the following conditions
 * are met:
 * 1. Redistributions of source code must retain the above copyright
 *    notice, this list of conditions, and the following disclaimer,
 *    without modification.
 * 2. Redistributions in binary form must reproduce at minimum a disclaimer
 *    substantially similar to the "NO WARRANTY" disclaimer below
 *    ("Disclaimer") and any redistribution must be conditioned upon
 *    including a substantially similar Disclaimer requirement for further
 *    binary redistribution.
 *
 * NO WARRANTY
 * THIS SOFTWARE IS PROVIDED BY THE COPYRIGHT HOLDERS AND CONTRIBUTORS
 * "AS IS" AND ANY EXPRESS OR IMPLIED WARRANTIES, INCLUDING, BUT NOT
 * LIMITED TO, THE IMPLIED WARRANTIES OF MERCHANTIBILITY AND FITNESS FOR
 * A PARTICULAR PURPOSE ARE DISCLAIMED. IN NO EVENT SHALL THE COPYRIGHT
 * HOLDERS OR CONTRIBUTORS BE LIABLE FOR SPECIAL, EXEMPLARY, OR CONSEQUENTIAL
 * DAMAGES (INCLUDING, BUT NOT LIMITED TO, PROCUREMENT OF SUBSTITUTE GOODS
 * OR SERVICES; LOSS OF USE, DATA, OR PROFITS; OR BUSINESS INTERRUPTION)
 * HOWEVER CAUSED AND ON ANY THEORY OF LIABILITY, WHETHER IN CONTRACT,
 * STRICT LIABILITY, OR TORT (INCLUDING NEGLIGENCE OR OTHERWISE) ARISING
 * IN ANY WAY OUT OF THE USE OF THIS SOFTWARE, EVEN IF ADVISED OF THE
 * POSSIBILITY OF SUCH DAMAGES.
 *
 * $Id: //depot/users/kenm/FreeBSD-test2/sys/cam/ctl/ctl_backend.c#3 $
 */
/*
 * CTL backend driver registration routines
 *
 * Author: Ken Merry <ken@FreeBSD.org>
 */

#include <sys/cdefs.h>
__FBSDID("$FreeBSD$");

#include <sys/param.h>
#include <sys/systm.h>
#include <sys/kernel.h>
#include <sys/types.h>
#include <sys/malloc.h>
#include <sys/lock.h>
#include <sys/mutex.h>
#include <sys/condvar.h>
#include <sys/queue.h>
#include <sys/sysctl.h>

#include <cam/scsi/scsi_all.h>
#include <cam/scsi/scsi_da.h>
#include <cam/ctl/ctl_io.h>
#include <cam/ctl/ctl.h>
#include <cam/ctl/ctl_frontend.h>
#include <cam/ctl/ctl_backend.h>
#include <cam/ctl/ctl_ioctl.h>
#include <cam/ctl/ctl_ha.h>
#include <cam/ctl/ctl_private.h>
#include <cam/ctl/ctl_debug.h>

extern struct ctl_softc *control_softc;

int
ctl_backend_register(struct ctl_backend_driver *be)
{
<<<<<<< HEAD
	struct ctl_softc *softc;
	struct ctl_backend_driver *be_tmp;

	softc = control_softc;

=======
	struct ctl_softc *softc = control_softc;
	struct ctl_backend_driver *be_tmp;

>>>>>>> bf93edde
	mtx_lock(&softc->ctl_lock);
	/*
	 * Sanity check, make sure this isn't a duplicate registration.
	 */
	STAILQ_FOREACH(be_tmp, &softc->be_list, links) {
		if (strcmp(be_tmp->name, be->name) == 0) {
			mtx_unlock(&softc->ctl_lock);
			return (-1);
		}
	}
	mtx_unlock(&softc->ctl_lock);

	/*
	 * Call the backend's initialization routine.
	 */
	be->init();

	mtx_lock(&softc->ctl_lock);
	
	STAILQ_INSERT_TAIL(&softc->be_list, be, links);

	softc->num_backends++;

	/*
	 * Don't want to increment the usage count for internal consumers,
	 * we won't be able to unload otherwise.
	 */
	/* XXX KDM find a substitute for this? */
#if 0
	if ((be->flags & CTL_BE_FLAG_INTERNAL) == 0)
		MOD_INC_USE_COUNT;
#endif

#ifdef CS_BE_CONFIG_MOVE_DONE_IS_NOT_USED
	be->config_move_done = ctl_config_move_done;
#endif
	/* XXX KDM fix this! */
	be->num_luns = 0;
#if 0
	atomic_set(&be->num_luns, 0);
#endif

	mtx_unlock(&softc->ctl_lock);

	return (0);
}

int
ctl_backend_deregister(struct ctl_backend_driver *be)
{
<<<<<<< HEAD
	struct ctl_softc *softc;

	softc = control_softc;

=======
	struct ctl_softc *softc = control_softc;

>>>>>>> bf93edde
	mtx_lock(&softc->ctl_lock);

#if 0
	if (atomic_read(&be->num_luns) != 0) {
#endif
	/* XXX KDM fix this! */
	if (be->num_luns != 0) {
		mtx_unlock(&softc->ctl_lock);
		return (-1);
	}

	STAILQ_REMOVE(&softc->be_list, be, ctl_backend_driver, links);

	softc->num_backends--;

	/* XXX KDM find a substitute for this? */
#if 0
	if ((be->flags & CTL_BE_FLAG_INTERNAL) == 0)
		MOD_DEC_USE_COUNT;
#endif

	mtx_unlock(&softc->ctl_lock);

	return (0);
}

struct ctl_backend_driver *
ctl_backend_find(char *backend_name)
{
<<<<<<< HEAD
	struct ctl_softc *softc;
	struct ctl_backend_driver *be_tmp;

	softc = control_softc;

	mtx_lock(&softc->ctl_lock);

=======
	struct ctl_softc *softc = control_softc;
	struct ctl_backend_driver *be_tmp;

	mtx_lock(&softc->ctl_lock);
>>>>>>> bf93edde
	STAILQ_FOREACH(be_tmp, &softc->be_list, links) {
		if (strcmp(be_tmp->name, backend_name) == 0) {
			mtx_unlock(&softc->ctl_lock);
			return (be_tmp);
		}
	}
<<<<<<< HEAD

=======
>>>>>>> bf93edde
	mtx_unlock(&softc->ctl_lock);

	return (NULL);
}

void
ctl_init_opts(ctl_options_t *opts, int num_args, struct ctl_be_arg *args)
{
	struct ctl_option *opt;
	int i;

	STAILQ_INIT(opts);
	for (i = 0; i < num_args; i++) {
		if ((args[i].flags & CTL_BEARG_RD) == 0)
			continue;
		if ((args[i].flags & CTL_BEARG_ASCII) == 0)
			continue;
		opt = malloc(sizeof(*opt), M_CTL, M_WAITOK);
<<<<<<< HEAD
		opt->name = malloc(strlen(args[i].kname) + 1, M_CTL, M_WAITOK);
		strcpy(opt->name, args[i].kname);
		opt->value = malloc(strlen(args[i].kvalue) + 1, M_CTL, M_WAITOK);
		strcpy(opt->value, args[i].kvalue);
=======
		opt->name = strdup(args[i].kname, M_CTL);
		opt->value = strdup(args[i].kvalue, M_CTL);
>>>>>>> bf93edde
		STAILQ_INSERT_TAIL(opts, opt, links);
	}
}

void
<<<<<<< HEAD
=======
ctl_update_opts(ctl_options_t *opts, int num_args, struct ctl_be_arg *args)
{
	struct ctl_option *opt;
	int i;

	for (i = 0; i < num_args; i++) {
		if ((args[i].flags & CTL_BEARG_RD) == 0)
			continue;
		if ((args[i].flags & CTL_BEARG_ASCII) == 0)
			continue;
		STAILQ_FOREACH(opt, opts, links) {
			if (strcmp(opt->name, args[i].kname) == 0)
				break;
		}
		if (args[i].kvalue != NULL &&
		    ((char *)args[i].kvalue)[0] != 0) {
			if (opt) {
				free(opt->value, M_CTL);
				opt->value = strdup(args[i].kvalue, M_CTL);
			} else {
				opt = malloc(sizeof(*opt), M_CTL, M_WAITOK);
				opt->name = strdup(args[i].kname, M_CTL);
				opt->value = strdup(args[i].kvalue, M_CTL);
				STAILQ_INSERT_TAIL(opts, opt, links);
			}
		} else if (opt) {
			STAILQ_REMOVE(opts, opt, ctl_option, links);
			free(opt->name, M_CTL);
			free(opt->value, M_CTL);
			free(opt, M_CTL);
		}
	}
}

void
>>>>>>> bf93edde
ctl_free_opts(ctl_options_t *opts)
{
	struct ctl_option *opt;

	while ((opt = STAILQ_FIRST(opts)) != NULL) {
		STAILQ_REMOVE_HEAD(opts, links);
		free(opt->name, M_CTL);
		free(opt->value, M_CTL);
		free(opt, M_CTL);
	}
}

char *
ctl_get_opt(ctl_options_t *opts, const char *name)
{
	struct ctl_option *opt;

	STAILQ_FOREACH(opt, opts, links) {
		if (strcmp(opt->name, name) == 0) {
			return (opt->value);
		}
	}
	return (NULL);
}<|MERGE_RESOLUTION|>--- conflicted
+++ resolved
@@ -65,17 +65,9 @@
 int
 ctl_backend_register(struct ctl_backend_driver *be)
 {
-<<<<<<< HEAD
-	struct ctl_softc *softc;
-	struct ctl_backend_driver *be_tmp;
-
-	softc = control_softc;
-
-=======
 	struct ctl_softc *softc = control_softc;
 	struct ctl_backend_driver *be_tmp;
 
->>>>>>> bf93edde
 	mtx_lock(&softc->ctl_lock);
 	/*
 	 * Sanity check, make sure this isn't a duplicate registration.
@@ -126,15 +118,8 @@
 int
 ctl_backend_deregister(struct ctl_backend_driver *be)
 {
-<<<<<<< HEAD
-	struct ctl_softc *softc;
-
-	softc = control_softc;
-
-=======
 	struct ctl_softc *softc = control_softc;
 
->>>>>>> bf93edde
 	mtx_lock(&softc->ctl_lock);
 
 #if 0
@@ -164,30 +149,16 @@
 struct ctl_backend_driver *
 ctl_backend_find(char *backend_name)
 {
-<<<<<<< HEAD
-	struct ctl_softc *softc;
-	struct ctl_backend_driver *be_tmp;
-
-	softc = control_softc;
-
-	mtx_lock(&softc->ctl_lock);
-
-=======
 	struct ctl_softc *softc = control_softc;
 	struct ctl_backend_driver *be_tmp;
 
 	mtx_lock(&softc->ctl_lock);
->>>>>>> bf93edde
 	STAILQ_FOREACH(be_tmp, &softc->be_list, links) {
 		if (strcmp(be_tmp->name, backend_name) == 0) {
 			mtx_unlock(&softc->ctl_lock);
 			return (be_tmp);
 		}
 	}
-<<<<<<< HEAD
-
-=======
->>>>>>> bf93edde
 	mtx_unlock(&softc->ctl_lock);
 
 	return (NULL);
@@ -206,22 +177,13 @@
 		if ((args[i].flags & CTL_BEARG_ASCII) == 0)
 			continue;
 		opt = malloc(sizeof(*opt), M_CTL, M_WAITOK);
-<<<<<<< HEAD
-		opt->name = malloc(strlen(args[i].kname) + 1, M_CTL, M_WAITOK);
-		strcpy(opt->name, args[i].kname);
-		opt->value = malloc(strlen(args[i].kvalue) + 1, M_CTL, M_WAITOK);
-		strcpy(opt->value, args[i].kvalue);
-=======
 		opt->name = strdup(args[i].kname, M_CTL);
 		opt->value = strdup(args[i].kvalue, M_CTL);
->>>>>>> bf93edde
 		STAILQ_INSERT_TAIL(opts, opt, links);
 	}
 }
 
 void
-<<<<<<< HEAD
-=======
 ctl_update_opts(ctl_options_t *opts, int num_args, struct ctl_be_arg *args)
 {
 	struct ctl_option *opt;
@@ -257,7 +219,6 @@
 }
 
 void
->>>>>>> bf93edde
 ctl_free_opts(ctl_options_t *opts)
 {
 	struct ctl_option *opt;
