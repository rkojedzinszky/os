/*-
 * Copyright (c) 2008, 2009 Silicon Graphics International Corp.
 * All rights reserved.
 *
 * Redistribution and use in source and binary forms, with or without
 * modification, are permitted provided that the following conditions
 * are met:
 * 1. Redistributions of source code must retain the above copyright
 *    notice, this list of conditions, and the following disclaimer,
 *    without modification.
 * 2. Redistributions in binary form must reproduce at minimum a disclaimer
 *    substantially similar to the "NO WARRANTY" disclaimer below
 *    ("Disclaimer") and any redistribution must be conditioned upon
 *    including a substantially similar Disclaimer requirement for further
 *    binary redistribution.
 *
 * NO WARRANTY
 * THIS SOFTWARE IS PROVIDED BY THE COPYRIGHT HOLDERS AND CONTRIBUTORS
 * "AS IS" AND ANY EXPRESS OR IMPLIED WARRANTIES, INCLUDING, BUT NOT
 * LIMITED TO, THE IMPLIED WARRANTIES OF MERCHANTIBILITY AND FITNESS FOR
 * A PARTICULAR PURPOSE ARE DISCLAIMED. IN NO EVENT SHALL THE COPYRIGHT
 * HOLDERS OR CONTRIBUTORS BE LIABLE FOR SPECIAL, EXEMPLARY, OR CONSEQUENTIAL
 * DAMAGES (INCLUDING, BUT NOT LIMITED TO, PROCUREMENT OF SUBSTITUTE GOODS
 * OR SERVICES; LOSS OF USE, DATA, OR PROFITS; OR BUSINESS INTERRUPTION)
 * HOWEVER CAUSED AND ON ANY THEORY OF LIABILITY, WHETHER IN CONTRACT,
 * STRICT LIABILITY, OR TORT (INCLUDING NEGLIGENCE OR OTHERWISE) ARISING
 * IN ANY WAY OUT OF THE USE OF THIS SOFTWARE, EVEN IF ADVISED OF THE
 * POSSIBILITY OF SUCH DAMAGES.
 *
 * $Id: //depot/users/kenm/FreeBSD-test2/sys/cam/ctl/scsi_ctl.c#4 $
 */
/*
 * Peripheral driver interface between CAM and CTL (CAM Target Layer).
 *
 * Author: Ken Merry <ken@FreeBSD.org>
 */

#include <sys/cdefs.h>
__FBSDID("$FreeBSD$");

#include <sys/param.h>
#include <sys/queue.h>
#include <sys/systm.h>
#include <sys/kernel.h>
#include <sys/lock.h>
#include <sys/mutex.h>
#include <sys/condvar.h>
#include <sys/malloc.h>
#include <sys/bus.h>
#include <sys/endian.h>
#include <sys/sbuf.h>
#include <sys/sysctl.h>
#include <sys/types.h>
#include <sys/systm.h>
#include <machine/bus.h>

#include <cam/cam.h>
#include <cam/cam_ccb.h>
#include <cam/cam_periph.h>
#include <cam/cam_queue.h>
#include <cam/cam_xpt_periph.h>
#include <cam/cam_debug.h>
#include <cam/cam_sim.h>
#include <cam/cam_xpt.h>

#include <cam/scsi/scsi_all.h>
#include <cam/scsi/scsi_message.h>

#include <cam/ctl/ctl_io.h>
#include <cam/ctl/ctl.h>
#include <cam/ctl/ctl_frontend.h>
#include <cam/ctl/ctl_util.h>
#include <cam/ctl/ctl_error.h>

struct ctlfe_softc {
	struct ctl_port port;
	path_id_t path_id;
	target_id_t target_id;
	u_int	maxio;
	struct cam_sim *sim;
	char port_name[DEV_IDLEN];
	STAILQ_HEAD(, ctlfe_lun_softc) lun_softc_list;
	STAILQ_ENTRY(ctlfe_softc) links;
};

STAILQ_HEAD(, ctlfe_softc) ctlfe_softc_list;
struct mtx ctlfe_list_mtx;
static char ctlfe_mtx_desc[] = "ctlfelist";
#ifdef CTLFE_INIT_ENABLE
static int ctlfe_max_targets = 1;
static int ctlfe_num_targets = 0;
#endif

typedef enum {
	CTLFE_LUN_NONE		= 0x00,
	CTLFE_LUN_WILDCARD	= 0x01
} ctlfe_lun_flags;

struct ctlfe_lun_softc {
	struct ctlfe_softc *parent_softc;
	struct cam_periph *periph;
	ctlfe_lun_flags flags;
	uint64_t ccbs_alloced;
	uint64_t ccbs_freed;
	uint64_t ctios_sent;
	uint64_t ctios_returned;
	uint64_t atios_alloced;
	uint64_t atios_freed;
	uint64_t inots_alloced;
	uint64_t inots_freed;
	/* bus_dma_tag_t dma_tag; */
	TAILQ_HEAD(, ccb_hdr) work_queue;
	STAILQ_ENTRY(ctlfe_lun_softc) links;
};

typedef enum {
	CTLFE_CMD_NONE		= 0x00,
	CTLFE_CMD_PIECEWISE	= 0x01
} ctlfe_cmd_flags;

struct ctlfe_cmd_info {
	int cur_transfer_index;
	size_t cur_transfer_off;
	ctlfe_cmd_flags flags;
	/*
	 * XXX KDM struct bus_dma_segment is 8 bytes on i386, and 16
	 * bytes on amd64.  So with 32 elements, this is 256 bytes on
	 * i386 and 512 bytes on amd64.
	 */
#define CTLFE_MAX_SEGS	32
	bus_dma_segment_t cam_sglist[CTLFE_MAX_SEGS];
};
CTASSERT(sizeof(struct ctlfe_lun_cmd_info) <= CTL_PORT_PRIV_SIZE);

/*
 * When we register the adapter/bus, request that this many ctl_ios be
 * allocated.  This should be the maximum supported by the adapter, but we
 * currently don't have a way to get that back from the path inquiry.
 * XXX KDM add that to the path inquiry.
 */
#define	CTLFE_REQ_CTL_IO	4096
/*
 * Number of Accept Target I/O CCBs to allocate and queue down to the
 * adapter per LUN.
 * XXX KDM should this be controlled by CTL?
 */
#define	CTLFE_ATIO_PER_LUN	1024
/*
 * Number of Immediate Notify CCBs (used for aborts, resets, etc.) to
 * allocate and queue down to the adapter per LUN.
 * XXX KDM should this be controlled by CTL?
 */
#define	CTLFE_IN_PER_LUN	1024

/*
 * Timeout (in seconds) on CTIO CCB allocation for doing a DMA or sending
 * status to the initiator.  The SIM is expected to have its own timeouts,
 * so we're not putting this timeout around the CCB execution time.  The
 * SIM should timeout and let us know if it has an issue.
 */
#define	CTLFE_DMA_TIMEOUT	60

/*
 * Turn this on to enable extra debugging prints.
 */
#if 0
#define	CTLFE_DEBUG
#endif

/*
 * Use randomly assigned WWNN/WWPN values.  This is to work around an issue
 * in the FreeBSD initiator that makes it unable to rescan the target if
 * the target gets rebooted and the WWNN/WWPN stay the same.
 */
#if 0
#define	RANDOM_WWNN
#endif

MALLOC_DEFINE(M_CTLFE, "CAM CTL FE", "CAM CTL FE interface");

#define	io_ptr		ppriv_ptr0

/* This is only used in the CTIO */
#define	ccb_atio	ppriv_ptr1

int			ctlfeinitialize(void);
void			ctlfeshutdown(void);
static periph_init_t	ctlfeperiphinit;
static void		ctlfeasync(void *callback_arg, uint32_t code,
				   struct cam_path *path, void *arg);
static periph_ctor_t	ctlferegister;
static periph_oninv_t	ctlfeoninvalidate;
static periph_dtor_t	ctlfecleanup;
static periph_start_t	ctlfestart;
static void		ctlfedone(struct cam_periph *periph,
				  union ccb *done_ccb);

static void 		ctlfe_onoffline(void *arg, int online);
static void 		ctlfe_online(void *arg);
static void 		ctlfe_offline(void *arg);
static int 		ctlfe_lun_enable(void *arg, int lun_id);
static int 		ctlfe_lun_disable(void *arg, int lun_id);
static void		ctlfe_dump_sim(struct cam_sim *sim);
static void		ctlfe_dump_queue(struct ctlfe_lun_softc *softc);
static void 		ctlfe_datamove(union ctl_io *io);
static void 		ctlfe_done(union ctl_io *io);
static void 		ctlfe_dump(void);

static struct periph_driver ctlfe_driver =
{
	ctlfeperiphinit, "ctl",
	TAILQ_HEAD_INITIALIZER(ctlfe_driver.units), /*generation*/ 0,
	CAM_PERIPH_DRV_EARLY
};

static struct ctl_frontend ctlfe_frontend =
{
	.name = "camtgt",
	.init = ctlfeinitialize,
	.fe_dump = ctlfe_dump,
	.shutdown = ctlfeshutdown,
};
CTL_FRONTEND_DECLARE(ctlfe, ctlfe_frontend);

void
ctlfeshutdown(void)
{
	return;
}

int
ctlfeinitialize(void)
{

	STAILQ_INIT(&ctlfe_softc_list);
	mtx_init(&ctlfe_list_mtx, ctlfe_mtx_desc, NULL, MTX_DEF);
	periphdriver_register(&ctlfe_driver);
	return (0);
}

void
ctlfeperiphinit(void)
{
	cam_status status;

	status = xpt_register_async(AC_PATH_REGISTERED | AC_PATH_DEREGISTERED |
				    AC_CONTRACT, ctlfeasync, NULL, NULL);
	if (status != CAM_REQ_CMP) {
		printf("ctl: Failed to attach async callback due to CAM "
		       "status 0x%x!\n", status);
	}
}

static void
ctlfeasync(void *callback_arg, uint32_t code, struct cam_path *path, void *arg)
{
	struct ctlfe_softc *softc;

#ifdef CTLFEDEBUG
	printf("%s: entered\n", __func__);
#endif

	mtx_lock(&ctlfe_list_mtx);
	STAILQ_FOREACH(softc, &ctlfe_softc_list, links) {
		if (softc->path_id == xpt_path_path_id(path))
			break;
	}
	mtx_unlock(&ctlfe_list_mtx);

	/*
	 * When a new path gets registered, and it is capable of target
	 * mode, go ahead and attach.  Later on, we may need to be more
	 * selective, but for now this will be sufficient.
 	 */
	switch (code) {
	case AC_PATH_REGISTERED: {
		struct ctl_port *port;
		struct ccb_pathinq *cpi;
		int retval;

		cpi = (struct ccb_pathinq *)arg;

		/* Don't attach if it doesn't support target mode */
		if ((cpi->target_sprt & PIT_PROCESSOR) == 0) {
#ifdef CTLFEDEBUG
			printf("%s: SIM %s%d doesn't support target mode\n",
			       __func__, cpi->dev_name, cpi->unit_number);
#endif
			break;
		}

		if (softc != NULL) {
#ifdef CTLFEDEBUG
			printf("%s: CTL port for CAM path %u already exists\n",
			       __func__, xpt_path_path_id(path));
#endif
			break;
		}

#ifdef CTLFE_INIT_ENABLE
		if (ctlfe_num_targets >= ctlfe_max_targets) {
			union ccb *ccb;
			struct cam_sim *sim;

			ccb = (union ccb *)malloc(sizeof(*ccb), M_TEMP,
						  M_NOWAIT | M_ZERO);
			if (ccb == NULL) {
				printf("%s: unable to malloc CCB!\n", __func__);
				return;
			}
			xpt_setup_ccb(&ccb->ccb_h, cpi->ccb_h.path,
				      CAM_PRIORITY_NONE);

			sim = xpt_path_sim(cpi->ccb_h.path);

			ccb->ccb_h.func_code = XPT_SET_SIM_KNOB;
			ccb->knob.xport_specific.valid = KNOB_VALID_ROLE;
			ccb->knob.xport_specific.fc.role = KNOB_ROLE_INITIATOR;

			/* We should hold the SIM lock here */
			mtx_assert(sim->mtx, MA_OWNED);

			xpt_action(ccb);

			if ((ccb->ccb_h.status & CAM_STATUS_MASK) !=
			     CAM_REQ_CMP) {
				printf("%s: SIM %s%d (path id %d) initiator "
				       "enable failed with status %#x\n",
				       __func__, cpi->dev_name,
				       cpi->unit_number, cpi->ccb_h.path_id,
				       ccb->ccb_h.status);
			} else {
				printf("%s: SIM %s%d (path id %d) initiator "
				       "enable succeeded\n",
				       __func__, cpi->dev_name,
				       cpi->unit_number, cpi->ccb_h.path_id);
			}

			free(ccb, M_TEMP);

			break;
		} else {
			ctlfe_num_targets++;
		}

		printf("%s: ctlfe_num_targets = %d\n", __func__,
		       ctlfe_num_targets);
#endif /* CTLFE_INIT_ENABLE */

		/*
		 * We're in an interrupt context here, so we have to
		 * use M_NOWAIT.  Of course this means trouble if we
		 * can't allocate memory.
		 */
		softc = malloc(sizeof(*softc), M_CTLFE, M_NOWAIT | M_ZERO);
		if (softc == NULL) {
			printf("%s: unable to malloc %zd bytes for softc\n",
			       __func__, sizeof(*softc));
			return;
		}

		softc->path_id = cpi->ccb_h.path_id;
		softc->target_id = cpi->initiator_id;
		softc->sim = xpt_path_sim(path);
		if (cpi->maxio != 0)
			softc->maxio = cpi->maxio;
		else
			softc->maxio = DFLTPHYS;
		STAILQ_INIT(&softc->lun_softc_list);

		port = &softc->port;
		port->frontend = &ctlfe_frontend;

		/*
		 * XXX KDM should we be more accurate here ?
		 */
		if (cpi->transport == XPORT_FC)
			port->port_type = CTL_PORT_FC;
		else if (cpi->transport == XPORT_SAS)
			port->port_type = CTL_PORT_SAS;
		else
			port->port_type = CTL_PORT_SCSI;

		/* XXX KDM what should the real number be here? */
		port->num_requested_ctl_io = 4096;
		snprintf(softc->port_name, sizeof(softc->port_name),
			 "%s%d", cpi->dev_name, cpi->unit_number);
		/*
		 * XXX KDM it would be nice to allocate storage in the
		 * frontend structure itself.
	 	 */
		port->port_name = softc->port_name;
		port->physical_port = cpi->bus_id;
		port->virtual_port = 0;
		port->port_online = ctlfe_online;
		port->port_offline = ctlfe_offline;
		port->onoff_arg = softc;
		port->lun_enable = ctlfe_lun_enable;
		port->lun_disable = ctlfe_lun_disable;
		port->targ_lun_arg = softc;
		port->fe_datamove = ctlfe_datamove;
		port->fe_done = ctlfe_done;
		/*
		 * XXX KDM the path inquiry doesn't give us the maximum
		 * number of targets supported.
		 */
		port->max_targets = cpi->max_target;
		port->max_target_id = cpi->max_target;
<<<<<<< HEAD
=======
		port->targ_port = -1;
>>>>>>> bf93edde
		
		/*
		 * XXX KDM need to figure out whether we're the master or
		 * slave.
		 */
#ifdef CTLFEDEBUG
		printf("%s: calling ctl_port_register() for %s%d\n",
		       __func__, cpi->dev_name, cpi->unit_number);
#endif
		retval = ctl_port_register(port);
		if (retval != 0) {
			printf("%s: ctl_port_register() failed with "
			       "error %d!\n", __func__, retval);
			free(softc, M_CTLFE);
			break;
		} else {
			mtx_lock(&ctlfe_list_mtx);
			STAILQ_INSERT_TAIL(&ctlfe_softc_list, softc, links);
			mtx_unlock(&ctlfe_list_mtx);
		}

		break;
	}
	case AC_PATH_DEREGISTERED: {

		if (softc != NULL) {
			/*
			 * XXX KDM are we certain at this point that there
			 * are no outstanding commands for this frontend?
			 */
			mtx_lock(&ctlfe_list_mtx);
			STAILQ_REMOVE(&ctlfe_softc_list, softc, ctlfe_softc,
			    links);
			mtx_unlock(&ctlfe_list_mtx);
			ctl_port_deregister(&softc->port);
			free(softc, M_CTLFE);
		}
		break;
	}
	case AC_CONTRACT: {
		struct ac_contract *ac;

		ac = (struct ac_contract *)arg;

		switch (ac->contract_number) {
		case AC_CONTRACT_DEV_CHG: {
			struct ac_device_changed *dev_chg;
			int retval;

			dev_chg = (struct ac_device_changed *)ac->contract_data;

			printf("%s: WWPN %#jx port 0x%06x path %u target %u %s\n",
			       __func__, dev_chg->wwpn, dev_chg->port,
			       xpt_path_path_id(path), dev_chg->target,
			       (dev_chg->arrived == 0) ?  "left" : "arrived");

			if (softc == NULL) {
				printf("%s: CTL port for CAM path %u not "
				       "found!\n", __func__,
				       xpt_path_path_id(path));
				break;
			}
			if (dev_chg->arrived != 0) {
				retval = ctl_add_initiator(&softc->port,
				    dev_chg->target, dev_chg->wwpn, NULL);
			} else {
				retval = ctl_remove_initiator(&softc->port,
				    dev_chg->target);
			}

			if (retval < 0) {
				printf("%s: could not %s port %d iid %u "
				       "WWPN %#jx!\n", __func__,
				       (dev_chg->arrived != 0) ? "add" :
				       "remove", softc->port.targ_port,
				       dev_chg->target,
				       (uintmax_t)dev_chg->wwpn);
			}
			break;
		}
		default:
			printf("%s: unsupported contract number %ju\n",
			       __func__, (uintmax_t)ac->contract_number);
			break;
		}
		break;
	}
	default:
		break;
	}
}

static cam_status
ctlferegister(struct cam_periph *periph, void *arg)
{
	struct ctlfe_softc *bus_softc;
	struct ctlfe_lun_softc *softc;
	struct cam_sim *sim;
	union ccb en_lun_ccb;
	cam_status status;
	int i;

	softc = (struct ctlfe_lun_softc *)arg;
	bus_softc = softc->parent_softc;
	sim = xpt_path_sim(periph->path);
	
	TAILQ_INIT(&softc->work_queue);
	softc->periph = periph;
	periph->softc = softc;

	xpt_setup_ccb(&en_lun_ccb.ccb_h, periph->path, CAM_PRIORITY_NONE);
	en_lun_ccb.ccb_h.func_code = XPT_EN_LUN;
	en_lun_ccb.cel.grp6_len = 0;
	en_lun_ccb.cel.grp7_len = 0;
	en_lun_ccb.cel.enable = 1;
	xpt_action(&en_lun_ccb);
	status = (en_lun_ccb.ccb_h.status & CAM_STATUS_MASK);
	if (status != CAM_REQ_CMP) {
		xpt_print(periph->path, "%s: Enable LUN failed, status 0x%x\n", 
			  __func__, en_lun_ccb.ccb_h.status);
		return (status);
	}

	status = CAM_REQ_CMP;

	for (i = 0; i < CTLFE_ATIO_PER_LUN; i++) {
		union ccb *new_ccb;
		union ctl_io *new_io;
<<<<<<< HEAD
=======
		struct ctlfe_cmd_info *cmd_info;
>>>>>>> bf93edde

		new_ccb = (union ccb *)malloc(sizeof(*new_ccb), M_CTLFE,
					      M_ZERO|M_NOWAIT);
		if (new_ccb == NULL) {
			status = CAM_RESRC_UNAVAIL;
			break;
		}
		new_io = ctl_alloc_io_nowait(bus_softc->port.ctl_pool_ref);
		if (new_io == NULL) {
			free(new_ccb, M_CTLFE);
			status = CAM_RESRC_UNAVAIL;
			break;
		}
<<<<<<< HEAD
=======
		cmd_info = malloc(sizeof(*cmd_info), M_CTLFE,
		    M_ZERO | M_NOWAIT);
		if (cmd_info == NULL) {
			ctl_free_io(new_io);
			free(new_ccb, M_CTLFE);
			status = CAM_RESRC_UNAVAIL;
			break;
		}
		new_io->io_hdr.ctl_private[CTL_PRIV_FRONTEND2].ptr = cmd_info;
>>>>>>> bf93edde
		softc->atios_alloced++;
		new_ccb->ccb_h.io_ptr = new_io;

		xpt_setup_ccb(&new_ccb->ccb_h, periph->path, /*priority*/ 1);
		new_ccb->ccb_h.func_code = XPT_ACCEPT_TARGET_IO;
		new_ccb->ccb_h.cbfcnp = ctlfedone;
		xpt_action(new_ccb);
		status = new_ccb->ccb_h.status;
		if ((status & CAM_STATUS_MASK) != CAM_REQ_INPROG) {
<<<<<<< HEAD
=======
			free(cmd_info, M_CTLFE);
>>>>>>> bf93edde
			ctl_free_io(new_io);
			free(new_ccb, M_CTLFE);
			break;
		}
	}

	status = cam_periph_acquire(periph);
	if ((status & CAM_STATUS_MASK) != CAM_REQ_CMP) {
		xpt_print(periph->path, "%s: could not acquire reference "
			  "count, status = %#x\n", __func__, status);
		return (status);
	}

	if (i == 0) {
		xpt_print(periph->path, "%s: could not allocate ATIO CCBs, "
			  "status 0x%x\n", __func__, status);
		return (CAM_REQ_CMP_ERR);
	}

	for (i = 0; i < CTLFE_IN_PER_LUN; i++) {
		union ccb *new_ccb;
		union ctl_io *new_io;

		new_ccb = (union ccb *)malloc(sizeof(*new_ccb), M_CTLFE,
					      M_ZERO|M_NOWAIT);
		if (new_ccb == NULL) {
			status = CAM_RESRC_UNAVAIL;
			break;
		}
		new_io = ctl_alloc_io_nowait(bus_softc->port.ctl_pool_ref);
		if (new_io == NULL) {
			free(new_ccb, M_CTLFE);
			status = CAM_RESRC_UNAVAIL;
			break;
		}
		softc->inots_alloced++;
		new_ccb->ccb_h.io_ptr = new_io;

		xpt_setup_ccb(&new_ccb->ccb_h, periph->path, /*priority*/ 1);
		new_ccb->ccb_h.func_code = XPT_IMMEDIATE_NOTIFY;
		new_ccb->ccb_h.cbfcnp = ctlfedone;
		xpt_action(new_ccb);
		status = new_ccb->ccb_h.status;
		if ((status & CAM_STATUS_MASK) != CAM_REQ_INPROG) {
			/*
			 * Note that we don't free the CCB here.  If the
			 * status is not CAM_REQ_INPROG, then we're
			 * probably talking to a SIM that says it is
			 * target-capable but doesn't support the 
			 * XPT_IMMEDIATE_NOTIFY CCB.  i.e. it supports the
			 * older API.  In that case, it'll call xpt_done()
			 * on the CCB, and we need to free it in our done
			 * routine as a result.
			 */
			break;
		}
	}
	if ((i == 0)
	 || (status != CAM_REQ_INPROG)) {
		xpt_print(periph->path, "%s: could not allocate immediate "
			  "notify CCBs, status 0x%x\n", __func__, status);
		return (CAM_REQ_CMP_ERR);
	}
	STAILQ_INSERT_TAIL(&bus_softc->lun_softc_list, softc, links);
	return (CAM_REQ_CMP);
}

static void
ctlfeoninvalidate(struct cam_periph *periph)
{
	union ccb en_lun_ccb;
	cam_status status;
	struct ctlfe_softc *bus_softc;
	struct ctlfe_lun_softc *softc;

	softc = (struct ctlfe_lun_softc *)periph->softc;

	xpt_setup_ccb(&en_lun_ccb.ccb_h, periph->path, CAM_PRIORITY_NONE);
	en_lun_ccb.ccb_h.func_code = XPT_EN_LUN;
	en_lun_ccb.cel.grp6_len = 0;
	en_lun_ccb.cel.grp7_len = 0;
	en_lun_ccb.cel.enable = 0;
	xpt_action(&en_lun_ccb);
	status = (en_lun_ccb.ccb_h.status & CAM_STATUS_MASK);
	if (status != CAM_REQ_CMP) {
		xpt_print(periph->path, "%s: Disable LUN failed, status 0x%x\n",
			  __func__, en_lun_ccb.ccb_h.status);
		/*
		 * XXX KDM what do we do now?
		 */
	}

	bus_softc = softc->parent_softc;
	STAILQ_REMOVE(&bus_softc->lun_softc_list, softc, ctlfe_lun_softc, links);
}

static void
ctlfecleanup(struct cam_periph *periph)
{
	struct ctlfe_lun_softc *softc;

	softc = (struct ctlfe_lun_softc *)periph->softc;

	KASSERT(softc->ccbs_freed == softc->ccbs_alloced, ("%s: "
		"ccbs_freed %ju != ccbs_alloced %ju", __func__,
		softc->ccbs_freed, softc->ccbs_alloced));
	KASSERT(softc->ctios_returned == softc->ctios_sent, ("%s: "
		"ctios_returned %ju != ctios_sent %ju", __func__,
		softc->ctios_returned, softc->ctios_sent));
	KASSERT(softc->atios_freed == softc->atios_alloced, ("%s: "
		"atios_freed %ju != atios_alloced %ju", __func__,
		softc->atios_freed, softc->atios_alloced));
	KASSERT(softc->inots_freed == softc->inots_alloced, ("%s: "
		"inots_freed %ju != inots_alloced %ju", __func__,
		softc->inots_freed, softc->inots_alloced));

	free(softc, M_CTLFE);
}

static void
ctlfedata(struct ctlfe_lun_softc *softc, union ctl_io *io,
    ccb_flags *flags, uint8_t **data_ptr, uint32_t *dxfer_len,
    u_int16_t *sglist_cnt)
{
	struct ctlfe_softc *bus_softc;
<<<<<<< HEAD
	struct ctlfe_lun_cmd_info *cmd_info;
=======
	struct ctlfe_cmd_info *cmd_info;
>>>>>>> bf93edde
	struct ctl_sg_entry *ctl_sglist;
	bus_dma_segment_t *cam_sglist;
	size_t off;
	int i, idx;

<<<<<<< HEAD
	cmd_info = (struct ctlfe_lun_cmd_info *)io->io_hdr.port_priv;
=======
	cmd_info = io->io_hdr.ctl_private[CTL_PRIV_FRONTEND2].ptr;
>>>>>>> bf93edde
	bus_softc = softc->parent_softc;

	/*
	 * Set the direction, relative to the initiator.
	 */
	*flags &= ~CAM_DIR_MASK;
	if ((io->io_hdr.flags & CTL_FLAG_DATA_MASK) == CTL_FLAG_DATA_IN)
		*flags |= CAM_DIR_IN;
	else
		*flags |= CAM_DIR_OUT;

	*flags &= ~CAM_DATA_MASK;
	idx = cmd_info->cur_transfer_index;
	off = cmd_info->cur_transfer_off;
	cmd_info->flags &= ~CTLFE_CMD_PIECEWISE;
	if (io->scsiio.kern_sg_entries == 0) {
		/* No S/G list. */
		*data_ptr = io->scsiio.kern_data_ptr + off;
		if (io->scsiio.kern_data_len - off <= bus_softc->maxio) {
			*dxfer_len = io->scsiio.kern_data_len - off;
		} else {
			*dxfer_len = bus_softc->maxio;
			cmd_info->cur_transfer_index = -1;
			cmd_info->cur_transfer_off = bus_softc->maxio;
			cmd_info->flags |= CTLFE_CMD_PIECEWISE;
		}
		*sglist_cnt = 0;

		if (io->io_hdr.flags & CTL_FLAG_BUS_ADDR)
			*flags |= CAM_DATA_PADDR;
		else
			*flags |= CAM_DATA_VADDR;
	} else {
		/* S/G list with physical or virtual pointers. */
		ctl_sglist = (struct ctl_sg_entry *)io->scsiio.kern_data_ptr;
		cam_sglist = cmd_info->cam_sglist;
		*dxfer_len = 0;
		for (i = 0; i < io->scsiio.kern_sg_entries - idx; i++) {
			cam_sglist[i].ds_addr = (bus_addr_t)ctl_sglist[i + idx].addr + off;
			if (ctl_sglist[i + idx].len - off <= bus_softc->maxio - *dxfer_len) {
				cam_sglist[i].ds_len = ctl_sglist[idx + i].len - off;
				*dxfer_len += cam_sglist[i].ds_len;
			} else {
				cam_sglist[i].ds_len = bus_softc->maxio - *dxfer_len;
				cmd_info->cur_transfer_index = idx + i;
				cmd_info->cur_transfer_off = cam_sglist[i].ds_len + off;
				cmd_info->flags |= CTLFE_CMD_PIECEWISE;
				*dxfer_len += cam_sglist[i].ds_len;
				if (ctl_sglist[i].len != 0)
					i++;
				break;
			}
			if (i == (CTLFE_MAX_SEGS - 1) &&
			    idx + i < (io->scsiio.kern_sg_entries - 1)) {
				cmd_info->cur_transfer_index = idx + i + 1;
				cmd_info->cur_transfer_off = 0;
				cmd_info->flags |= CTLFE_CMD_PIECEWISE;
				i++;
				break;
			}
			off = 0;
		}
		*sglist_cnt = i;
		if (io->io_hdr.flags & CTL_FLAG_BUS_ADDR)
			*flags |= CAM_DATA_SG_PADDR;
		else
			*flags |= CAM_DATA_SG;
		*data_ptr = (uint8_t *)cam_sglist;
	}
}

static void
ctlfestart(struct cam_periph *periph, union ccb *start_ccb)
{
	struct ctlfe_lun_softc *softc;
<<<<<<< HEAD
	struct ctlfe_lun_cmd_info *cmd_info;
=======
	struct ctlfe_cmd_info *cmd_info;
>>>>>>> bf93edde
	struct ccb_hdr *ccb_h;
	struct ccb_accept_tio *atio;
	struct ccb_scsiio *csio;
	uint8_t *data_ptr;
	uint32_t dxfer_len;
	ccb_flags flags;
	union ctl_io *io;
	uint8_t scsi_status;

	softc = (struct ctlfe_lun_softc *)periph->softc;
	softc->ccbs_alloced++;

	ccb_h = TAILQ_FIRST(&softc->work_queue);
	if (periph->immediate_priority <= periph->pinfo.priority) {
		panic("shouldn't get to the CCB waiting case!");
		SLIST_INSERT_HEAD(&periph->ccb_list, &start_ccb->ccb_h,
				  periph_links.sle);
		periph->immediate_priority = CAM_PRIORITY_NONE;
		wakeup(&periph->ccb_list);
	} else if (ccb_h == NULL) {
		softc->ccbs_freed++;
		xpt_release_ccb(start_ccb);
		return;
	}

	/* Take the ATIO off the work queue */
	TAILQ_REMOVE(&softc->work_queue, ccb_h, periph_links.tqe);
	atio = (struct ccb_accept_tio *)ccb_h;
	io = (union ctl_io *)ccb_h->io_ptr;
	csio = &start_ccb->csio;

	flags = atio->ccb_h.flags &
		(CAM_DIS_DISCONNECT|CAM_TAG_ACTION_VALID|CAM_DIR_MASK);
<<<<<<< HEAD
	cmd_info = (struct ctlfe_lun_cmd_info *)io->io_hdr.port_priv;
=======
	cmd_info = io->io_hdr.ctl_private[CTL_PRIV_FRONTEND2].ptr;
>>>>>>> bf93edde
	cmd_info->cur_transfer_index = 0;
	cmd_info->cur_transfer_off = 0;
	cmd_info->flags = 0;

	if (io->io_hdr.flags & CTL_FLAG_DMA_QUEUED) {
		/*
		 * Datamove call, we need to setup the S/G list.
		 */
		scsi_status = 0;
		csio->cdb_len = atio->cdb_len;
		ctlfedata(softc, io, &flags, &data_ptr, &dxfer_len,
		    &csio->sglist_cnt);
		io->scsiio.ext_data_filled += dxfer_len;
		if (io->scsiio.ext_data_filled > io->scsiio.kern_total_len) {
			xpt_print(periph->path, "%s: tag 0x%04x "
				  "fill len %u > total %u\n",
				  __func__, io->scsiio.tag_num,
				  io->scsiio.ext_data_filled,
				  io->scsiio.kern_total_len);
		}
	} else {
		/*
		 * We're done, send status back.
		 */
		if ((io->io_hdr.flags & CTL_FLAG_ABORT) &&
		    (io->io_hdr.flags & CTL_FLAG_ABORT_STATUS) == 0) {
			io->io_hdr.flags &= ~CTL_FLAG_STATUS_QUEUED;

			/*
			 * If this command was aborted, we don't
			 * need to send status back to the SIM.
			 * Just free the CTIO and ctl_io, and
			 * recycle the ATIO back to the SIM.
			 */
			xpt_print(periph->path, "%s: aborted "
				  "command 0x%04x discarded\n",
				  __func__, io->scsiio.tag_num);
			/*
			 * For a wildcard attachment, commands can
			 * come in with a specific target/lun.  Reset
			 * the target and LUN fields back to the
			 * wildcard values before we send them back
			 * down to the SIM.  The SIM has a wildcard
			 * LUN enabled, not whatever target/lun
			 * these happened to be.
			 */
			if (softc->flags & CTLFE_LUN_WILDCARD) {
				atio->ccb_h.target_id = CAM_TARGET_WILDCARD;
				atio->ccb_h.target_lun = CAM_LUN_WILDCARD;
			}

			if (atio->ccb_h.func_code != XPT_ACCEPT_TARGET_IO) {
				xpt_print(periph->path, "%s: func_code "
					  "is %#x\n", __func__,
					  atio->ccb_h.func_code);
			}
			start_ccb->ccb_h.func_code = XPT_ABORT;
			start_ccb->cab.abort_ccb = (union ccb *)atio;

			/* Tell the SIM that we've aborted this ATIO */
			xpt_action(start_ccb);
			softc->ccbs_freed++;
			xpt_release_ccb(start_ccb);

			/*
			 * Send the ATIO back down to the SIM.
			 */
			xpt_action((union ccb *)atio);

			/*
			 * If we still have work to do, ask for
			 * another CCB.  Otherwise, deactivate our
			 * callout.
			 */
			if (!TAILQ_EMPTY(&softc->work_queue))
				xpt_schedule(periph, /*priority*/ 1);
			return;
		}
		data_ptr = NULL;
		dxfer_len = 0;
		csio->sglist_cnt = 0;
		scsi_status = 0;
	}
	if ((io->io_hdr.flags & CTL_FLAG_STATUS_QUEUED) &&
	    (cmd_info->flags & CTLFE_CMD_PIECEWISE) == 0 &&
	    ((io->io_hdr.flags & CTL_FLAG_DMA_QUEUED) == 0 ||
	     io->io_hdr.status == CTL_SUCCESS)) {
		flags |= CAM_SEND_STATUS;
		scsi_status = io->scsiio.scsi_status;
		csio->sense_len = io->scsiio.sense_len;
#ifdef CTLFEDEBUG
		printf("%s: tag %04x status %x\n", __func__,
		       atio->tag_id, io->io_hdr.status);
#endif
		if (csio->sense_len != 0) {
			csio->sense_data = io->scsiio.sense_data;
			flags |= CAM_SEND_SENSE;
		} else if (scsi_status == SCSI_STATUS_CHECK_COND) {
			xpt_print(periph->path, "%s: check condition "
				  "with no sense\n", __func__);
		}
	}

#ifdef CTLFEDEBUG
	printf("%s: %s: tag %04x flags %x ptr %p len %u\n", __func__,
	       (flags & CAM_SEND_STATUS) ? "done" : "datamove",
	       atio->tag_id, flags, data_ptr, dxfer_len);
#endif

	/*
	 * Valid combinations:
	 *  - CAM_SEND_STATUS, CAM_DATA_SG = 0, dxfer_len = 0,
	 *    sglist_cnt = 0
	 *  - CAM_SEND_STATUS = 0, CAM_DATA_SG = 0, dxfer_len != 0,
	 *    sglist_cnt = 0
	 *  - CAM_SEND_STATUS = 0, CAM_DATA_SG, dxfer_len != 0,
	 *    sglist_cnt != 0
	 */
#ifdef CTLFEDEBUG
	if (((flags & CAM_SEND_STATUS)
	  && (((flags & CAM_DATA_SG) != 0)
	   || (dxfer_len != 0)
	   || (csio->sglist_cnt != 0)))
	 || (((flags & CAM_SEND_STATUS) == 0)
	  && (dxfer_len == 0))
	 || ((flags & CAM_DATA_SG)
	  && (csio->sglist_cnt == 0))
	 || (((flags & CAM_DATA_SG) == 0)
	  && (csio->sglist_cnt != 0))) {
		printf("%s: tag %04x cdb %02x flags %#x dxfer_len "
		       "%d sg %u\n", __func__, atio->tag_id,
		       atio->cdb_io.cdb_bytes[0], flags, dxfer_len,
		       csio->sglist_cnt);
		printf("%s: tag %04x io status %#x\n", __func__,
		       atio->tag_id, io->io_hdr.status);
	}
#endif
	cam_fill_ctio(csio,
		      /*retries*/ 2,
		      ctlfedone,
		      flags,
		      (flags & CAM_TAG_ACTION_VALID) ? MSG_SIMPLE_Q_TAG : 0,
		      atio->tag_id,
		      atio->init_id,
		      scsi_status,
		      /*data_ptr*/ data_ptr,
		      /*dxfer_len*/ dxfer_len,
		      /*timeout*/ 5 * 1000);
	start_ccb->ccb_h.ccb_atio = atio;
	if (io->io_hdr.flags & CTL_FLAG_DMA_QUEUED)
		io->io_hdr.flags |= CTL_FLAG_DMA_INPROG;
	io->io_hdr.flags &= ~(CTL_FLAG_DMA_QUEUED | CTL_FLAG_STATUS_QUEUED);

	softc->ctios_sent++;

	xpt_action(start_ccb);

	/*
	 * If we still have work to do, ask for another CCB.
	 */
	if (!TAILQ_EMPTY(&softc->work_queue))
		xpt_schedule(periph, /*priority*/ 1);
}

static void
ctlfe_free_ccb(struct cam_periph *periph, union ccb *ccb)
{
	struct ctlfe_lun_softc *softc;
	union ctl_io *io;
	struct ctlfe_cmd_info *cmd_info;

	softc = (struct ctlfe_lun_softc *)periph->softc;
	io = ccb->ccb_h.io_ptr;

	switch (ccb->ccb_h.func_code) {
	case XPT_ACCEPT_TARGET_IO:
		softc->atios_freed++;
<<<<<<< HEAD
=======
		cmd_info = io->io_hdr.ctl_private[CTL_PRIV_FRONTEND2].ptr;
		free(cmd_info, M_CTLFE);
>>>>>>> bf93edde
		break;
	case XPT_IMMEDIATE_NOTIFY:
	case XPT_NOTIFY_ACKNOWLEDGE:
		softc->inots_freed++;
		break;
	default:
		break;
	}

<<<<<<< HEAD
	ctl_free_io(ccb->ccb_h.io_ptr);
=======
	ctl_free_io(io);
>>>>>>> bf93edde
	free(ccb, M_CTLFE);

	KASSERT(softc->atios_freed <= softc->atios_alloced, ("%s: "
		"atios_freed %ju > atios_alloced %ju", __func__,
		softc->atios_freed, softc->atios_alloced));
	KASSERT(softc->inots_freed <= softc->inots_alloced, ("%s: "
		"inots_freed %ju > inots_alloced %ju", __func__,
		softc->inots_freed, softc->inots_alloced));

	/*
	 * If we have received all of our CCBs, we can release our
	 * reference on the peripheral driver.  It will probably go away
	 * now.
	 */
	if ((softc->atios_freed == softc->atios_alloced)
	 && (softc->inots_freed == softc->inots_alloced)) {
		cam_periph_release_locked(periph);
	}
}

static int
ctlfe_adjust_cdb(struct ccb_accept_tio *atio, uint32_t offset)
{
	uint64_t lba;
	uint32_t num_blocks, nbc;
	uint8_t *cmdbyt = (atio->ccb_h.flags & CAM_CDB_POINTER)?
	    atio->cdb_io.cdb_ptr : atio->cdb_io.cdb_bytes;

	nbc = offset >> 9;	/* ASSUMING 512 BYTE BLOCKS */

	switch (cmdbyt[0]) {
	case READ_6:
	case WRITE_6:
	{
		struct scsi_rw_6 *cdb = (struct scsi_rw_6 *)cmdbyt;
		lba = scsi_3btoul(cdb->addr);
		lba &= 0x1fffff;
		num_blocks = cdb->length;
		if (num_blocks == 0)
			num_blocks = 256;
		lba += nbc;
		num_blocks -= nbc;
		scsi_ulto3b(lba, cdb->addr);
		cdb->length = num_blocks;
		break;
	}
	case READ_10:
	case WRITE_10:
	{
		struct scsi_rw_10 *cdb = (struct scsi_rw_10 *)cmdbyt;
		lba = scsi_4btoul(cdb->addr);
		num_blocks = scsi_2btoul(cdb->length);
		lba += nbc;
		num_blocks -= nbc;
		scsi_ulto4b(lba, cdb->addr);
		scsi_ulto2b(num_blocks, cdb->length);
		break;
	}
	case READ_12:
	case WRITE_12:
	{
		struct scsi_rw_12 *cdb = (struct scsi_rw_12 *)cmdbyt;
		lba = scsi_4btoul(cdb->addr);
		num_blocks = scsi_4btoul(cdb->length);
		lba += nbc;
		num_blocks -= nbc;
		scsi_ulto4b(lba, cdb->addr);
		scsi_ulto4b(num_blocks, cdb->length);
		break;
	}
	case READ_16:
	case WRITE_16:
	case WRITE_ATOMIC_16:
	{
		struct scsi_rw_16 *cdb = (struct scsi_rw_16 *)cmdbyt;
		lba = scsi_8btou64(cdb->addr);
		num_blocks = scsi_4btoul(cdb->length);
		lba += nbc;
		num_blocks -= nbc;
		scsi_u64to8b(lba, cdb->addr);
		scsi_ulto4b(num_blocks, cdb->length);
		break;
	}
	default:
		return -1;
	}
	return (0);
}

static void
ctlfedone(struct cam_periph *periph, union ccb *done_ccb)
{
	struct ctlfe_lun_softc *softc;
	struct ctlfe_softc *bus_softc;
	struct ctlfe_cmd_info *cmd_info;
	struct ccb_accept_tio *atio = NULL;
	union ctl_io *io = NULL;

#ifdef CTLFE_DEBUG
	printf("%s: entered, func_code = %#x\n", __func__,
	       done_ccb->ccb_h.func_code);
#endif

	/*
	 * At this point CTL has no known use case for device queue freezes.
	 * In case some SIM think different -- drop its freeze right here.
	 */
	if ((done_ccb->ccb_h.status & CAM_DEV_QFRZN) != 0) {
		cam_release_devq(periph->path,
				 /*relsim_flags*/0,
				 /*reduction*/0,
				 /*timeout*/0,
				 /*getcount_only*/0);
		done_ccb->ccb_h.status &= ~CAM_DEV_QFRZN;
	}

	softc = (struct ctlfe_lun_softc *)periph->softc;
	bus_softc = softc->parent_softc;

	/*
	 * If the peripheral is invalid, ATIOs and immediate notify CCBs
	 * need to be freed.  Most of the ATIOs and INOTs that come back
	 * will be CCBs that are being returned from the SIM as a result of
	 * our disabling the LUN.
	 *
	 * Other CCB types are handled in their respective cases below.
	 */
	if (periph->flags & CAM_PERIPH_INVALID) {
		switch (done_ccb->ccb_h.func_code) {
		case XPT_ACCEPT_TARGET_IO:
		case XPT_IMMEDIATE_NOTIFY:
		case XPT_NOTIFY_ACKNOWLEDGE:
			ctlfe_free_ccb(periph, done_ccb);
			return;
		default:
			break;
		}

	}
	switch (done_ccb->ccb_h.func_code) {
	case XPT_ACCEPT_TARGET_IO: {

		atio = &done_ccb->atio;

 resubmit:
		/*
		 * Allocate a ctl_io, pass it to CTL, and wait for the
		 * datamove or done.
		 */
		io = done_ccb->ccb_h.io_ptr;
<<<<<<< HEAD
=======
		cmd_info = io->io_hdr.ctl_private[CTL_PRIV_FRONTEND2].ptr;
>>>>>>> bf93edde
		ctl_zero_io(io);

		/* Save pointers on both sides */
		io->io_hdr.ctl_private[CTL_PRIV_FRONTEND].ptr = done_ccb;
		io->io_hdr.ctl_private[CTL_PRIV_FRONTEND2].ptr = cmd_info;
		done_ccb->ccb_h.io_ptr = io;

		/*
		 * Only SCSI I/O comes down this path, resets, etc. come
		 * down the immediate notify path below.
		 */
		io->io_hdr.io_type = CTL_IO_SCSI;
<<<<<<< HEAD
		io->io_hdr.nexus.initid.id = atio->init_id;
		io->io_hdr.nexus.targ_port = bus_softc->port.targ_port;
		io->io_hdr.nexus.targ_target.id = atio->ccb_h.target_id;
=======
		io->io_hdr.nexus.initid = atio->init_id;
		io->io_hdr.nexus.targ_port = bus_softc->port.targ_port;
>>>>>>> bf93edde
		io->io_hdr.nexus.targ_lun = atio->ccb_h.target_lun;
		io->scsiio.tag_num = atio->tag_id;
		switch (atio->tag_action) {
		case CAM_TAG_ACTION_NONE:
			io->scsiio.tag_type = CTL_TAG_UNTAGGED;
			break;
		case MSG_SIMPLE_TASK:
			io->scsiio.tag_type = CTL_TAG_SIMPLE;
			break;
		case MSG_HEAD_OF_QUEUE_TASK:
        		io->scsiio.tag_type = CTL_TAG_HEAD_OF_QUEUE;
			break;
		case MSG_ORDERED_TASK:
        		io->scsiio.tag_type = CTL_TAG_ORDERED;
			break;
		case MSG_ACA_TASK:
			io->scsiio.tag_type = CTL_TAG_ACA;
			break;
		default:
			io->scsiio.tag_type = CTL_TAG_UNTAGGED;
			printf("%s: unhandled tag type %#x!!\n", __func__,
			       atio->tag_action);
			break;
		}
		if (atio->cdb_len > sizeof(io->scsiio.cdb)) {
			printf("%s: WARNING: CDB len %d > ctl_io space %zd\n",
			       __func__, atio->cdb_len, sizeof(io->scsiio.cdb));
		}
		io->scsiio.cdb_len = min(atio->cdb_len, sizeof(io->scsiio.cdb));
		bcopy(atio->cdb_io.cdb_bytes, io->scsiio.cdb,
		      io->scsiio.cdb_len);

#ifdef CTLFEDEBUG
		printf("%s: %u:%u:%u: tag %04x CDB %02x\n", __func__,
		        io->io_hdr.nexus.initid,
		        io->io_hdr.nexus.targ_port,
		        io->io_hdr.nexus.targ_lun,
			io->scsiio.tag_num, io->scsiio.cdb[0]);
#endif

		ctl_queue(io);
		break;
	}
	case XPT_CONT_TARGET_IO: {
		int srr = 0;
		uint32_t srr_off = 0;

		atio = (struct ccb_accept_tio *)done_ccb->ccb_h.ccb_atio;
		io = (union ctl_io *)atio->ccb_h.io_ptr;

		softc->ctios_returned++;
#ifdef CTLFEDEBUG
		printf("%s: got XPT_CONT_TARGET_IO tag %#x flags %#x\n",
		       __func__, atio->tag_id, done_ccb->ccb_h.flags);
#endif
		/*
		 * Handle SRR case were the data pointer is pushed back hack
		 */
		if ((done_ccb->ccb_h.status & CAM_STATUS_MASK) == CAM_MESSAGE_RECV
		    && done_ccb->csio.msg_ptr != NULL
		    && done_ccb->csio.msg_ptr[0] == MSG_EXTENDED
		    && done_ccb->csio.msg_ptr[1] == 5
       		    && done_ccb->csio.msg_ptr[2] == 0) {
			srr = 1;
			srr_off =
			    (done_ccb->csio.msg_ptr[3] << 24)
			    | (done_ccb->csio.msg_ptr[4] << 16)
			    | (done_ccb->csio.msg_ptr[5] << 8)
			    | (done_ccb->csio.msg_ptr[6]);
		}

		if (srr && (io->io_hdr.flags & CTL_FLAG_DMA_INPROG) == 0) {
			/*
			 * If status was being sent, the back end data is now
			 * history. Hack it up and resubmit a new command with
			 * the CDB adjusted. If the SIM does the right thing,
			 * all of the resid math should work.
			 */
			softc->ccbs_freed++;
			xpt_release_ccb(done_ccb);
			if (ctlfe_adjust_cdb(atio, srr_off) == 0) {
				done_ccb = (union ccb *)atio;
				goto resubmit;
			}
			/*
			 * Fall through to doom....
			 */
		} else if (srr) {
			/*
			 * If we have an srr and we're still sending data, we
			 * should be able to adjust offsets and cycle again.
			 */
			io->scsiio.kern_rel_offset =
			    io->scsiio.ext_data_filled = srr_off;
			io->scsiio.ext_data_len = io->scsiio.kern_total_len -
			    io->scsiio.kern_rel_offset;
			softc->ccbs_freed++;
			io->scsiio.io_hdr.status = CTL_STATUS_NONE;
			xpt_release_ccb(done_ccb);
			TAILQ_INSERT_HEAD(&softc->work_queue, &atio->ccb_h,
					  periph_links.tqe);
			xpt_schedule(periph, /*priority*/ 1);
			return;
		}

		if ((done_ccb->ccb_h.flags & CAM_SEND_STATUS) &&
		    (done_ccb->ccb_h.status & CAM_STATUS_MASK) == CAM_REQ_CMP)
			io->io_hdr.flags |= CTL_FLAG_STATUS_SENT;

		/*
		 * If we were sending status back to the initiator, free up
		 * resources.  If we were doing a datamove, call the
		 * datamove done routine.
		 */
		if ((io->io_hdr.flags & CTL_FLAG_DMA_INPROG) == 0) {
			softc->ccbs_freed++;
			xpt_release_ccb(done_ccb);
			/*
			 * For a wildcard attachment, commands can come in
			 * with a specific target/lun.  Reset the target
			 * and LUN fields back to the wildcard values before
			 * we send them back down to the SIM.  The SIM has
			 * a wildcard LUN enabled, not whatever target/lun
			 * these happened to be.
			 */
			if (softc->flags & CTLFE_LUN_WILDCARD) {
				atio->ccb_h.target_id = CAM_TARGET_WILDCARD;
				atio->ccb_h.target_lun = CAM_LUN_WILDCARD;
			}
			if (periph->flags & CAM_PERIPH_INVALID) {
				ctlfe_free_ccb(periph, (union ccb *)atio);
				return;
			} else {
				xpt_action((union ccb *)atio);
			}
		} else {
			struct ctlfe_cmd_info *cmd_info;
			struct ccb_scsiio *csio;

			csio = &done_ccb->csio;
			cmd_info = io->io_hdr.ctl_private[CTL_PRIV_FRONTEND2].ptr;

			io->io_hdr.flags &= ~CTL_FLAG_DMA_INPROG;

			io->scsiio.ext_data_len += csio->dxfer_len;
			if (io->scsiio.ext_data_len >
			    io->scsiio.kern_total_len) {
				xpt_print(periph->path, "%s: tag 0x%04x "
					  "done len %u > total %u sent %u\n",
					  __func__, io->scsiio.tag_num,
					  io->scsiio.ext_data_len,
					  io->scsiio.kern_total_len,
					  io->scsiio.ext_data_filled);
			}
			/*
			 * Translate CAM status to CTL status.  Success
			 * does not change the overall, ctl_io status.  In
			 * that case we just set port_status to 0.  If we
			 * have a failure, though, set a data phase error
			 * for the overall ctl_io.
			 */
			switch (done_ccb->ccb_h.status & CAM_STATUS_MASK) {
			case CAM_REQ_CMP:
				io->io_hdr.port_status = 0;
				break;
			default:
				/*
				 * XXX KDM we probably need to figure out a
				 * standard set of errors that the SIM
				 * drivers should return in the event of a
				 * data transfer failure.  A data phase
				 * error will at least point the user to a
				 * data transfer error of some sort.
				 * Hopefully the SIM printed out some
				 * additional information to give the user
				 * a clue what happened.
				 */
				io->io_hdr.port_status = 0xbad1;
				ctl_set_data_phase_error(&io->scsiio);
				/*
				 * XXX KDM figure out residual.
				 */
				break;
			}
			/*
			 * If we had to break this S/G list into multiple
			 * pieces, figure out where we are in the list, and
			 * continue sending pieces if necessary.
			 */
			if ((cmd_info->flags & CTLFE_CMD_PIECEWISE)
			 && (io->io_hdr.port_status == 0)) {
				ccb_flags flags;
				uint8_t scsi_status;
				uint8_t *data_ptr;
				uint32_t dxfer_len;

				flags = atio->ccb_h.flags &
					(CAM_DIS_DISCONNECT|
					 CAM_TAG_ACTION_VALID);

				ctlfedata(softc, io, &flags, &data_ptr,
				    &dxfer_len, &csio->sglist_cnt);

				scsi_status = 0;

				if (((flags & CAM_SEND_STATUS) == 0)
				 && (dxfer_len == 0)) {
					printf("%s: tag %04x no status or "
					       "len cdb = %02x\n", __func__,
					       atio->tag_id,
					atio->cdb_io.cdb_bytes[0]);
					printf("%s: tag %04x io status %#x\n",
					       __func__, atio->tag_id,
					       io->io_hdr.status);
				}

				cam_fill_ctio(csio,
					      /*retries*/ 2,
					      ctlfedone,
					      flags,
					      (flags & CAM_TAG_ACTION_VALID) ?
					       MSG_SIMPLE_Q_TAG : 0,
					      atio->tag_id,
					      atio->init_id,
					      scsi_status,
					      /*data_ptr*/ data_ptr,
					      /*dxfer_len*/ dxfer_len,
					      /*timeout*/ 5 * 1000);

				csio->resid = 0;
				csio->ccb_h.ccb_atio = atio;
				io->io_hdr.flags |= CTL_FLAG_DMA_INPROG;
				softc->ctios_sent++;
				xpt_action((union ccb *)csio);
			} else {
				/*
				 * Release the CTIO.  The ATIO will be sent back
				 * down to the SIM once we send status.
				 */
				softc->ccbs_freed++;
				xpt_release_ccb(done_ccb);

				/* Call the backend move done callback */
				io->scsiio.be_move_done(io);
			}
		}
		break;
	}
	case XPT_IMMEDIATE_NOTIFY: {
		union ctl_io *io;
		struct ccb_immediate_notify *inot;
		cam_status status;
		int send_ctl_io;

		inot = &done_ccb->cin1;
		printf("%s: got XPT_IMMEDIATE_NOTIFY status %#x tag %#x "
		       "seq %#x\n", __func__, inot->ccb_h.status,
		       inot->tag_id, inot->seq_id);

		io = done_ccb->ccb_h.io_ptr;
		ctl_zero_io(io);

		send_ctl_io = 1;

		io->io_hdr.io_type = CTL_IO_TASK;
		io->io_hdr.ctl_private[CTL_PRIV_FRONTEND].ptr =done_ccb;
		inot->ccb_h.io_ptr = io;
<<<<<<< HEAD
		io->io_hdr.nexus.initid.id = inot->initiator_id;
		io->io_hdr.nexus.targ_port = bus_softc->port.targ_port;
		io->io_hdr.nexus.targ_target.id = inot->ccb_h.target_id;
=======
		io->io_hdr.nexus.initid = inot->initiator_id;
		io->io_hdr.nexus.targ_port = bus_softc->port.targ_port;
>>>>>>> bf93edde
		io->io_hdr.nexus.targ_lun = inot->ccb_h.target_lun;
		/* XXX KDM should this be the tag_id? */
		io->taskio.tag_num = inot->seq_id;

		status = inot->ccb_h.status & CAM_STATUS_MASK;
		switch (status) {
		case CAM_SCSI_BUS_RESET:
			io->taskio.task_action = CTL_TASK_BUS_RESET;
			break;
		case CAM_BDR_SENT:
			io->taskio.task_action = CTL_TASK_TARGET_RESET;
			break;
		case CAM_MESSAGE_RECV:
			switch (inot->arg) {
			case MSG_ABORT_TASK_SET:
				io->taskio.task_action =
				    CTL_TASK_ABORT_TASK_SET;
				break;
			case MSG_TARGET_RESET:
				io->taskio.task_action =
					CTL_TASK_TARGET_RESET;
				break;
			case MSG_ABORT_TASK:
				io->taskio.task_action =
					CTL_TASK_ABORT_TASK;
				break;
			case MSG_LOGICAL_UNIT_RESET:
				io->taskio.task_action =
					CTL_TASK_LUN_RESET;
				break;
			case MSG_CLEAR_TASK_SET:
				io->taskio.task_action =
					CTL_TASK_CLEAR_TASK_SET;
				break;
			case MSG_CLEAR_ACA:
				io->taskio.task_action =
					CTL_TASK_CLEAR_ACA;
				break;
			case MSG_NOOP:
				send_ctl_io = 0;
				break;
			default:
				xpt_print(periph->path,
					  "%s: unsupported message 0x%x\n",
					  __func__, inot->arg);
				send_ctl_io = 0;
				break;
			}
			break;
		case CAM_REQ_ABORTED:
			/*
			 * This request was sent back by the driver.
			 * XXX KDM what do we do here?
			 */
			send_ctl_io = 0;
			break;
		case CAM_REQ_INVALID:
		case CAM_PROVIDE_FAIL:
		default:
			/*
			 * We should only get here if we're talking
			 * to a talking to a SIM that is target
			 * capable but supports the old API.  In
			 * that case, we need to just free the CCB.
			 * If we actually send a notify acknowledge,
			 * it will send that back with an error as
			 * well.
			 */

			if ((status != CAM_REQ_INVALID)
			 && (status != CAM_PROVIDE_FAIL))
				xpt_print(periph->path,
					  "%s: unsupported CAM status 0x%x\n",
					  __func__, status);

			ctlfe_free_ccb(periph, done_ccb);

			return;
		}
		if (send_ctl_io != 0) {
			ctl_queue(io);
		} else {
			done_ccb->ccb_h.status = CAM_REQ_INPROG;
			done_ccb->ccb_h.func_code = XPT_NOTIFY_ACKNOWLEDGE;
			xpt_action(done_ccb);
		}
		break;
	}
	case XPT_NOTIFY_ACKNOWLEDGE:
		/*
		 * Queue this back down to the SIM as an immediate notify.
		 */
		done_ccb->ccb_h.func_code = XPT_IMMEDIATE_NOTIFY;
		xpt_action(done_ccb);
		break;
	case XPT_ABORT:
		/*
		 * XPT_ABORT is an immediate CCB, we shouldn't get here.
		 */
		panic("%s: XPT_ABORT CCB returned!", __func__);
		break;
	case XPT_SET_SIM_KNOB:
	case XPT_GET_SIM_KNOB:
		break;
	default:
		panic("%s: unexpected CCB type %#x", __func__,
		      done_ccb->ccb_h.func_code);
		break;
	}
}

static void
ctlfe_onoffline(void *arg, int online)
{
	struct ctlfe_softc *bus_softc;
	union ccb *ccb;
	cam_status status;
	struct cam_path *path;
	struct cam_sim *sim;
	int set_wwnn;

	bus_softc = (struct ctlfe_softc *)arg;

	set_wwnn = 0;

	sim = bus_softc->sim;

	mtx_assert(sim->mtx, MA_OWNED);

	status = xpt_create_path(&path, /*periph*/ NULL, bus_softc->path_id,
		CAM_TARGET_WILDCARD, CAM_LUN_WILDCARD);
	if (status != CAM_REQ_CMP) {
		printf("%s: unable to create path!\n", __func__);
		return;
	}
	ccb = xpt_alloc_ccb_nowait();
	if (ccb == NULL) {
		printf("%s: unable to malloc CCB!\n", __func__);
		xpt_free_path(path);
		return;
	}
	xpt_setup_ccb(&ccb->ccb_h, path, CAM_PRIORITY_NONE);
	ccb->ccb_h.func_code = XPT_GET_SIM_KNOB;
	xpt_action(ccb);

	/*
	 * Copan WWN format:
	 *
	 * Bits 63-60:	0x5		NAA, IEEE registered name
	 * Bits 59-36:	0x000ED5	IEEE Company name assigned to Copan
	 * Bits 35-12:			Copan SSN (Sequential Serial Number)
	 * Bits 11-8:			Type of port:
	 *					1 == N-Port
	 *					2 == F-Port
	 *					3 == NL-Port
	 * Bits 7-0:			0 == Node Name, >0 == Port Number
	 */
	if (online != 0) {
		if ((ccb->knob.xport_specific.valid & KNOB_VALID_ADDRESS) != 0){
#ifdef RANDOM_WWNN
			uint64_t random_bits;
#endif

			printf("%s: %s current WWNN %#jx\n", __func__,
			       bus_softc->port_name,
			       ccb->knob.xport_specific.fc.wwnn);
			printf("%s: %s current WWPN %#jx\n", __func__,
			       bus_softc->port_name,
			       ccb->knob.xport_specific.fc.wwpn);

#ifdef RANDOM_WWNN
			arc4rand(&random_bits, sizeof(random_bits), 0);
#endif

			/*
			 * XXX KDM this is a bit of a kludge for now.  We
			 * take the current WWNN/WWPN from the card, and
			 * replace the company identifier and the NL-Port
			 * indicator and the port number (for the WWPN).
			 * This should be replaced later with ddb_GetWWNN,
			 * or possibly a more centralized scheme.  (It
			 * would be nice to have the WWNN/WWPN for each
			 * port stored in the ctl_port structure.)
			 */
#ifdef RANDOM_WWNN
			ccb->knob.xport_specific.fc.wwnn = 
				(random_bits &
				0x0000000fffffff00ULL) |
				/* Company ID */ 0x5000ED5000000000ULL |
				/* NL-Port */    0x0300;
			ccb->knob.xport_specific.fc.wwpn = 
				(random_bits &
				0x0000000fffffff00ULL) |
				/* Company ID */ 0x5000ED5000000000ULL |
				/* NL-Port */    0x3000 |
				/* Port Num */ (bus_softc->port.targ_port & 0xff);

			/*
			 * This is a bit of an API break/reversal, but if
			 * we're doing the random WWNN that's a little
			 * different anyway.  So record what we're actually
			 * using with the frontend code so it's reported
			 * accurately.
			 */
			ctl_port_set_wwns(&bus_softc->port,
			    true, ccb->knob.xport_specific.fc.wwnn,
			    true, ccb->knob.xport_specific.fc.wwpn);
			set_wwnn = 1;
#else /* RANDOM_WWNN */
			/*
			 * If the user has specified a WWNN/WWPN, send them
			 * down to the SIM.  Otherwise, record what the SIM
			 * has reported.
			 */
			if (bus_softc->port.wwnn != 0 && bus_softc->port.wwnn
			    != ccb->knob.xport_specific.fc.wwnn) {
				ccb->knob.xport_specific.fc.wwnn =
				    bus_softc->port.wwnn;
				set_wwnn = 1;
			} else {
				ctl_port_set_wwns(&bus_softc->port,
				    true, ccb->knob.xport_specific.fc.wwnn,
				    false, 0);
			}
			if (bus_softc->port.wwpn != 0 && bus_softc->port.wwpn
			     != ccb->knob.xport_specific.fc.wwpn) {
				ccb->knob.xport_specific.fc.wwpn =
				    bus_softc->port.wwpn;
				set_wwnn = 1;
			} else {
				ctl_port_set_wwns(&bus_softc->port,
				    false, 0,
				    true, ccb->knob.xport_specific.fc.wwpn);
			}
#endif /* RANDOM_WWNN */


			if (set_wwnn != 0) {
				printf("%s: %s new WWNN %#jx\n", __func__,
				       bus_softc->port_name,
				ccb->knob.xport_specific.fc.wwnn);
				printf("%s: %s new WWPN %#jx\n", __func__,
				       bus_softc->port_name,
				       ccb->knob.xport_specific.fc.wwpn);
			}
		} else {
			printf("%s: %s has no valid WWNN/WWPN\n", __func__,
			       bus_softc->port_name);
		}
	}
	ccb->ccb_h.func_code = XPT_SET_SIM_KNOB;
	ccb->knob.xport_specific.valid = KNOB_VALID_ROLE;
	if (set_wwnn != 0)
		ccb->knob.xport_specific.valid |= KNOB_VALID_ADDRESS;

	if (online != 0)
		ccb->knob.xport_specific.fc.role |= KNOB_ROLE_TARGET;
	else
		ccb->knob.xport_specific.fc.role &= ~KNOB_ROLE_TARGET;

	xpt_action(ccb);

	if ((ccb->ccb_h.status & CAM_STATUS_MASK) != CAM_REQ_CMP) {
		printf("%s: SIM %s (path id %d) target %s failed with "
		       "status %#x\n",
		       __func__, bus_softc->port_name, bus_softc->path_id,
		       (online != 0) ? "enable" : "disable",
		       ccb->ccb_h.status);
	} else {
		printf("%s: SIM %s (path id %d) target %s succeeded\n",
		       __func__, bus_softc->port_name, bus_softc->path_id,
		       (online != 0) ? "enable" : "disable");
	}

	xpt_free_path(path);
	xpt_free_ccb(ccb);
}

static void
ctlfe_online(void *arg)
{
	struct ctlfe_softc *bus_softc;
	struct cam_path *path;
	cam_status status;
	struct ctlfe_lun_softc *lun_softc;
	struct cam_sim *sim;
	struct cam_periph *periph;

	bus_softc = (struct ctlfe_softc *)arg;
	sim = bus_softc->sim;

	CAM_SIM_LOCK(sim);

	/*
	 * Create the wildcard LUN before bringing the port online.
	 */
	status = xpt_create_path(&path, /*periph*/ NULL,
				 bus_softc->path_id, CAM_TARGET_WILDCARD,
				 CAM_LUN_WILDCARD);
	if (status != CAM_REQ_CMP) {
		printf("%s: unable to create path for wildcard periph\n",
				__func__);
		CAM_SIM_UNLOCK(sim);
		return;
	}

	lun_softc = malloc(sizeof(*lun_softc), M_CTLFE,
			M_NOWAIT | M_ZERO);
	if (lun_softc == NULL) {
		xpt_print(path, "%s: unable to allocate softc for "
				"wildcard periph\n", __func__);
		xpt_free_path(path);
		CAM_SIM_UNLOCK(sim);
		return;
	}

	periph = cam_periph_find(path, "ctl");
	if (periph != NULL) {
		/* We've already got a periph, no need to alloc a new one. */
		xpt_free_path(path);
		free(lun_softc, M_CTLFE);
		CAM_SIM_UNLOCK(sim);
		return;
	}
	lun_softc->parent_softc = bus_softc;
	lun_softc->flags |= CTLFE_LUN_WILDCARD;

	status = cam_periph_alloc(ctlferegister,
				  ctlfeoninvalidate,
				  ctlfecleanup,
				  ctlfestart,
				  "ctl",
				  CAM_PERIPH_BIO,
				  path,
				  ctlfeasync,
				  0,
				  lun_softc);

	if ((status & CAM_STATUS_MASK) != CAM_REQ_CMP) {
		const struct cam_status_entry *entry;

		entry = cam_fetch_status_entry(status);
		printf("%s: CAM error %s (%#x) returned from "
		       "cam_periph_alloc()\n", __func__, (entry != NULL) ?
		       entry->status_text : "Unknown", status);
		free(lun_softc, M_CTLFE);
	}

	xpt_free_path(path);

	ctlfe_onoffline(arg, /*online*/ 1);

	CAM_SIM_UNLOCK(sim);
}

static void
ctlfe_offline(void *arg)
{
	struct ctlfe_softc *bus_softc;
	struct cam_path *path;
	cam_status status;
	struct cam_periph *periph;
	struct cam_sim *sim;

	bus_softc = (struct ctlfe_softc *)arg;
	sim = bus_softc->sim;

	CAM_SIM_LOCK(sim);

	ctlfe_onoffline(arg, /*online*/ 0);

	/*
	 * Disable the wildcard LUN for this port now that we have taken
	 * the port offline.
	 */
	status = xpt_create_path(&path, /*periph*/ NULL,
				 bus_softc->path_id, CAM_TARGET_WILDCARD,
				 CAM_LUN_WILDCARD);
	if (status != CAM_REQ_CMP) {
		CAM_SIM_UNLOCK(sim);
		printf("%s: unable to create path for wildcard periph\n",
		       __func__);
		return;
	}


	if ((periph = cam_periph_find(path, "ctl")) != NULL)
		cam_periph_invalidate(periph);

	xpt_free_path(path);

	CAM_SIM_UNLOCK(sim);
}

/*
 * This will get called to enable a LUN on every bus that is attached to
 * CTL.  So we only need to create a path/periph for this particular bus.
 */
static int
ctlfe_lun_enable(void *arg, int lun_id)
{
	struct ctlfe_softc *bus_softc;
	struct ctlfe_lun_softc *softc;
	struct cam_path *path;
	struct cam_periph *periph;
	struct cam_sim *sim;
	cam_status status;

	bus_softc = (struct ctlfe_softc *)arg;
	sim = bus_softc->sim;

	status = xpt_create_path_unlocked(&path, /*periph*/ NULL,
				  bus_softc->path_id, bus_softc->target_id, lun_id);
	/* XXX KDM need some way to return status to CTL here? */
	if (status != CAM_REQ_CMP) {
		printf("%s: could not create path, status %#x\n", __func__,
		       status);
		return (1);
	}

	softc = malloc(sizeof(*softc), M_CTLFE, M_WAITOK | M_ZERO);
	CAM_SIM_LOCK(sim);
	periph = cam_periph_find(path, "ctl");
	if (periph != NULL) {
		/* We've already got a periph, no need to alloc a new one. */
		xpt_free_path(path);
		free(softc, M_CTLFE);
		CAM_SIM_UNLOCK(sim);
		return (0);
	}
	softc->parent_softc = bus_softc;

	status = cam_periph_alloc(ctlferegister,
				  ctlfeoninvalidate,
				  ctlfecleanup,
				  ctlfestart,
				  "ctl",
				  CAM_PERIPH_BIO,
				  path,
				  ctlfeasync,
				  0,
				  softc);

	if ((status & CAM_STATUS_MASK) != CAM_REQ_CMP) {
		const struct cam_status_entry *entry;

		entry = cam_fetch_status_entry(status);
		printf("%s: CAM error %s (%#x) returned from "
		       "cam_periph_alloc()\n", __func__, (entry != NULL) ?
		       entry->status_text : "Unknown", status);
		free(softc, M_CTLFE);
	}

	xpt_free_path(path);

	CAM_SIM_UNLOCK(sim);

	return (0);
}

/*
 * This will get called when the user removes a LUN to disable that LUN
 * on every bus that is attached to CTL.  
 */
static int
ctlfe_lun_disable(void *arg, int lun_id)
{
	struct ctlfe_softc *softc;
	struct ctlfe_lun_softc *lun_softc;
	struct cam_sim *sim;

	softc = (struct ctlfe_softc *)arg;
	sim = softc->sim;

	CAM_SIM_LOCK(sim);
	STAILQ_FOREACH(lun_softc, &softc->lun_softc_list, links) {
		struct cam_path *path;

		path = lun_softc->periph->path;

		if ((xpt_path_target_id(path) == 0)
		 && (xpt_path_lun_id(path) == lun_id)) {
			break;
		}
	}
	if (lun_softc == NULL) {
		CAM_SIM_UNLOCK(sim);
		printf("%s: can't find lun %d\n", __func__,  lun_id);
		return (1);
	}

	cam_periph_invalidate(lun_softc->periph);

	CAM_SIM_UNLOCK(sim);

	return (0);
}

static void
ctlfe_dump_sim(struct cam_sim *sim)
{

	printf("%s%d: max tagged openings: %d, max dev openings: %d\n",
	       sim->sim_name, sim->unit_number,
	       sim->max_tagged_dev_openings, sim->max_dev_openings);
}

/*
 * Assumes that the SIM lock is held.
 */
static void
ctlfe_dump_queue(struct ctlfe_lun_softc *softc)
{
	struct ccb_hdr *hdr;
	struct cam_periph *periph;
	int num_items;

	periph = softc->periph;
	num_items = 0;

	TAILQ_FOREACH(hdr, &softc->work_queue, periph_links.tqe) {
		union ctl_io *io = hdr->io_ptr;

		num_items++;

		/*
		 * Only regular SCSI I/O is put on the work
		 * queue, so we can print sense here.  There may be no
		 * sense if it's no the queue for a DMA, but this serves to
		 * print out the CCB as well.
		 *
		 * XXX KDM switch this over to scsi_sense_print() when
		 * CTL is merged in with CAM.
		 */
		ctl_io_error_print(io, NULL);

		/*
		 * Print DMA status if we are DMA_QUEUED.
		 */
		if (io->io_hdr.flags & CTL_FLAG_DMA_QUEUED) {
			xpt_print(periph->path,
			    "Total %u, Current %u, Resid %u\n",
			    io->scsiio.kern_total_len,
			    io->scsiio.kern_data_len,
			    io->scsiio.kern_data_resid);
		}
	}

	xpt_print(periph->path, "%d requests total waiting for CCBs\n",
		  num_items);
	xpt_print(periph->path, "%ju CCBs outstanding (%ju allocated, %ju "
		  "freed)\n", (uintmax_t)(softc->ccbs_alloced -
		  softc->ccbs_freed), (uintmax_t)softc->ccbs_alloced,
		  (uintmax_t)softc->ccbs_freed);
	xpt_print(periph->path, "%ju CTIOs outstanding (%ju sent, %ju "
		  "returned\n", (uintmax_t)(softc->ctios_sent -
		  softc->ctios_returned), softc->ctios_sent,
		  softc->ctios_returned);
}

/*
 * Datamove/done routine called by CTL.  Put ourselves on the queue to
 * receive a CCB from CAM so we can queue the continue I/O request down
 * to the adapter.
 */
static void
ctlfe_datamove(union ctl_io *io)
{
	union ccb *ccb;
	struct cam_sim *sim;
	struct cam_periph *periph;
	struct ctlfe_lun_softc *softc;

	KASSERT(io->io_hdr.io_type == CTL_IO_SCSI,
	    ("Unexpected io_type (%d) in ctlfe_datamove", io->io_hdr.io_type));

	ccb = io->io_hdr.ctl_private[CTL_PRIV_FRONTEND].ptr;
	sim = xpt_path_sim(ccb->ccb_h.path);
	CAM_SIM_LOCK(sim);
	periph = xpt_path_periph(ccb->ccb_h.path);
	softc = (struct ctlfe_lun_softc *)periph->softc;
	io->io_hdr.flags |= CTL_FLAG_DMA_QUEUED;
	if ((io->io_hdr.status & CTL_STATUS_MASK) != CTL_STATUS_NONE)
		io->io_hdr.flags |= CTL_FLAG_STATUS_QUEUED;
	TAILQ_INSERT_TAIL(&softc->work_queue, &ccb->ccb_h,
			  periph_links.tqe);
	xpt_schedule(periph, /*priority*/ 1);
	CAM_SIM_UNLOCK(sim);
}

static void
ctlfe_done(union ctl_io *io)
{
	union ccb *ccb;
	struct cam_sim *sim;
	struct cam_periph *periph;
	struct ctlfe_lun_softc *softc;

	ccb = io->io_hdr.ctl_private[CTL_PRIV_FRONTEND].ptr;
	sim = xpt_path_sim(ccb->ccb_h.path);
	CAM_SIM_LOCK(sim);
	periph = xpt_path_periph(ccb->ccb_h.path);
	softc = (struct ctlfe_lun_softc *)periph->softc;

	if (io->io_hdr.io_type == CTL_IO_TASK) {
		/*
		 * Task management commands don't require any further
		 * communication back to the adapter.  Requeue the CCB
		 * to the adapter, and free the CTL I/O.
		 */
		xpt_print(ccb->ccb_h.path, "%s: returning task I/O "
			  "tag %#x seq %#x\n", __func__,
			  ccb->cin1.tag_id, ccb->cin1.seq_id);
		/*
		 * Send the notify acknowledge down to the SIM, to let it
		 * know we processed the task management command.
		 */
		ccb->ccb_h.status = CAM_REQ_INPROG;
		ccb->ccb_h.func_code = XPT_NOTIFY_ACKNOWLEDGE;
		xpt_action(ccb);
	} else if (io->io_hdr.flags & CTL_FLAG_STATUS_SENT) {
		if (softc->flags & CTLFE_LUN_WILDCARD) {
			ccb->ccb_h.target_id = CAM_TARGET_WILDCARD;
			ccb->ccb_h.target_lun = CAM_LUN_WILDCARD;
		}
		if (periph->flags & CAM_PERIPH_INVALID) {
			ctlfe_free_ccb(periph, ccb);
		} else {
			xpt_action(ccb);
		}
	} else {
		io->io_hdr.flags |= CTL_FLAG_STATUS_QUEUED;
		TAILQ_INSERT_TAIL(&softc->work_queue, &ccb->ccb_h,
				  periph_links.tqe);
		xpt_schedule(periph, /*priority*/ 1);
	}

	CAM_SIM_UNLOCK(sim);
}

static void
ctlfe_dump(void)
{
	struct ctlfe_softc *bus_softc;
	struct ctlfe_lun_softc *lun_softc;

	STAILQ_FOREACH(bus_softc, &ctlfe_softc_list, links) {
		ctlfe_dump_sim(bus_softc->sim);
		STAILQ_FOREACH(lun_softc, &bus_softc->lun_softc_list, links)
			ctlfe_dump_queue(lun_softc);
	}
}<|MERGE_RESOLUTION|>--- conflicted
+++ resolved
@@ -130,7 +130,6 @@
 #define CTLFE_MAX_SEGS	32
 	bus_dma_segment_t cam_sglist[CTLFE_MAX_SEGS];
 };
-CTASSERT(sizeof(struct ctlfe_lun_cmd_info) <= CTL_PORT_PRIV_SIZE);
 
 /*
  * When we register the adapter/bus, request that this many ctl_ios be
@@ -406,10 +405,7 @@
 		 */
 		port->max_targets = cpi->max_target;
 		port->max_target_id = cpi->max_target;
-<<<<<<< HEAD
-=======
 		port->targ_port = -1;
->>>>>>> bf93edde
 		
 		/*
 		 * XXX KDM need to figure out whether we're the master or
@@ -538,10 +534,7 @@
 	for (i = 0; i < CTLFE_ATIO_PER_LUN; i++) {
 		union ccb *new_ccb;
 		union ctl_io *new_io;
-<<<<<<< HEAD
-=======
 		struct ctlfe_cmd_info *cmd_info;
->>>>>>> bf93edde
 
 		new_ccb = (union ccb *)malloc(sizeof(*new_ccb), M_CTLFE,
 					      M_ZERO|M_NOWAIT);
@@ -555,8 +548,6 @@
 			status = CAM_RESRC_UNAVAIL;
 			break;
 		}
-<<<<<<< HEAD
-=======
 		cmd_info = malloc(sizeof(*cmd_info), M_CTLFE,
 		    M_ZERO | M_NOWAIT);
 		if (cmd_info == NULL) {
@@ -566,7 +557,6 @@
 			break;
 		}
 		new_io->io_hdr.ctl_private[CTL_PRIV_FRONTEND2].ptr = cmd_info;
->>>>>>> bf93edde
 		softc->atios_alloced++;
 		new_ccb->ccb_h.io_ptr = new_io;
 
@@ -576,10 +566,7 @@
 		xpt_action(new_ccb);
 		status = new_ccb->ccb_h.status;
 		if ((status & CAM_STATUS_MASK) != CAM_REQ_INPROG) {
-<<<<<<< HEAD
-=======
 			free(cmd_info, M_CTLFE);
->>>>>>> bf93edde
 			ctl_free_io(new_io);
 			free(new_ccb, M_CTLFE);
 			break;
@@ -705,21 +692,13 @@
     u_int16_t *sglist_cnt)
 {
 	struct ctlfe_softc *bus_softc;
-<<<<<<< HEAD
-	struct ctlfe_lun_cmd_info *cmd_info;
-=======
 	struct ctlfe_cmd_info *cmd_info;
->>>>>>> bf93edde
 	struct ctl_sg_entry *ctl_sglist;
 	bus_dma_segment_t *cam_sglist;
 	size_t off;
 	int i, idx;
 
-<<<<<<< HEAD
-	cmd_info = (struct ctlfe_lun_cmd_info *)io->io_hdr.port_priv;
-=======
 	cmd_info = io->io_hdr.ctl_private[CTL_PRIV_FRONTEND2].ptr;
->>>>>>> bf93edde
 	bus_softc = softc->parent_softc;
 
 	/*
@@ -795,11 +774,7 @@
 ctlfestart(struct cam_periph *periph, union ccb *start_ccb)
 {
 	struct ctlfe_lun_softc *softc;
-<<<<<<< HEAD
-	struct ctlfe_lun_cmd_info *cmd_info;
-=======
 	struct ctlfe_cmd_info *cmd_info;
->>>>>>> bf93edde
 	struct ccb_hdr *ccb_h;
 	struct ccb_accept_tio *atio;
 	struct ccb_scsiio *csio;
@@ -833,11 +808,7 @@
 
 	flags = atio->ccb_h.flags &
 		(CAM_DIS_DISCONNECT|CAM_TAG_ACTION_VALID|CAM_DIR_MASK);
-<<<<<<< HEAD
-	cmd_info = (struct ctlfe_lun_cmd_info *)io->io_hdr.port_priv;
-=======
 	cmd_info = io->io_hdr.ctl_private[CTL_PRIV_FRONTEND2].ptr;
->>>>>>> bf93edde
 	cmd_info->cur_transfer_index = 0;
 	cmd_info->cur_transfer_off = 0;
 	cmd_info->flags = 0;
@@ -1015,11 +986,8 @@
 	switch (ccb->ccb_h.func_code) {
 	case XPT_ACCEPT_TARGET_IO:
 		softc->atios_freed++;
-<<<<<<< HEAD
-=======
 		cmd_info = io->io_hdr.ctl_private[CTL_PRIV_FRONTEND2].ptr;
 		free(cmd_info, M_CTLFE);
->>>>>>> bf93edde
 		break;
 	case XPT_IMMEDIATE_NOTIFY:
 	case XPT_NOTIFY_ACKNOWLEDGE:
@@ -1029,11 +997,7 @@
 		break;
 	}
 
-<<<<<<< HEAD
-	ctl_free_io(ccb->ccb_h.io_ptr);
-=======
 	ctl_free_io(io);
->>>>>>> bf93edde
 	free(ccb, M_CTLFE);
 
 	KASSERT(softc->atios_freed <= softc->atios_alloced, ("%s: "
@@ -1106,7 +1070,6 @@
 	}
 	case READ_16:
 	case WRITE_16:
-	case WRITE_ATOMIC_16:
 	{
 		struct scsi_rw_16 *cdb = (struct scsi_rw_16 *)cmdbyt;
 		lba = scsi_8btou64(cdb->addr);
@@ -1184,10 +1147,7 @@
 		 * datamove or done.
 		 */
 		io = done_ccb->ccb_h.io_ptr;
-<<<<<<< HEAD
-=======
 		cmd_info = io->io_hdr.ctl_private[CTL_PRIV_FRONTEND2].ptr;
->>>>>>> bf93edde
 		ctl_zero_io(io);
 
 		/* Save pointers on both sides */
@@ -1200,14 +1160,8 @@
 		 * down the immediate notify path below.
 		 */
 		io->io_hdr.io_type = CTL_IO_SCSI;
-<<<<<<< HEAD
-		io->io_hdr.nexus.initid.id = atio->init_id;
-		io->io_hdr.nexus.targ_port = bus_softc->port.targ_port;
-		io->io_hdr.nexus.targ_target.id = atio->ccb_h.target_id;
-=======
 		io->io_hdr.nexus.initid = atio->init_id;
 		io->io_hdr.nexus.targ_port = bus_softc->port.targ_port;
->>>>>>> bf93edde
 		io->io_hdr.nexus.targ_lun = atio->ccb_h.target_lun;
 		io->scsiio.tag_num = atio->tag_id;
 		switch (atio->tag_action) {
@@ -1475,14 +1429,8 @@
 		io->io_hdr.io_type = CTL_IO_TASK;
 		io->io_hdr.ctl_private[CTL_PRIV_FRONTEND].ptr =done_ccb;
 		inot->ccb_h.io_ptr = io;
-<<<<<<< HEAD
-		io->io_hdr.nexus.initid.id = inot->initiator_id;
-		io->io_hdr.nexus.targ_port = bus_softc->port.targ_port;
-		io->io_hdr.nexus.targ_target.id = inot->ccb_h.target_id;
-=======
 		io->io_hdr.nexus.initid = inot->initiator_id;
 		io->io_hdr.nexus.targ_port = bus_softc->port.targ_port;
->>>>>>> bf93edde
 		io->io_hdr.nexus.targ_lun = inot->ccb_h.target_lun;
 		/* XXX KDM should this be the tag_id? */
 		io->taskio.tag_num = inot->seq_id;
