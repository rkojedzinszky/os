/*-
 * Copyright (c) 2003, 2004, 2005, 2008 Silicon Graphics International Corp.
 * Copyright (c) 2014-2015 Alexander Motin <mav@FreeBSD.org>
 * All rights reserved.
 *
 * Redistribution and use in source and binary forms, with or without
 * modification, are permitted provided that the following conditions
 * are met:
 * 1. Redistributions of source code must retain the above copyright
 *    notice, this list of conditions, and the following disclaimer,
 *    without modification.
 * 2. Redistributions in binary form must reproduce at minimum a disclaimer
 *    substantially similar to the "NO WARRANTY" disclaimer below
 *    ("Disclaimer") and any redistribution must be conditioned upon
 *    including a substantially similar Disclaimer requirement for further
 *    binary redistribution.
 *
 * NO WARRANTY
 * THIS SOFTWARE IS PROVIDED BY THE COPYRIGHT HOLDERS AND CONTRIBUTORS
 * "AS IS" AND ANY EXPRESS OR IMPLIED WARRANTIES, INCLUDING, BUT NOT
 * LIMITED TO, THE IMPLIED WARRANTIES OF MERCHANTIBILITY AND FITNESS FOR
 * A PARTICULAR PURPOSE ARE DISCLAIMED. IN NO EVENT SHALL THE COPYRIGHT
 * HOLDERS OR CONTRIBUTORS BE LIABLE FOR SPECIAL, EXEMPLARY, OR CONSEQUENTIAL
 * DAMAGES (INCLUDING, BUT NOT LIMITED TO, PROCUREMENT OF SUBSTITUTE GOODS
 * OR SERVICES; LOSS OF USE, DATA, OR PROFITS; OR BUSINESS INTERRUPTION)
 * HOWEVER CAUSED AND ON ANY THEORY OF LIABILITY, WHETHER IN CONTRACT,
 * STRICT LIABILITY, OR TORT (INCLUDING NEGLIGENCE OR OTHERWISE) ARISING
 * IN ANY WAY OUT OF THE USE OF THIS SOFTWARE, EVEN IF ADVISED OF THE
 * POSSIBILITY OF SUCH DAMAGES.
 *
 * $Id: //depot/users/kenm/FreeBSD-test2/sys/cam/ctl/ctl_private.h#7 $
 * $FreeBSD$
 */
/*
 * CAM Target Layer driver private data structures/definitions.
 *
 * Author: Ken Merry <ken@FreeBSD.org>
 */

#ifndef	_CTL_PRIVATE_H_
#define	_CTL_PRIVATE_H_

#include <cam/scsi/scsi_all.h>
#include <cam/scsi/scsi_cd.h>
#include <cam/scsi/scsi_da.h>

/*
 * SCSI vendor and product names.
 */
#define	CTL_VENDOR		"FREEBSD "
#define	CTL_DIRECT_PRODUCT	"CTLDISK         "
#define	CTL_PROCESSOR_PRODUCT	"CTLPROCESSOR    "
#define	CTL_CDROM_PRODUCT	"CTLCDROM        "
#define	CTL_UNKNOWN_PRODUCT	"CTLDEVICE       "

<<<<<<< HEAD
struct ctl_fe_ioctl_startstop_info {
	struct cv			sem;
	struct ctl_hard_startstop_info	hs_info;
};

struct ctl_fe_ioctl_bbrread_info {
	struct cv			sem;
	struct ctl_bbrread_info		*bbr_info;
	int				wakeup_done;
	struct mtx			*lock;
};

typedef enum {
	CTL_IOCTL_INPROG,
	CTL_IOCTL_DATAMOVE,
	CTL_IOCTL_DONE
} ctl_fe_ioctl_state;

struct ctl_fe_ioctl_params {
	struct cv		sem;
	struct mtx		ioctl_mtx;
	ctl_fe_ioctl_state	state;
};

=======
>>>>>>> bf93edde
#define CTL_POOL_ENTRIES_OTHER_SC   200

struct ctl_io_pool {
	char				name[64];
	uint32_t			id;
	struct ctl_softc		*ctl_softc;
	struct uma_zone			*zone;
<<<<<<< HEAD
};

typedef enum {
	CTL_IOCTL_FLAG_NONE	= 0x00,
	CTL_IOCTL_FLAG_ENABLED	= 0x01
} ctl_ioctl_flags;

struct ctl_ioctl_info {
	ctl_ioctl_flags		flags;
	uint32_t		cur_tag_num;
	struct ctl_port		port;
	char			port_name[24];
=======
>>>>>>> bf93edde
};

typedef enum {
	CTL_SER_BLOCK,
	CTL_SER_BLOCKOPT,
	CTL_SER_EXTENT,
	CTL_SER_EXTENTOPT,
	CTL_SER_EXTENTSEQ,
	CTL_SER_PASS,
	CTL_SER_SKIP
} ctl_serialize_action;

typedef enum {
	CTL_ACTION_BLOCK,
	CTL_ACTION_OVERLAP,
	CTL_ACTION_OVERLAP_TAG,
	CTL_ACTION_PASS,
	CTL_ACTION_SKIP,
	CTL_ACTION_ERROR
} ctl_action;

/*
 * WARNING:  Keep the bottom nibble here free, we OR in the data direction
 * flags for each command.
 *
 * Note:  "OK_ON_NO_LUN"   == we don't have to have a lun configured
 *        "OK_ON_BOTH"     == we have to have a lun configured
 *        "SA5"            == command has 5-bit service action at byte 1
 */
typedef enum {
	CTL_CMD_FLAG_NONE		= 0x0000,
	CTL_CMD_FLAG_NO_SENSE		= 0x0010,
<<<<<<< HEAD
	CTL_CMD_FLAG_OK_ON_ALL_LUNS	= 0x0020,
	CTL_CMD_FLAG_ALLOW_ON_RESV	= 0x0040,
	CTL_CMD_FLAG_ALLOW_ON_PR_WRESV	= 0x0080,
	CTL_CMD_FLAG_OK_ON_PROC		= 0x0100,
	CTL_CMD_FLAG_OK_ON_SLUN		= 0x0200,
	CTL_CMD_FLAG_OK_ON_BOTH		= 0x0300,
	CTL_CMD_FLAG_OK_ON_STOPPED	= 0x0400,
	CTL_CMD_FLAG_OK_ON_INOPERABLE	= 0x0800,
	CTL_CMD_FLAG_OK_ON_OFFLINE	= 0x1000,
	CTL_CMD_FLAG_OK_ON_SECONDARY	= 0x2000,
	CTL_CMD_FLAG_ALLOW_ON_PR_RESV	= 0x4000,
	CTL_CMD_FLAG_SA5		= 0x8000
=======
	CTL_CMD_FLAG_ALLOW_ON_RESV	= 0x0020,
	CTL_CMD_FLAG_ALLOW_ON_PR_RESV	= 0x0040,
	CTL_CMD_FLAG_ALLOW_ON_PR_WRESV	= 0x0080,
	CTL_CMD_FLAG_OK_ON_PROC		= 0x0100,
	CTL_CMD_FLAG_OK_ON_DIRECT	= 0x0200,
	CTL_CMD_FLAG_OK_ON_CDROM	= 0x0400,
	CTL_CMD_FLAG_OK_ON_BOTH		= 0x0700,
	CTL_CMD_FLAG_OK_ON_NO_LUN	= 0x0800,
	CTL_CMD_FLAG_OK_ON_NO_MEDIA	= 0x1000,
	CTL_CMD_FLAG_OK_ON_STANDBY	= 0x2000,
	CTL_CMD_FLAG_OK_ON_UNAVAIL	= 0x4000,
	CTL_CMD_FLAG_SA5		= 0x8000,
	CTL_CMD_FLAG_RUN_HERE		= 0x10000
>>>>>>> bf93edde
} ctl_cmd_flags;

typedef enum {
	CTL_SERIDX_TUR	= 0,
	CTL_SERIDX_READ,
	CTL_SERIDX_WRITE,
	CTL_SERIDX_UNMAP,
	CTL_SERIDX_SYNC,
	CTL_SERIDX_MD_SNS,
	CTL_SERIDX_MD_SEL,
	CTL_SERIDX_RQ_SNS,
	CTL_SERIDX_INQ,
	CTL_SERIDX_RD_CAP,
	CTL_SERIDX_RES,
	CTL_SERIDX_LOG_SNS,
	CTL_SERIDX_FORMAT,
	CTL_SERIDX_START,
	/* TBD: others to be filled in as needed */
	CTL_SERIDX_COUNT, /* LAST, not a normal code, provides # codes */
	CTL_SERIDX_INVLD = CTL_SERIDX_COUNT
} ctl_seridx;

typedef int	ctl_opfunc(struct ctl_scsiio *ctsio);

struct ctl_cmd_entry {
	ctl_opfunc		*execute;
	ctl_seridx		seridx;
	ctl_cmd_flags		flags;
	ctl_lun_error_pattern	pattern;
	uint8_t			length;		/* CDB length */
	uint8_t			usage[15];	/* Mask of allowed CDB bits
						 * after the opcode byte. */
};

typedef enum {
	CTL_LUN_NONE		= 0x000,
	CTL_LUN_CONTROL		= 0x001,
	CTL_LUN_RESERVED	= 0x002,
	CTL_LUN_INVALID		= 0x004,
	CTL_LUN_DISABLED	= 0x008,
	CTL_LUN_MALLOCED	= 0x010,
	CTL_LUN_STOPPED		= 0x020,
	CTL_LUN_NO_MEDIA	= 0x040,
	CTL_LUN_EJECTED		= 0x080,
	CTL_LUN_PR_RESERVED	= 0x100,
	CTL_LUN_PRIMARY_SC	= 0x200,
	CTL_LUN_SENSE_DESC	= 0x400,
<<<<<<< HEAD
	CTL_LUN_READONLY	= 0x800
=======
	CTL_LUN_READONLY	= 0x800,
	CTL_LUN_PEER_SC_PRIMARY	= 0x1000,
	CTL_LUN_REMOVABLE	= 0x2000
>>>>>>> bf93edde
} ctl_lun_flags;

typedef enum {
	CTL_LUN_SERSEQ_OFF,
	CTL_LUN_SERSEQ_READ,
	CTL_LUN_SERSEQ_ON
} ctl_lun_serseq;

typedef enum {
	CTLBLOCK_FLAG_NONE	= 0x00,
	CTLBLOCK_FLAG_INVALID	= 0x01
} ctlblock_flags;

union ctl_softcs {
	struct ctl_softc	*ctl_softc;
	struct ctlblock_softc	*ctlblock_softc;
};

/*
 * Mode page defaults.
 */
#if 0
/*
 * These values make Solaris trim off some of the capacity.
 */
#define	CTL_DEFAULT_SECTORS_PER_TRACK	63
#define	CTL_DEFAULT_HEADS		255
/*
 * These values seem to work okay.
 */
#define	CTL_DEFAULT_SECTORS_PER_TRACK	63
#define	CTL_DEFAULT_HEADS		16
/*
 * These values work reasonably well.
 */
#define	CTL_DEFAULT_SECTORS_PER_TRACK	512
#define	CTL_DEFAULT_HEADS		64
#endif

/*
 * Solaris is somewhat picky about how many heads and sectors per track you
 * have defined in mode pages 3 and 4.  These values seem to cause Solaris
 * to get the capacity more or less right when you run the format tool.
 * They still have problems when dealing with devices larger than 1TB,
 * but there isn't anything we can do about that.
 *
 * For smaller LUN sizes, this ends up causing the number of cylinders to
 * work out to 0.  Solaris actually recognizes that and comes up with its
 * own bogus geometry to fit the actual capacity of the drive.  They really
 * should just give up on geometry and stick to the read capacity
 * information alone for modern disk drives.
 *
 * One thing worth mentioning about Solaris' mkfs command is that it
 * doesn't like sectors per track values larger than 256.  512 seems to
 * work okay for format, but causes problems when you try to make a
 * filesystem.
 *
 * Another caveat about these values:  the product of these two values
 * really should be a power of 2.  This is because of the simplistic
 * shift-based calculation that we have to use on the i386 platform to
 * calculate the number of cylinders here.  (If you use a divide, you end
 * up calling __udivdi3(), which is a hardware FP call on the PC.  On the
 * XScale, it is done in software, so you can do that from inside the
 * kernel.)
 *
 * So for the current values (256 S/T, 128 H), we get 32768, which works
 * very nicely for calculating cylinders.
 *
 * If you want to change these values so that their product is no longer a
 * power of 2, re-visit the calculation in ctl_init_page_index().  You may
 * need to make it a bit more complicated to get the number of cylinders
 * right.
 */
#define	CTL_DEFAULT_SECTORS_PER_TRACK	256
#define	CTL_DEFAULT_HEADS		128

#define	CTL_DEFAULT_ROTATION_RATE	SVPD_NON_ROTATING

struct ctl_page_index;

typedef int	ctl_modesen_handler(struct ctl_scsiio *ctsio,
				    struct ctl_page_index *page_index,
				    int pc);
typedef int	ctl_modesel_handler(struct ctl_scsiio *ctsio,
				    struct ctl_page_index *page_index,
				    uint8_t *page_ptr);

typedef enum {
	CTL_PAGE_FLAG_NONE	 = 0x00,
	CTL_PAGE_FLAG_DIRECT	 = 0x01,
	CTL_PAGE_FLAG_PROC	 = 0x02,
	CTL_PAGE_FLAG_CDROM	 = 0x04,
	CTL_PAGE_FLAG_ALL	 = 0x07
} ctl_page_flags;

struct ctl_page_index {
	uint8_t			page_code;
	uint8_t			subpage;
	uint16_t		page_len;
	uint8_t			*page_data;
	ctl_page_flags		page_flags;
	ctl_modesen_handler	*sense_handler;
	ctl_modesel_handler	*select_handler;
};

#define	CTL_PAGE_CURRENT	0x00
#define	CTL_PAGE_CHANGEABLE	0x01
#define	CTL_PAGE_DEFAULT	0x02
#define	CTL_PAGE_SAVED		0x03

#define CTL_NUM_LBP_PARAMS	4
#define CTL_NUM_LBP_THRESH	4
#define CTL_LBP_EXPONENT	11	/* 2048 sectors */
#define CTL_LBP_PERIOD		10	/* 10 seconds */
#define CTL_LBP_UA_PERIOD	300	/* 5 minutes */

struct ctl_logical_block_provisioning_page {
	struct scsi_logical_block_provisioning_page	main;
	struct scsi_logical_block_provisioning_page_descr descr[CTL_NUM_LBP_THRESH];
};

static const struct ctl_page_index page_index_template[] = {
	{SMS_RW_ERROR_RECOVERY_PAGE, 0, sizeof(struct scsi_da_rw_recovery_page), NULL,
<<<<<<< HEAD
	 CTL_PAGE_FLAG_DISK_ONLY, NULL, NULL},
=======
	 CTL_PAGE_FLAG_DIRECT | CTL_PAGE_FLAG_CDROM, NULL, NULL},
>>>>>>> bf93edde
	{SMS_FORMAT_DEVICE_PAGE, 0, sizeof(struct scsi_format_page), NULL,
	 CTL_PAGE_FLAG_DIRECT, NULL, NULL},
	{SMS_RIGID_DISK_PAGE, 0, sizeof(struct scsi_rigid_disk_page), NULL,
	 CTL_PAGE_FLAG_DIRECT, NULL, NULL},
	{SMS_CACHING_PAGE, 0, sizeof(struct scsi_caching_page), NULL,
<<<<<<< HEAD
	 CTL_PAGE_FLAG_DISK_ONLY, NULL, ctl_caching_sp_handler},
	{SMS_CONTROL_MODE_PAGE, 0, sizeof(struct scsi_control_page), NULL,
	 CTL_PAGE_FLAG_NONE, NULL, ctl_control_page_handler},
	{SMS_INFO_EXCEPTIONS_PAGE, 0, sizeof(struct scsi_info_exceptions_page), NULL,
	 CTL_PAGE_FLAG_NONE, NULL, NULL},
	{SMS_INFO_EXCEPTIONS_PAGE | SMPH_SPF, 0x02,
	 sizeof(struct ctl_logical_block_provisioning_page), NULL,
	 CTL_PAGE_FLAG_DISK_ONLY, NULL, NULL},
=======
	 CTL_PAGE_FLAG_DIRECT | CTL_PAGE_FLAG_CDROM,
	 NULL, ctl_caching_sp_handler},
	{SMS_CONTROL_MODE_PAGE, 0, sizeof(struct scsi_control_page), NULL,
	 CTL_PAGE_FLAG_ALL, NULL, ctl_control_page_handler},
	{SMS_CONTROL_MODE_PAGE | SMPH_SPF, 0x01,
	 sizeof(struct scsi_control_ext_page), NULL,
	 CTL_PAGE_FLAG_ALL, NULL, NULL},
	{SMS_INFO_EXCEPTIONS_PAGE, 0, sizeof(struct scsi_info_exceptions_page), NULL,
	 CTL_PAGE_FLAG_ALL, NULL, NULL},
	{SMS_INFO_EXCEPTIONS_PAGE | SMPH_SPF, 0x02,
	 sizeof(struct ctl_logical_block_provisioning_page), NULL,
	 CTL_PAGE_FLAG_DIRECT, NULL, NULL},
	{SMS_CDDVD_CAPS_PAGE, 0,
	 sizeof(struct scsi_cddvd_capabilities_page), NULL,
	 CTL_PAGE_FLAG_CDROM, NULL, NULL},
>>>>>>> bf93edde
	{SMS_VENDOR_SPECIFIC_PAGE | SMPH_SPF, DBGCNF_SUBPAGE_CODE,
	 sizeof(struct copan_debugconf_subpage), NULL, CTL_PAGE_FLAG_ALL,
	 ctl_debugconf_sp_sense_handler, ctl_debugconf_sp_select_handler},
};

#define	CTL_NUM_MODE_PAGES sizeof(page_index_template)/   \
			   sizeof(page_index_template[0])

struct ctl_mode_pages {
	struct scsi_da_rw_recovery_page	rw_er_page[4];
	struct scsi_format_page		format_page[4];
	struct scsi_rigid_disk_page	rigid_disk_page[4];
	struct scsi_caching_page	caching_page[4];
	struct scsi_control_page	control_page[4];
<<<<<<< HEAD
	struct scsi_info_exceptions_page ie_page[4];
	struct ctl_logical_block_provisioning_page lbp_page[4];
=======
	struct scsi_control_ext_page	control_ext_page[4];
	struct scsi_info_exceptions_page ie_page[4];
	struct ctl_logical_block_provisioning_page lbp_page[4];
	struct scsi_cddvd_capabilities_page cddvd_page[4];
>>>>>>> bf93edde
	struct copan_debugconf_subpage	debugconf_subpage[4];
	struct ctl_page_index		index[CTL_NUM_MODE_PAGES];
};

static const struct ctl_page_index log_page_index_template[] = {
	{SLS_SUPPORTED_PAGES_PAGE, 0, 0, NULL,
<<<<<<< HEAD
	 CTL_PAGE_FLAG_NONE, NULL, NULL},
	{SLS_SUPPORTED_PAGES_PAGE, SLS_SUPPORTED_SUBPAGES_SUBPAGE, 0, NULL,
	 CTL_PAGE_FLAG_NONE, NULL, NULL},
	{SLS_LOGICAL_BLOCK_PROVISIONING, 0, 0, NULL,
	 CTL_PAGE_FLAG_NONE, ctl_lbp_log_sense_handler, NULL},
=======
	 CTL_PAGE_FLAG_ALL, NULL, NULL},
	{SLS_SUPPORTED_PAGES_PAGE, SLS_SUPPORTED_SUBPAGES_SUBPAGE, 0, NULL,
	 CTL_PAGE_FLAG_ALL, NULL, NULL},
	{SLS_LOGICAL_BLOCK_PROVISIONING, 0, 0, NULL,
	 CTL_PAGE_FLAG_DIRECT, ctl_lbp_log_sense_handler, NULL},
>>>>>>> bf93edde
};

#define	CTL_NUM_LOG_PAGES sizeof(log_page_index_template)/   \
			  sizeof(log_page_index_template[0])

struct ctl_log_pages {
	uint8_t				pages_page[CTL_NUM_LOG_PAGES];
	uint8_t				subpages_page[CTL_NUM_LOG_PAGES * 2];
	uint8_t				lbp_page[12*CTL_NUM_LBP_PARAMS];
	struct ctl_page_index		index[CTL_NUM_LOG_PAGES];
};

struct ctl_lun_delay_info {
	ctl_delay_type		datamove_type;
	uint32_t		datamove_delay;
	ctl_delay_type		done_type;
	uint32_t		done_delay;
};

#define CTL_PR_ALL_REGISTRANTS  0xFFFFFFFF
#define CTL_PR_NO_RESERVATION   0xFFFFFFF0

<<<<<<< HEAD
typedef enum {
	CTL_PR_FLAG_NONE	= 0x00,
	CTL_PR_FLAG_REGISTERED	= 0x01,
	CTL_PR_FLAG_ACTIVE_RES	= 0x02
} ctl_per_res_flags;

#define CTL_PR_ALL_REGISTRANTS  0xFFFFFFFF
#define CTL_PR_NO_RESERVATION   0xFFFFFFF0

struct ctl_devid {
	int		len;
	uint8_t		data[];
};

=======
struct ctl_devid {
	int		len;
	uint8_t		data[];
};

>>>>>>> bf93edde
/*
 * For report target port groups.
 */
#define NUM_TARGET_PORT_GROUPS	2

#define CTL_WRITE_BUFFER_SIZE	262144

struct tpc_list;
struct ctl_lun {
	struct mtx			lun_lock;
	uint64_t			lun;
	ctl_lun_flags			flags;
	ctl_lun_serseq			serseq;
	STAILQ_HEAD(,ctl_error_desc)	error_list;
	uint64_t			error_serial;
	struct ctl_softc		*ctl_softc;
	struct ctl_be_lun		*be_lun;
	struct ctl_backend_driver	*backend;
	struct ctl_lun_delay_info	delay_info;
	TAILQ_HEAD(ctl_ooaq, ctl_io_hdr)  ooa_queue;
	TAILQ_HEAD(ctl_blockq,ctl_io_hdr) blocked_queue;
	STAILQ_ENTRY(ctl_lun)		links;
<<<<<<< HEAD
	STAILQ_ENTRY(ctl_lun)		run_links;
=======
>>>>>>> bf93edde
#ifdef CTL_WITH_CA
	uint32_t			have_ca[CTL_MAX_INITIATORS >> 5];
	struct scsi_sense_data		pending_sense[CTL_MAX_INITIATORS];
#endif
	ctl_ua_type			*pending_ua[CTL_MAX_PORTS];
<<<<<<< HEAD
=======
	uint8_t				ua_tpt_info[8];
>>>>>>> bf93edde
	time_t				lasttpt;
	struct ctl_mode_pages		mode_pages;
	struct ctl_log_pages		log_pages;
	struct ctl_lun_io_stats		stats;
	uint32_t			res_idx;
<<<<<<< HEAD
	unsigned int			PRGeneration;
	uint64_t			*pr_keys[2 * CTL_MAX_PORTS];
	int				pr_key_count;
	uint32_t			pr_res_idx;
	uint8_t				res_type;
=======
	uint32_t			pr_generation;
	uint64_t			*pr_keys[CTL_MAX_PORTS];
	int				pr_key_count;
	uint32_t			pr_res_idx;
	uint8_t				pr_res_type;
	int				prevent_count;
	uint32_t			prevent[(CTL_MAX_INITIATORS+31)/32];
>>>>>>> bf93edde
	uint8_t				*write_buffer;
	struct ctl_devid		*lun_devid;
	TAILQ_HEAD(tpc_lists, tpc_list) tpc_lists;
};

typedef enum {
<<<<<<< HEAD
	CTL_FLAG_REAL_SYNC	= 0x02,
=======
>>>>>>> bf93edde
	CTL_FLAG_ACTIVE_SHELF	= 0x04
} ctl_gen_flags;

#define CTL_MAX_THREADS		16

struct ctl_thread {
	struct mtx queue_lock;
	struct ctl_softc	*ctl_softc;
	struct thread		*thread;
	STAILQ_HEAD(, ctl_io_hdr) incoming_queue;
	STAILQ_HEAD(, ctl_io_hdr) rtr_queue;
	STAILQ_HEAD(, ctl_io_hdr) done_queue;
	STAILQ_HEAD(, ctl_io_hdr) isc_queue;
};

struct tpc_token;
struct ctl_softc {
	struct mtx ctl_lock;
	struct cdev *dev;
<<<<<<< HEAD
	int open_count;
	int num_disks;
=======
>>>>>>> bf93edde
	int num_luns;
	ctl_gen_flags flags;
	ctl_ha_mode ha_mode;
	int ha_id;
<<<<<<< HEAD
	int ha_state;
	int is_single;
	int port_offset;
	int persis_offset;
	int inquiry_pq_no_lun;
	struct sysctl_ctx_list sysctl_ctx;
	struct sysctl_oid *sysctl_tree;
	struct ctl_ioctl_info ioctl_info;
	void *othersc_pool;
	struct proc *ctl_proc;
	int targ_online;
=======
	int is_single;
	ctl_ha_link_state ha_link;
	int port_min;
	int port_max;
	int port_cnt;
	int init_min;
	int init_max;
	struct sysctl_ctx_list sysctl_ctx;
	struct sysctl_oid *sysctl_tree;
	void *othersc_pool;
	struct proc *ctl_proc;
>>>>>>> bf93edde
	uint32_t ctl_lun_mask[(CTL_MAX_LUNS + 31) / 32];
	struct ctl_lun *ctl_luns[CTL_MAX_LUNS];
	uint32_t ctl_port_mask[(CTL_MAX_PORTS + 31) / 32];
	STAILQ_HEAD(, ctl_lun) lun_list;
	STAILQ_HEAD(, ctl_be_lun) pending_lun_queue;
	uint32_t num_frontends;
	STAILQ_HEAD(, ctl_frontend) fe_list;
	uint32_t num_ports;
	STAILQ_HEAD(, ctl_port) port_list;
	struct ctl_port *ctl_ports[CTL_MAX_PORTS];
	uint32_t num_backends;
	STAILQ_HEAD(, ctl_backend_driver) be_list;
	struct uma_zone *io_zone;
	uint32_t cur_pool_id;
	struct ctl_thread threads[CTL_MAX_THREADS];
	TAILQ_HEAD(tpc_tokens, tpc_token) tpc_tokens;
	struct callout tpc_timeout;
	struct mtx tpc_lock;
};

#ifdef _KERNEL

extern const struct ctl_cmd_entry ctl_cmd_table[256];

uint32_t ctl_get_initindex(struct ctl_nexus *nexus);
<<<<<<< HEAD
uint32_t ctl_get_resindex(struct ctl_nexus *nexus);
uint32_t ctl_port_idx(int port_num);
=======
>>>>>>> bf93edde
int ctl_lun_map_init(struct ctl_port *port);
int ctl_lun_map_deinit(struct ctl_port *port);
int ctl_lun_map_set(struct ctl_port *port, uint32_t plun, uint32_t glun);
int ctl_lun_map_unset(struct ctl_port *port, uint32_t plun);
uint32_t ctl_lun_map_from_port(struct ctl_port *port, uint32_t plun);
uint32_t ctl_lun_map_to_port(struct ctl_port *port, uint32_t glun);
int ctl_pool_create(struct ctl_softc *ctl_softc, const char *pool_name,
		    uint32_t total_ctl_io, void **npool);
void ctl_pool_free(struct ctl_io_pool *pool);
int ctl_scsi_release(struct ctl_scsiio *ctsio);
int ctl_scsi_reserve(struct ctl_scsiio *ctsio);
int ctl_start_stop(struct ctl_scsiio *ctsio);
int ctl_prevent_allow(struct ctl_scsiio *ctsio);
int ctl_sync_cache(struct ctl_scsiio *ctsio);
int ctl_format(struct ctl_scsiio *ctsio);
int ctl_read_buffer(struct ctl_scsiio *ctsio);
int ctl_write_buffer(struct ctl_scsiio *ctsio);
int ctl_write_same(struct ctl_scsiio *ctsio);
int ctl_unmap(struct ctl_scsiio *ctsio);
int ctl_mode_select(struct ctl_scsiio *ctsio);
int ctl_mode_sense(struct ctl_scsiio *ctsio);
int ctl_log_sense(struct ctl_scsiio *ctsio);
int ctl_read_capacity(struct ctl_scsiio *ctsio);
int ctl_read_capacity_16(struct ctl_scsiio *ctsio);
int ctl_read_defect(struct ctl_scsiio *ctsio);
<<<<<<< HEAD
=======
int ctl_read_toc(struct ctl_scsiio *ctsio);
>>>>>>> bf93edde
int ctl_read_write(struct ctl_scsiio *ctsio);
int ctl_cnw(struct ctl_scsiio *ctsio);
int ctl_report_luns(struct ctl_scsiio *ctsio);
int ctl_request_sense(struct ctl_scsiio *ctsio);
int ctl_tur(struct ctl_scsiio *ctsio);
int ctl_verify(struct ctl_scsiio *ctsio);
int ctl_inquiry(struct ctl_scsiio *ctsio);
int ctl_get_config(struct ctl_scsiio *ctsio);
int ctl_get_event_status(struct ctl_scsiio *ctsio);
int ctl_mechanism_status(struct ctl_scsiio *ctsio);
int ctl_persistent_reserve_in(struct ctl_scsiio *ctsio);
int ctl_persistent_reserve_out(struct ctl_scsiio *ctsio);
int ctl_report_tagret_port_groups(struct ctl_scsiio *ctsio);
int ctl_report_supported_opcodes(struct ctl_scsiio *ctsio);
int ctl_report_supported_tmf(struct ctl_scsiio *ctsio);
int ctl_report_timestamp(struct ctl_scsiio *ctsio);
<<<<<<< HEAD
int ctl_isc(struct ctl_scsiio *ctsio);
=======
>>>>>>> bf93edde
int ctl_get_lba_status(struct ctl_scsiio *ctsio);

void ctl_tpc_init(struct ctl_softc *softc);
void ctl_tpc_shutdown(struct ctl_softc *softc);
void ctl_tpc_lun_init(struct ctl_lun *lun);
void ctl_tpc_lun_shutdown(struct ctl_lun *lun);
int ctl_inquiry_evpd_tpc(struct ctl_scsiio *ctsio, int alloc_len);
int ctl_receive_copy_status_lid1(struct ctl_scsiio *ctsio);
int ctl_receive_copy_failure_details(struct ctl_scsiio *ctsio);
int ctl_receive_copy_status_lid4(struct ctl_scsiio *ctsio);
int ctl_receive_copy_operating_parameters(struct ctl_scsiio *ctsio);
int ctl_extended_copy_lid1(struct ctl_scsiio *ctsio);
int ctl_extended_copy_lid4(struct ctl_scsiio *ctsio);
int ctl_copy_operation_abort(struct ctl_scsiio *ctsio);
int ctl_populate_token(struct ctl_scsiio *ctsio);
int ctl_write_using_token(struct ctl_scsiio *ctsio);
int ctl_receive_rod_token_information(struct ctl_scsiio *ctsio);
int ctl_report_all_rod_tokens(struct ctl_scsiio *ctsio);

#endif	/* _KERNEL */

#endif	/* _CTL_PRIVATE_H_ */

/*
 * vim: ts=8
 */<|MERGE_RESOLUTION|>--- conflicted
+++ resolved
@@ -53,33 +53,6 @@
 #define	CTL_CDROM_PRODUCT	"CTLCDROM        "
 #define	CTL_UNKNOWN_PRODUCT	"CTLDEVICE       "
 
-<<<<<<< HEAD
-struct ctl_fe_ioctl_startstop_info {
-	struct cv			sem;
-	struct ctl_hard_startstop_info	hs_info;
-};
-
-struct ctl_fe_ioctl_bbrread_info {
-	struct cv			sem;
-	struct ctl_bbrread_info		*bbr_info;
-	int				wakeup_done;
-	struct mtx			*lock;
-};
-
-typedef enum {
-	CTL_IOCTL_INPROG,
-	CTL_IOCTL_DATAMOVE,
-	CTL_IOCTL_DONE
-} ctl_fe_ioctl_state;
-
-struct ctl_fe_ioctl_params {
-	struct cv		sem;
-	struct mtx		ioctl_mtx;
-	ctl_fe_ioctl_state	state;
-};
-
-=======
->>>>>>> bf93edde
 #define CTL_POOL_ENTRIES_OTHER_SC   200
 
 struct ctl_io_pool {
@@ -87,21 +60,6 @@
 	uint32_t			id;
 	struct ctl_softc		*ctl_softc;
 	struct uma_zone			*zone;
-<<<<<<< HEAD
-};
-
-typedef enum {
-	CTL_IOCTL_FLAG_NONE	= 0x00,
-	CTL_IOCTL_FLAG_ENABLED	= 0x01
-} ctl_ioctl_flags;
-
-struct ctl_ioctl_info {
-	ctl_ioctl_flags		flags;
-	uint32_t		cur_tag_num;
-	struct ctl_port		port;
-	char			port_name[24];
-=======
->>>>>>> bf93edde
 };
 
 typedef enum {
@@ -134,20 +92,6 @@
 typedef enum {
 	CTL_CMD_FLAG_NONE		= 0x0000,
 	CTL_CMD_FLAG_NO_SENSE		= 0x0010,
-<<<<<<< HEAD
-	CTL_CMD_FLAG_OK_ON_ALL_LUNS	= 0x0020,
-	CTL_CMD_FLAG_ALLOW_ON_RESV	= 0x0040,
-	CTL_CMD_FLAG_ALLOW_ON_PR_WRESV	= 0x0080,
-	CTL_CMD_FLAG_OK_ON_PROC		= 0x0100,
-	CTL_CMD_FLAG_OK_ON_SLUN		= 0x0200,
-	CTL_CMD_FLAG_OK_ON_BOTH		= 0x0300,
-	CTL_CMD_FLAG_OK_ON_STOPPED	= 0x0400,
-	CTL_CMD_FLAG_OK_ON_INOPERABLE	= 0x0800,
-	CTL_CMD_FLAG_OK_ON_OFFLINE	= 0x1000,
-	CTL_CMD_FLAG_OK_ON_SECONDARY	= 0x2000,
-	CTL_CMD_FLAG_ALLOW_ON_PR_RESV	= 0x4000,
-	CTL_CMD_FLAG_SA5		= 0x8000
-=======
 	CTL_CMD_FLAG_ALLOW_ON_RESV	= 0x0020,
 	CTL_CMD_FLAG_ALLOW_ON_PR_RESV	= 0x0040,
 	CTL_CMD_FLAG_ALLOW_ON_PR_WRESV	= 0x0080,
@@ -161,7 +105,6 @@
 	CTL_CMD_FLAG_OK_ON_UNAVAIL	= 0x4000,
 	CTL_CMD_FLAG_SA5		= 0x8000,
 	CTL_CMD_FLAG_RUN_HERE		= 0x10000
->>>>>>> bf93edde
 } ctl_cmd_flags;
 
 typedef enum {
@@ -209,20 +152,10 @@
 	CTL_LUN_PR_RESERVED	= 0x100,
 	CTL_LUN_PRIMARY_SC	= 0x200,
 	CTL_LUN_SENSE_DESC	= 0x400,
-<<<<<<< HEAD
-	CTL_LUN_READONLY	= 0x800
-=======
 	CTL_LUN_READONLY	= 0x800,
 	CTL_LUN_PEER_SC_PRIMARY	= 0x1000,
 	CTL_LUN_REMOVABLE	= 0x2000
->>>>>>> bf93edde
 } ctl_lun_flags;
-
-typedef enum {
-	CTL_LUN_SERSEQ_OFF,
-	CTL_LUN_SERSEQ_READ,
-	CTL_LUN_SERSEQ_ON
-} ctl_lun_serseq;
 
 typedef enum {
 	CTLBLOCK_FLAG_NONE	= 0x00,
@@ -339,26 +272,12 @@
 
 static const struct ctl_page_index page_index_template[] = {
 	{SMS_RW_ERROR_RECOVERY_PAGE, 0, sizeof(struct scsi_da_rw_recovery_page), NULL,
-<<<<<<< HEAD
-	 CTL_PAGE_FLAG_DISK_ONLY, NULL, NULL},
-=======
 	 CTL_PAGE_FLAG_DIRECT | CTL_PAGE_FLAG_CDROM, NULL, NULL},
->>>>>>> bf93edde
 	{SMS_FORMAT_DEVICE_PAGE, 0, sizeof(struct scsi_format_page), NULL,
 	 CTL_PAGE_FLAG_DIRECT, NULL, NULL},
 	{SMS_RIGID_DISK_PAGE, 0, sizeof(struct scsi_rigid_disk_page), NULL,
 	 CTL_PAGE_FLAG_DIRECT, NULL, NULL},
 	{SMS_CACHING_PAGE, 0, sizeof(struct scsi_caching_page), NULL,
-<<<<<<< HEAD
-	 CTL_PAGE_FLAG_DISK_ONLY, NULL, ctl_caching_sp_handler},
-	{SMS_CONTROL_MODE_PAGE, 0, sizeof(struct scsi_control_page), NULL,
-	 CTL_PAGE_FLAG_NONE, NULL, ctl_control_page_handler},
-	{SMS_INFO_EXCEPTIONS_PAGE, 0, sizeof(struct scsi_info_exceptions_page), NULL,
-	 CTL_PAGE_FLAG_NONE, NULL, NULL},
-	{SMS_INFO_EXCEPTIONS_PAGE | SMPH_SPF, 0x02,
-	 sizeof(struct ctl_logical_block_provisioning_page), NULL,
-	 CTL_PAGE_FLAG_DISK_ONLY, NULL, NULL},
-=======
 	 CTL_PAGE_FLAG_DIRECT | CTL_PAGE_FLAG_CDROM,
 	 NULL, ctl_caching_sp_handler},
 	{SMS_CONTROL_MODE_PAGE, 0, sizeof(struct scsi_control_page), NULL,
@@ -374,7 +293,6 @@
 	{SMS_CDDVD_CAPS_PAGE, 0,
 	 sizeof(struct scsi_cddvd_capabilities_page), NULL,
 	 CTL_PAGE_FLAG_CDROM, NULL, NULL},
->>>>>>> bf93edde
 	{SMS_VENDOR_SPECIFIC_PAGE | SMPH_SPF, DBGCNF_SUBPAGE_CODE,
 	 sizeof(struct copan_debugconf_subpage), NULL, CTL_PAGE_FLAG_ALL,
 	 ctl_debugconf_sp_sense_handler, ctl_debugconf_sp_select_handler},
@@ -389,34 +307,21 @@
 	struct scsi_rigid_disk_page	rigid_disk_page[4];
 	struct scsi_caching_page	caching_page[4];
 	struct scsi_control_page	control_page[4];
-<<<<<<< HEAD
-	struct scsi_info_exceptions_page ie_page[4];
-	struct ctl_logical_block_provisioning_page lbp_page[4];
-=======
 	struct scsi_control_ext_page	control_ext_page[4];
 	struct scsi_info_exceptions_page ie_page[4];
 	struct ctl_logical_block_provisioning_page lbp_page[4];
 	struct scsi_cddvd_capabilities_page cddvd_page[4];
->>>>>>> bf93edde
 	struct copan_debugconf_subpage	debugconf_subpage[4];
 	struct ctl_page_index		index[CTL_NUM_MODE_PAGES];
 };
 
 static const struct ctl_page_index log_page_index_template[] = {
 	{SLS_SUPPORTED_PAGES_PAGE, 0, 0, NULL,
-<<<<<<< HEAD
-	 CTL_PAGE_FLAG_NONE, NULL, NULL},
-	{SLS_SUPPORTED_PAGES_PAGE, SLS_SUPPORTED_SUBPAGES_SUBPAGE, 0, NULL,
-	 CTL_PAGE_FLAG_NONE, NULL, NULL},
-	{SLS_LOGICAL_BLOCK_PROVISIONING, 0, 0, NULL,
-	 CTL_PAGE_FLAG_NONE, ctl_lbp_log_sense_handler, NULL},
-=======
 	 CTL_PAGE_FLAG_ALL, NULL, NULL},
 	{SLS_SUPPORTED_PAGES_PAGE, SLS_SUPPORTED_SUBPAGES_SUBPAGE, 0, NULL,
 	 CTL_PAGE_FLAG_ALL, NULL, NULL},
 	{SLS_LOGICAL_BLOCK_PROVISIONING, 0, 0, NULL,
 	 CTL_PAGE_FLAG_DIRECT, ctl_lbp_log_sense_handler, NULL},
->>>>>>> bf93edde
 };
 
 #define	CTL_NUM_LOG_PAGES sizeof(log_page_index_template)/   \
@@ -439,28 +344,11 @@
 #define CTL_PR_ALL_REGISTRANTS  0xFFFFFFFF
 #define CTL_PR_NO_RESERVATION   0xFFFFFFF0
 
-<<<<<<< HEAD
-typedef enum {
-	CTL_PR_FLAG_NONE	= 0x00,
-	CTL_PR_FLAG_REGISTERED	= 0x01,
-	CTL_PR_FLAG_ACTIVE_RES	= 0x02
-} ctl_per_res_flags;
-
-#define CTL_PR_ALL_REGISTRANTS  0xFFFFFFFF
-#define CTL_PR_NO_RESERVATION   0xFFFFFFF0
-
 struct ctl_devid {
 	int		len;
 	uint8_t		data[];
 };
 
-=======
-struct ctl_devid {
-	int		len;
-	uint8_t		data[];
-};
-
->>>>>>> bf93edde
 /*
  * For report target port groups.
  */
@@ -473,7 +361,6 @@
 	struct mtx			lun_lock;
 	uint64_t			lun;
 	ctl_lun_flags			flags;
-	ctl_lun_serseq			serseq;
 	STAILQ_HEAD(,ctl_error_desc)	error_list;
 	uint64_t			error_serial;
 	struct ctl_softc		*ctl_softc;
@@ -483,31 +370,17 @@
 	TAILQ_HEAD(ctl_ooaq, ctl_io_hdr)  ooa_queue;
 	TAILQ_HEAD(ctl_blockq,ctl_io_hdr) blocked_queue;
 	STAILQ_ENTRY(ctl_lun)		links;
-<<<<<<< HEAD
-	STAILQ_ENTRY(ctl_lun)		run_links;
-=======
->>>>>>> bf93edde
 #ifdef CTL_WITH_CA
 	uint32_t			have_ca[CTL_MAX_INITIATORS >> 5];
 	struct scsi_sense_data		pending_sense[CTL_MAX_INITIATORS];
 #endif
 	ctl_ua_type			*pending_ua[CTL_MAX_PORTS];
-<<<<<<< HEAD
-=======
 	uint8_t				ua_tpt_info[8];
->>>>>>> bf93edde
 	time_t				lasttpt;
 	struct ctl_mode_pages		mode_pages;
 	struct ctl_log_pages		log_pages;
 	struct ctl_lun_io_stats		stats;
 	uint32_t			res_idx;
-<<<<<<< HEAD
-	unsigned int			PRGeneration;
-	uint64_t			*pr_keys[2 * CTL_MAX_PORTS];
-	int				pr_key_count;
-	uint32_t			pr_res_idx;
-	uint8_t				res_type;
-=======
 	uint32_t			pr_generation;
 	uint64_t			*pr_keys[CTL_MAX_PORTS];
 	int				pr_key_count;
@@ -515,17 +388,12 @@
 	uint8_t				pr_res_type;
 	int				prevent_count;
 	uint32_t			prevent[(CTL_MAX_INITIATORS+31)/32];
->>>>>>> bf93edde
 	uint8_t				*write_buffer;
 	struct ctl_devid		*lun_devid;
 	TAILQ_HEAD(tpc_lists, tpc_list) tpc_lists;
 };
 
 typedef enum {
-<<<<<<< HEAD
-	CTL_FLAG_REAL_SYNC	= 0x02,
-=======
->>>>>>> bf93edde
 	CTL_FLAG_ACTIVE_SHELF	= 0x04
 } ctl_gen_flags;
 
@@ -545,28 +413,10 @@
 struct ctl_softc {
 	struct mtx ctl_lock;
 	struct cdev *dev;
-<<<<<<< HEAD
-	int open_count;
-	int num_disks;
-=======
->>>>>>> bf93edde
 	int num_luns;
 	ctl_gen_flags flags;
 	ctl_ha_mode ha_mode;
 	int ha_id;
-<<<<<<< HEAD
-	int ha_state;
-	int is_single;
-	int port_offset;
-	int persis_offset;
-	int inquiry_pq_no_lun;
-	struct sysctl_ctx_list sysctl_ctx;
-	struct sysctl_oid *sysctl_tree;
-	struct ctl_ioctl_info ioctl_info;
-	void *othersc_pool;
-	struct proc *ctl_proc;
-	int targ_online;
-=======
 	int is_single;
 	ctl_ha_link_state ha_link;
 	int port_min;
@@ -578,7 +428,6 @@
 	struct sysctl_oid *sysctl_tree;
 	void *othersc_pool;
 	struct proc *ctl_proc;
->>>>>>> bf93edde
 	uint32_t ctl_lun_mask[(CTL_MAX_LUNS + 31) / 32];
 	struct ctl_lun *ctl_luns[CTL_MAX_LUNS];
 	uint32_t ctl_port_mask[(CTL_MAX_PORTS + 31) / 32];
@@ -604,11 +453,6 @@
 extern const struct ctl_cmd_entry ctl_cmd_table[256];
 
 uint32_t ctl_get_initindex(struct ctl_nexus *nexus);
-<<<<<<< HEAD
-uint32_t ctl_get_resindex(struct ctl_nexus *nexus);
-uint32_t ctl_port_idx(int port_num);
-=======
->>>>>>> bf93edde
 int ctl_lun_map_init(struct ctl_port *port);
 int ctl_lun_map_deinit(struct ctl_port *port);
 int ctl_lun_map_set(struct ctl_port *port, uint32_t plun, uint32_t glun);
@@ -634,10 +478,7 @@
 int ctl_read_capacity(struct ctl_scsiio *ctsio);
 int ctl_read_capacity_16(struct ctl_scsiio *ctsio);
 int ctl_read_defect(struct ctl_scsiio *ctsio);
-<<<<<<< HEAD
-=======
 int ctl_read_toc(struct ctl_scsiio *ctsio);
->>>>>>> bf93edde
 int ctl_read_write(struct ctl_scsiio *ctsio);
 int ctl_cnw(struct ctl_scsiio *ctsio);
 int ctl_report_luns(struct ctl_scsiio *ctsio);
@@ -654,10 +495,6 @@
 int ctl_report_supported_opcodes(struct ctl_scsiio *ctsio);
 int ctl_report_supported_tmf(struct ctl_scsiio *ctsio);
 int ctl_report_timestamp(struct ctl_scsiio *ctsio);
-<<<<<<< HEAD
-int ctl_isc(struct ctl_scsiio *ctsio);
-=======
->>>>>>> bf93edde
 int ctl_get_lba_status(struct ctl_scsiio *ctsio);
 
 void ctl_tpc_init(struct ctl_softc *softc);
