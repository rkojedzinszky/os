--- conflicted
+++ resolved
@@ -114,16 +114,8 @@
 
 	CTL_FLAG_FAILOVER	= 0x04000000,	/* Killed by a failover */
 	CTL_FLAG_IO_ACTIVE	= 0x08000000,	/* I/O active on this SC */
-<<<<<<< HEAD
-	CTL_FLAG_RDMA_MASK	= CTL_FLAG_NO_DATASYNC | CTL_FLAG_BUS_ADDR |
-				  CTL_FLAG_AUTO_MIRROR | CTL_FLAG_REDIR_DONE,
-						/* Flags we care about for
-						   remote DMA */
-	CTL_FLAG_STATUS_SENT	= 0x10000000	/* Status sent by datamove */
-=======
 	CTL_FLAG_STATUS_SENT	= 0x10000000,	/* Status sent by datamove */
 	CTL_FLAG_SERSEQ_DONE	= 0x20000000	/* All storage I/O started */
->>>>>>> bf93edde
 } ctl_io_flags;
 
 
@@ -200,10 +192,6 @@
 	CTL_MSG_BAD_JUJU,
 	CTL_MSG_MANAGE_TASKS,
 	CTL_MSG_PERS_ACTION,
-<<<<<<< HEAD
-	CTL_MSG_SYNC_FE,
-=======
->>>>>>> bf93edde
 	CTL_MSG_DATAMOVE,
 	CTL_MSG_DATAMOVE_DONE,
 	CTL_MSG_UA,			/* Set/clear UA on secondary. */
@@ -428,8 +416,6 @@
 
 /*
  * Used for CTL_MSG_PERS_ACTION.
-<<<<<<< HEAD
-=======
  */
 struct ctl_ha_msg_pr {
 	struct ctl_ha_msg_hdr	hdr;
@@ -438,7 +424,6 @@
 
 /*
  * Used for CTL_MSG_UA.
->>>>>>> bf93edde
  */
 struct ctl_ha_msg_ua {
 	struct ctl_ha_msg_hdr	hdr;
@@ -567,15 +552,12 @@
 	struct ctl_ha_msg_scsi	scsi;
 	struct ctl_ha_msg_dt	dt;
 	struct ctl_ha_msg_pr	pr;
-<<<<<<< HEAD
-=======
 	struct ctl_ha_msg_ua	ua;
 	struct ctl_ha_msg_port	port;
 	struct ctl_ha_msg_lun	lun;
 	struct ctl_ha_msg_iid	iid;
 	struct ctl_ha_msg_login	login;
 	struct ctl_ha_msg_mode	mode;
->>>>>>> bf93edde
 };
 
 struct ctl_prio {
