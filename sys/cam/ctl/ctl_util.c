/*-
 * Copyright (c) 2003 Silicon Graphics International Corp.
 * All rights reserved.
 *
 * Redistribution and use in source and binary forms, with or without
 * modification, are permitted provided that the following conditions
 * are met:
 * 1. Redistributions of source code must retain the above copyright
 *    notice, this list of conditions, and the following disclaimer,
 *    without modification.
 * 2. Redistributions in binary form must reproduce at minimum a disclaimer
 *    substantially similar to the "NO WARRANTY" disclaimer below
 *    ("Disclaimer") and any redistribution must be conditioned upon
 *    including a substantially similar Disclaimer requirement for further
 *    binary redistribution.
 *
 * NO WARRANTY
 * THIS SOFTWARE IS PROVIDED BY THE COPYRIGHT HOLDERS AND CONTRIBUTORS
 * "AS IS" AND ANY EXPRESS OR IMPLIED WARRANTIES, INCLUDING, BUT NOT
 * LIMITED TO, THE IMPLIED WARRANTIES OF MERCHANTIBILITY AND FITNESS FOR
 * A PARTICULAR PURPOSE ARE DISCLAIMED. IN NO EVENT SHALL THE COPYRIGHT
 * HOLDERS OR CONTRIBUTORS BE LIABLE FOR SPECIAL, EXEMPLARY, OR CONSEQUENTIAL
 * DAMAGES (INCLUDING, BUT NOT LIMITED TO, PROCUREMENT OF SUBSTITUTE GOODS
 * OR SERVICES; LOSS OF USE, DATA, OR PROFITS; OR BUSINESS INTERRUPTION)
 * HOWEVER CAUSED AND ON ANY THEORY OF LIABILITY, WHETHER IN CONTRACT,
 * STRICT LIABILITY, OR TORT (INCLUDING NEGLIGENCE OR OTHERWISE) ARISING
 * IN ANY WAY OUT OF THE USE OF THIS SOFTWARE, EVEN IF ADVISED OF THE
 * POSSIBILITY OF SUCH DAMAGES.
 *
 * $Id: //depot/users/kenm/FreeBSD-test2/sys/cam/ctl/ctl_util.c#2 $
 */
/*
 * CAM Target Layer SCSI library
 *
 * Author: Ken Merry <ken@FreeBSD.org>
 */

#include <sys/cdefs.h>
__FBSDID("$FreeBSD$");

#ifdef _KERNEL
#include <sys/param.h>
#include <sys/systm.h>
#include <sys/kernel.h>
#include <sys/types.h>
#include <sys/malloc.h>
#else /* __KERNEL__ */
#include <sys/types.h>
#include <sys/time.h>
#include <stdint.h>
#include <stdio.h>
#include <stdlib.h>
#include <string.h>
#endif /* __KERNEL__ */
#include <sys/sbuf.h>
#include <sys/queue.h>
#include <sys/callout.h>
#include <cam/scsi/scsi_all.h>
#include <cam/ctl/ctl_io.h>
#include <cam/ctl/ctl_scsi_all.h>
#include <cam/ctl/ctl_util.h>

struct ctl_status_desc {
	ctl_io_status status;
	const char *description;
};

struct ctl_task_desc {
	ctl_task_type	task_action;
	const char	*description;
};
static struct ctl_status_desc ctl_status_table[] = {
	{CTL_STATUS_NONE, "No Status"},
	{CTL_SUCCESS, "Command Completed Successfully"},
	{CTL_CMD_TIMEOUT, "Command Timed Out"},
	{CTL_SEL_TIMEOUT, "Selection Timeout"},
	{CTL_ERROR, "Command Failed"},
	{CTL_SCSI_ERROR, "SCSI Error"},
	{CTL_CMD_ABORTED, "Command Aborted"},
};

static struct ctl_task_desc ctl_task_table[] = {
	{CTL_TASK_ABORT_TASK, "Abort Task"},
	{CTL_TASK_ABORT_TASK_SET, "Abort Task Set"},
	{CTL_TASK_CLEAR_ACA, "Clear ACA"},
	{CTL_TASK_CLEAR_TASK_SET, "Clear Task Set"},
	{CTL_TASK_I_T_NEXUS_RESET, "I_T Nexus Reset"},
	{CTL_TASK_LUN_RESET, "LUN Reset"},
	{CTL_TASK_TARGET_RESET, "Target Reset"},
	{CTL_TASK_BUS_RESET, "Bus Reset"},
	{CTL_TASK_PORT_LOGIN, "Port Login"},
	{CTL_TASK_PORT_LOGOUT, "Port Logout"},
	{CTL_TASK_QUERY_TASK, "Query Task"},
	{CTL_TASK_QUERY_TASK_SET, "Query Task Set"},
	{CTL_TASK_QUERY_ASYNC_EVENT, "Query Async Event"}
};

void
ctl_scsi_tur(union ctl_io *io, ctl_tag_type tag_type, uint8_t control)
{
	struct ctl_scsiio *ctsio;
	struct scsi_test_unit_ready *cdb;

	ctl_scsi_zero_io(io);

	io->io_hdr.io_type = CTL_IO_SCSI;
	ctsio = &io->scsiio;
	cdb = (struct scsi_test_unit_ready *)ctsio->cdb;

	cdb->opcode = TEST_UNIT_READY;
	cdb->control = control;
	io->io_hdr.flags = CTL_FLAG_DATA_NONE;
	ctsio->tag_type = tag_type;
	ctsio->cdb_len = sizeof(*cdb);
	ctsio->ext_data_len = 0;
	ctsio->ext_data_ptr = NULL;
	ctsio->ext_sg_entries = 0;
	ctsio->ext_data_filled = 0;
	ctsio->sense_len = SSD_FULL_SIZE;
}

void
ctl_scsi_inquiry(union ctl_io *io, uint8_t *data_ptr, int32_t data_len,
		 uint8_t byte2, uint8_t page_code, ctl_tag_type tag_type,
		 uint8_t control)
{
	struct ctl_scsiio *ctsio;
	struct scsi_inquiry *cdb;

	ctl_scsi_zero_io(io);

	io->io_hdr.io_type = CTL_IO_SCSI;
	ctsio = &io->scsiio;
	cdb = (struct scsi_inquiry *)ctsio->cdb;

	cdb->opcode = INQUIRY;
	cdb->byte2 = byte2;
	cdb->page_code = page_code;
	cdb->control = control;
	scsi_ulto2b(data_len, cdb->length);
	io->io_hdr.io_type = CTL_IO_SCSI;
	io->io_hdr.flags = CTL_FLAG_DATA_IN;
	ctsio->tag_type = tag_type;
	ctsio->cdb_len = sizeof(*cdb);
	ctsio->ext_data_len = data_len;
	ctsio->ext_data_ptr = data_ptr;
	ctsio->ext_sg_entries = 0;
	ctsio->ext_data_filled = 0;
	ctsio->sense_len = SSD_FULL_SIZE;
}

void
ctl_scsi_request_sense(union ctl_io *io, uint8_t *data_ptr,
		       int32_t data_len, uint8_t byte2, ctl_tag_type tag_type,
		       uint8_t control)
{
	struct ctl_scsiio *ctsio;
	struct scsi_request_sense *cdb;

	ctl_scsi_zero_io(io);

	io->io_hdr.io_type = CTL_IO_SCSI;
	ctsio = &io->scsiio;
	cdb = (struct scsi_request_sense *)ctsio->cdb;

	cdb->opcode = REQUEST_SENSE;
	cdb->byte2 = byte2;
	cdb->control = control;
	cdb->length = data_len;
	io->io_hdr.io_type = CTL_IO_SCSI;
	io->io_hdr.flags = CTL_FLAG_DATA_IN;
	ctsio->tag_type = tag_type;
	ctsio->cdb_len = sizeof(*cdb);
	ctsio->ext_data_ptr = data_ptr;
	ctsio->ext_data_len = data_len;
	ctsio->ext_sg_entries = 0;
	ctsio->ext_data_filled = 0;
	ctsio->sense_len = SSD_FULL_SIZE;
}

void
ctl_scsi_report_luns(union ctl_io *io, uint8_t *data_ptr, uint32_t data_len,
		     uint8_t select_report, ctl_tag_type tag_type,
		     uint8_t control)
{
	struct ctl_scsiio *ctsio;
	struct scsi_report_luns *cdb;

	ctl_scsi_zero_io(io);

	io->io_hdr.io_type = CTL_IO_SCSI;
	ctsio = &io->scsiio;
	cdb = (struct scsi_report_luns *)ctsio->cdb;

	cdb->opcode = REPORT_LUNS;
	cdb->select_report = select_report;
	scsi_ulto4b(data_len, cdb->length);
	cdb->control = control;
	io->io_hdr.io_type = CTL_IO_SCSI;
	io->io_hdr.flags = CTL_FLAG_DATA_IN;
	ctsio->tag_type = tag_type;
	ctsio->cdb_len = sizeof(*cdb);
	ctsio->ext_data_ptr = data_ptr;
	ctsio->ext_data_len = data_len;
	ctsio->ext_sg_entries = 0;
	ctsio->ext_data_filled = 0;
	ctsio->sense_len = SSD_FULL_SIZE;
}

void
ctl_scsi_read_write_buffer(union ctl_io *io, uint8_t *data_ptr,
			   uint32_t data_len, int read_buffer, uint8_t mode,
			   uint8_t buffer_id, uint32_t buffer_offset,
			   ctl_tag_type tag_type, uint8_t control)
{
	struct ctl_scsiio *ctsio;
	struct scsi_write_buffer *cdb;

	ctl_scsi_zero_io(io);

	io->io_hdr.io_type = CTL_IO_SCSI;
	ctsio = &io->scsiio;
	cdb = (struct scsi_write_buffer *)ctsio->cdb;

	if (read_buffer != 0)
		cdb->opcode = READ_BUFFER;
	else
		cdb->opcode = WRITE_BUFFER;

	cdb->byte2 = mode & RWB_MODE;
	cdb->buffer_id = buffer_id;
	scsi_ulto3b(buffer_offset, cdb->offset);
	scsi_ulto3b(data_len, cdb->length);
	cdb->control = control;
	io->io_hdr.io_type = CTL_IO_SCSI;
	if (read_buffer != 0)
		io->io_hdr.flags = CTL_FLAG_DATA_IN;
	else
		io->io_hdr.flags = CTL_FLAG_DATA_OUT;
	ctsio->tag_type = tag_type;
	ctsio->cdb_len = sizeof(*cdb);
	ctsio->ext_data_ptr = data_ptr;
	ctsio->ext_data_len = data_len;
	ctsio->ext_sg_entries = 0;
	ctsio->ext_data_filled = 0;
	ctsio->sense_len = SSD_FULL_SIZE;
}

void
ctl_scsi_read_write(union ctl_io *io, uint8_t *data_ptr, uint32_t data_len,
		    int read_op, uint8_t byte2, int minimum_cdb_size,
		    uint64_t lba, uint32_t num_blocks, ctl_tag_type tag_type,
		    uint8_t control)
{
	struct ctl_scsiio *ctsio;

	ctl_scsi_zero_io(io);

	io->io_hdr.io_type = CTL_IO_SCSI;
	ctsio = &io->scsiio;

	/*
	 * Pick out the smallest CDB that will hold the user's request.
	 * minimum_cdb_size allows cranking the CDB size up, even for
	 * requests that would not normally need a large CDB.  This can be
	 * useful for testing (e.g. to make sure READ_16 support works without
	 * having an array larger than 2TB) and for compatibility -- e.g.
	 * if your device doesn't support READ_6.  (ATAPI drives don't.)
	 */
	if ((minimum_cdb_size < 10)
	 && ((lba & 0x1fffff) == lba)
	 && ((num_blocks & 0xff) == num_blocks)
	 && (byte2 == 0)) {
		struct scsi_rw_6 *cdb;

		/*
		 * Note that according to SBC-2, the target should return 256
		 * blocks if the transfer length in a READ(6) or WRITE(6) CDB
		 * is set to 0.  Since it's possible that some targets
		 * won't do the right thing, we only send a READ(6) or
		 * WRITE(6) for transfer sizes up to and including 255 blocks.
		 */
		cdb = (struct scsi_rw_6 *)ctsio->cdb;

		cdb->opcode = (read_op) ? READ_6 : WRITE_6;
		scsi_ulto3b(lba, cdb->addr);
		cdb->length = num_blocks & 0xff;
		cdb->control = control;

		ctsio->cdb_len = sizeof(*cdb);

	} else if ((minimum_cdb_size < 12)
		&& ((num_blocks & 0xffff) == num_blocks)
		&& ((lba & 0xffffffff) == lba)) {
		struct scsi_rw_10 *cdb;

		cdb = (struct scsi_rw_10 *)ctsio->cdb;

		cdb->opcode = (read_op) ? READ_10 : WRITE_10;
		cdb->byte2 = byte2;
		scsi_ulto4b(lba, cdb->addr);
		cdb->reserved = 0;
		scsi_ulto2b(num_blocks, cdb->length);
		cdb->control = control;

		ctsio->cdb_len = sizeof(*cdb);
	} else if ((minimum_cdb_size < 16)
		&& ((num_blocks & 0xffffffff) == num_blocks)
		&& ((lba & 0xffffffff) == lba)) {
		struct scsi_rw_12 *cdb;

		cdb = (struct scsi_rw_12 *)ctsio->cdb;

		cdb->opcode = (read_op) ? READ_12 : WRITE_12;
		cdb->byte2 = byte2;
		scsi_ulto4b(lba, cdb->addr);
		scsi_ulto4b(num_blocks, cdb->length);
		cdb->reserved = 0;
		cdb->control = control;

		ctsio->cdb_len = sizeof(*cdb);
	} else {
		struct scsi_rw_16 *cdb;

		cdb = (struct scsi_rw_16 *)ctsio->cdb;

		cdb->opcode = (read_op) ? READ_16 : WRITE_16;
		cdb->byte2 = byte2;
		scsi_u64to8b(lba, cdb->addr);
		scsi_ulto4b(num_blocks, cdb->length);
		cdb->reserved = 0;
		cdb->control = control;

		ctsio->cdb_len = sizeof(*cdb);
	}

	io->io_hdr.io_type = CTL_IO_SCSI;
	if (read_op != 0)
		io->io_hdr.flags = CTL_FLAG_DATA_IN;
	else
		io->io_hdr.flags = CTL_FLAG_DATA_OUT;
	ctsio->tag_type = tag_type;
	ctsio->ext_data_ptr = data_ptr;
	ctsio->ext_data_len = data_len;
	ctsio->ext_sg_entries = 0;
	ctsio->ext_data_filled = 0;
	ctsio->sense_len = SSD_FULL_SIZE;
}

void
ctl_scsi_write_same(union ctl_io *io, uint8_t *data_ptr, uint32_t data_len,
		    uint8_t byte2, uint64_t lba, uint32_t num_blocks,
		    ctl_tag_type tag_type, uint8_t control)
{
	struct ctl_scsiio *ctsio;
	struct scsi_write_same_16 *cdb;

	ctl_scsi_zero_io(io);

	io->io_hdr.io_type = CTL_IO_SCSI;
	ctsio = &io->scsiio;
	ctsio->cdb_len = sizeof(*cdb);
	cdb = (struct scsi_write_same_16 *)ctsio->cdb;
	cdb->opcode = WRITE_SAME_16;
	cdb->byte2 = byte2;
	scsi_u64to8b(lba, cdb->addr);
	scsi_ulto4b(num_blocks, cdb->length);
	cdb->group = 0;
	cdb->control = control;

	io->io_hdr.io_type = CTL_IO_SCSI;
	io->io_hdr.flags = CTL_FLAG_DATA_OUT;
	ctsio->tag_type = tag_type;
	ctsio->ext_data_ptr = data_ptr;
	ctsio->ext_data_len = data_len;
	ctsio->ext_sg_entries = 0;
	ctsio->ext_data_filled = 0;
	ctsio->sense_len = SSD_FULL_SIZE;
}

void
ctl_scsi_read_capacity(union ctl_io *io, uint8_t *data_ptr, uint32_t data_len,
		       uint32_t addr, int reladr, int pmi,
		       ctl_tag_type tag_type, uint8_t control)
{
	struct scsi_read_capacity *cdb;

	ctl_scsi_zero_io(io);

	io->io_hdr.io_type = CTL_IO_SCSI;
	cdb = (struct scsi_read_capacity *)io->scsiio.cdb;

	cdb->opcode = READ_CAPACITY;
	if (reladr)
		cdb->byte2 = SRC_RELADR;
	if (pmi)
		cdb->pmi = SRC_PMI;
	scsi_ulto4b(addr, cdb->addr);
	cdb->control = control;
	io->io_hdr.io_type = CTL_IO_SCSI;
	io->io_hdr.flags = CTL_FLAG_DATA_IN;
	io->scsiio.tag_type = tag_type;
	io->scsiio.ext_data_ptr = data_ptr;
	io->scsiio.ext_data_len = data_len;
	io->scsiio.ext_sg_entries = 0;
	io->scsiio.ext_data_filled = 0;
	io->scsiio.sense_len = SSD_FULL_SIZE;
}

void
ctl_scsi_read_capacity_16(union ctl_io *io, uint8_t *data_ptr,
			  uint32_t data_len, uint64_t addr, int reladr,
			  int pmi, ctl_tag_type tag_type, uint8_t control)
{
	struct scsi_read_capacity_16 *cdb;

	ctl_scsi_zero_io(io);

	io->io_hdr.io_type = CTL_IO_SCSI;
	cdb = (struct scsi_read_capacity_16 *)io->scsiio.cdb;

	cdb->opcode = SERVICE_ACTION_IN;
	cdb->service_action = SRC16_SERVICE_ACTION;
	if (reladr)
		cdb->reladr |= SRC16_RELADR;
	if (pmi)
		cdb->reladr |= SRC16_PMI;
	scsi_u64to8b(addr, cdb->addr);
	scsi_ulto4b(data_len, cdb->alloc_len);
	cdb->control = control;

	io->io_hdr.io_type = CTL_IO_SCSI;
	io->io_hdr.flags = CTL_FLAG_DATA_IN;
	io->scsiio.tag_type = tag_type;
	io->scsiio.ext_data_ptr = data_ptr;
	io->scsiio.ext_data_len = data_len;
	io->scsiio.ext_sg_entries = 0;
	io->scsiio.ext_data_filled = 0;
	io->scsiio.sense_len = SSD_FULL_SIZE;
}

void
ctl_scsi_mode_sense(union ctl_io *io, uint8_t *data_ptr, uint32_t data_len, 
		    int dbd, int llbaa, uint8_t page_code, uint8_t pc,
		    uint8_t subpage, int minimum_cdb_size,
		    ctl_tag_type tag_type, uint8_t control)
{
	ctl_scsi_zero_io(io);

	if ((minimum_cdb_size < 10)
	 && (llbaa == 0)
	 && (data_len < 256)) {
		struct scsi_mode_sense_6 *cdb;

		cdb = (struct scsi_mode_sense_6 *)io->scsiio.cdb;

		cdb->opcode = MODE_SENSE_6;
		if (dbd)
			cdb->byte2 |= SMS_DBD;
		cdb->page = page_code | pc;
		cdb->subpage = subpage;
		cdb->length = data_len;
		cdb->control = control;
	} else {
		struct scsi_mode_sense_10 *cdb;

		cdb = (struct scsi_mode_sense_10 *)io->scsiio.cdb;

		cdb->opcode = MODE_SENSE_10;
		if (dbd)
			cdb->byte2 |= SMS_DBD;
		if (llbaa)
			cdb->byte2 |= SMS10_LLBAA;
		cdb->page = page_code | pc;
		cdb->subpage = subpage;
		scsi_ulto2b(data_len, cdb->length);
		cdb->control = control;
	}

	io->io_hdr.io_type = CTL_IO_SCSI;
	io->io_hdr.flags = CTL_FLAG_DATA_IN;
	io->scsiio.tag_type = tag_type;
	io->scsiio.ext_data_ptr = data_ptr;
	io->scsiio.ext_data_len = data_len;
	io->scsiio.ext_sg_entries = 0;
	io->scsiio.ext_data_filled = 0;
	io->scsiio.sense_len = SSD_FULL_SIZE;
}

void
ctl_scsi_start_stop(union ctl_io *io, int start, int load_eject, int immediate,
    int power_conditions, ctl_tag_type tag_type, uint8_t control)
{
	struct scsi_start_stop_unit *cdb;

	cdb = (struct scsi_start_stop_unit *)io->scsiio.cdb;

	ctl_scsi_zero_io(io);

	cdb->opcode = START_STOP_UNIT;
	if (immediate)
		cdb->byte2 |= SSS_IMMED;
	cdb->how = power_conditions;
	if (load_eject)
		cdb->how |= SSS_LOEJ;
	if (start)
		cdb->how |= SSS_START;
	cdb->control = control;
	io->io_hdr.io_type = CTL_IO_SCSI;
	io->io_hdr.flags = CTL_FLAG_DATA_NONE;
	io->scsiio.tag_type = tag_type;
	io->scsiio.ext_data_ptr = NULL;
	io->scsiio.ext_data_len = 0;
	io->scsiio.ext_sg_entries = 0;
	io->scsiio.ext_data_filled = 0;
	io->scsiio.sense_len = SSD_FULL_SIZE;
}

void
ctl_scsi_sync_cache(union ctl_io *io, int immed, int reladr,
		    int minimum_cdb_size, uint64_t starting_lba,
		    uint32_t block_count, ctl_tag_type tag_type,
		    uint8_t control)
{
	ctl_scsi_zero_io(io);

	if ((minimum_cdb_size < 16)
	 && ((block_count & 0xffff) == block_count)
	 && ((starting_lba & 0xffffffff) == starting_lba)) {
		struct scsi_sync_cache *cdb;

		cdb = (struct scsi_sync_cache *)io->scsiio.cdb;

		cdb->opcode = SYNCHRONIZE_CACHE;
		if (reladr)
			cdb->byte2 |= SSC_RELADR;

		if (immed)
			cdb->byte2 |= SSC_IMMED;

		scsi_ulto4b(starting_lba, cdb->begin_lba);
		scsi_ulto2b(block_count, cdb->lb_count);
		cdb->control = control;
	} else {
		struct scsi_sync_cache_16 *cdb;

		cdb = (struct scsi_sync_cache_16 *)io->scsiio.cdb;

		cdb->opcode = SYNCHRONIZE_CACHE_16;
		if (reladr)
			cdb->byte2 |= SSC_RELADR;

		if (immed)
			cdb->byte2 |= SSC_IMMED;

		scsi_u64to8b(starting_lba, cdb->begin_lba);
		scsi_ulto4b(block_count, cdb->lb_count);
		cdb->control = control;
	}
	io->io_hdr.io_type = CTL_IO_SCSI;
	io->io_hdr.flags = CTL_FLAG_DATA_NONE;
	io->scsiio.tag_type = tag_type;
	io->scsiio.ext_data_ptr = NULL;
	io->scsiio.ext_data_len = 0;
	io->scsiio.ext_sg_entries = 0;
	io->scsiio.ext_data_filled = 0;
	io->scsiio.sense_len = SSD_FULL_SIZE;
}

void
ctl_scsi_persistent_res_in(union ctl_io *io, uint8_t *data_ptr,
			   uint32_t data_len, int action,
			   ctl_tag_type tag_type, uint8_t control)
{

	struct scsi_per_res_in *cdb;

	ctl_scsi_zero_io(io);

	cdb = (struct scsi_per_res_in *)io->scsiio.cdb;
	cdb->opcode = PERSISTENT_RES_IN;
	cdb->action = action;
	scsi_ulto2b(data_len, cdb->length);
	cdb->control = control;

	io->io_hdr.io_type = CTL_IO_SCSI;
	io->io_hdr.flags = CTL_FLAG_DATA_IN;
	io->scsiio.tag_type = tag_type;
	io->scsiio.ext_data_ptr = data_ptr;
	io->scsiio.ext_data_len = data_len;
	io->scsiio.ext_sg_entries = 0;
	io->scsiio.ext_data_filled = 0;
	io->scsiio.sense_len = SSD_FULL_SIZE;
}

void
ctl_scsi_persistent_res_out(union ctl_io *io, uint8_t *data_ptr,
			    uint32_t data_len, int action, int type,
			    uint64_t key, uint64_t sa_key,
			    ctl_tag_type tag_type, uint8_t control)
{

	struct scsi_per_res_out *cdb;
	struct scsi_per_res_out_parms *params;

	ctl_scsi_zero_io(io);

	cdb = (struct scsi_per_res_out *)io->scsiio.cdb;
	params = (struct scsi_per_res_out_parms *)data_ptr;

	cdb->opcode = PERSISTENT_RES_OUT;
	if (action == 5)
	    cdb->action = 6;
	else
	    cdb->action = action;
	switch(type)
	{
	    case 0:
		    cdb->scope_type = 1;
			break;
	    case 1:
		    cdb->scope_type = 3;
			break;
	    case 2:
		    cdb->scope_type = 5;
			break;
	    case 3:
		    cdb->scope_type = 6;
			break;
	    case 4:
		    cdb->scope_type = 7;
			break;
	    case 5:
		    cdb->scope_type = 8;
			break;
	}
	scsi_ulto4b(data_len, cdb->length);
	cdb->control = control;

	scsi_u64to8b(key, params->res_key.key);
	scsi_u64to8b(sa_key, params->serv_act_res_key);

	io->io_hdr.io_type = CTL_IO_SCSI;
	io->io_hdr.flags = CTL_FLAG_DATA_OUT;
	io->scsiio.tag_type = tag_type;
	io->scsiio.ext_data_ptr = data_ptr;
	io->scsiio.ext_data_len = data_len;
	io->scsiio.ext_sg_entries = 0;
	io->scsiio.ext_data_filled = 0;
	io->scsiio.sense_len = SSD_FULL_SIZE;

}

void
ctl_scsi_maintenance_in(union ctl_io *io, uint8_t *data_ptr, uint32_t data_len, 
			uint8_t action, ctl_tag_type tag_type, uint8_t control)
{
	struct scsi_maintenance_in *cdb;

	ctl_scsi_zero_io(io);

	cdb = (struct scsi_maintenance_in *)io->scsiio.cdb;
	cdb->opcode = MAINTENANCE_IN;
	cdb->byte2 = action;
	scsi_ulto4b(data_len, cdb->length);
	cdb->control = control;

	io->io_hdr.io_type = CTL_IO_SCSI;
	io->io_hdr.flags = CTL_FLAG_DATA_IN;
	io->scsiio.tag_type = tag_type;
	io->scsiio.ext_data_ptr = data_ptr;
	io->scsiio.ext_data_len = data_len;
	io->scsiio.ext_sg_entries = 0;
	io->scsiio.ext_data_filled = 0;
	io->scsiio.sense_len = SSD_FULL_SIZE;
}

#ifndef _KERNEL
union ctl_io *
ctl_scsi_alloc_io(uint32_t initid)
{
	union ctl_io *io;

	io = (union ctl_io *)malloc(sizeof(*io));
	if (io == NULL)
		goto bailout;

	io->io_hdr.nexus.initid = initid;

bailout:
	return (io);
}

void
ctl_scsi_free_io(union ctl_io *io)
{
	free(io);
}

#endif /* !_KERNEL */
void
ctl_scsi_zero_io(union ctl_io *io)
{
	void *pool_ref;

	if (io == NULL)
		return;

	pool_ref = io->io_hdr.pool;

	memset(io, 0, sizeof(*io));

	io->io_hdr.pool = pool_ref;
}

const char *
ctl_scsi_task_string(struct ctl_taskio *taskio)
{
	unsigned int i;

	for (i = 0; i < (sizeof(ctl_task_table)/sizeof(ctl_task_table[0]));
	     i++) {
		if (taskio->task_action == ctl_task_table[i].task_action) {
			return (ctl_task_table[i].description);
		}
	}

	return (NULL);
}

void
ctl_io_sbuf(union ctl_io *io, struct sbuf *sb)
{
	const char *task_desc;
	char path_str[64];

	ctl_scsi_path_string(io, path_str, sizeof(path_str));

	switch (io->io_hdr.io_type) {
	case CTL_IO_SCSI:
		sbuf_cat(sb, path_str);
		ctl_scsi_command_string(&io->scsiio, NULL, sb);
		sbuf_printf(sb, " Tag: %#x/%d\n",
			    io->scsiio.tag_num, io->scsiio.tag_type);
		break;
	case CTL_IO_TASK:
		sbuf_cat(sb, path_str);
		task_desc = ctl_scsi_task_string(&io->taskio);
		if (task_desc == NULL)
			sbuf_printf(sb, "Unknown Task Action %d (%#x)",
			    io->taskio.task_action, io->taskio.task_action);
		else
			sbuf_printf(sb, "Task Action: %s", task_desc);
		switch (io->taskio.task_action) {
		case CTL_TASK_ABORT_TASK:
			sbuf_printf(sb, " Tag: %#x/%d\n",
			    io->taskio.tag_num, io->taskio.tag_type);
			break;
		default:
			sbuf_printf(sb, "\n");
			break;
		}
		break;
	default:
		break;
	}
}

void
ctl_io_error_sbuf(union ctl_io *io, struct scsi_inquiry_data *inq_data,
		  struct sbuf *sb)
{
	struct ctl_status_desc *status_desc;
	char path_str[64];
	unsigned int i;

	ctl_io_sbuf(io, sb);

	status_desc = NULL;
	for (i = 0; i < (sizeof(ctl_status_table)/sizeof(ctl_status_table[0]));
	     i++) {
		if ((io->io_hdr.status & CTL_STATUS_MASK) ==
		     ctl_status_table[i].status) {
			status_desc = &ctl_status_table[i];
			break;
		}
	}

	ctl_scsi_path_string(io, path_str, sizeof(path_str));

	sbuf_cat(sb, path_str);
	if (status_desc == NULL)
		sbuf_printf(sb, "CTL Status: Unknown status %#x\n",
			    io->io_hdr.status);
	else
		sbuf_printf(sb, "CTL Status: %s\n", status_desc->description);

	if ((io->io_hdr.io_type == CTL_IO_SCSI)
	 && ((io->io_hdr.status & CTL_STATUS_MASK) == CTL_SCSI_ERROR)) {
		sbuf_cat(sb, path_str);
		sbuf_printf(sb, "SCSI Status: %s\n",
			    ctl_scsi_status_string(&io->scsiio));

		if (io->scsiio.scsi_status == SCSI_STATUS_CHECK_COND)
			ctl_scsi_sense_sbuf(&io->scsiio, inq_data,
					    sb, SSS_FLAG_NONE);
	}
}

char *
ctl_io_string(union ctl_io *io, char *str, int str_len)
{
	struct sbuf sb;

	sbuf_new(&sb, str, str_len, SBUF_FIXEDLEN);
	ctl_io_sbuf(io, &sb);
	sbuf_finish(&sb);
	return (sbuf_data(&sb));
}

char *
ctl_io_error_string(union ctl_io *io, struct scsi_inquiry_data *inq_data,
		    char *str, int str_len)
{
	struct sbuf sb;

	sbuf_new(&sb, str, str_len, SBUF_FIXEDLEN);
	ctl_io_error_sbuf(io, inq_data, &sb);
	sbuf_finish(&sb);
	return (sbuf_data(&sb));
}

#ifdef _KERNEL

void
ctl_io_print(union ctl_io *io)
{
	char str[512];

	printf("%s", ctl_io_string(io, str, sizeof(str)));
}

void
ctl_io_error_print(union ctl_io *io, struct scsi_inquiry_data *inq_data)
{
	char str[512];

	printf("%s", ctl_io_error_string(io, inq_data, str, sizeof(str)));

}

void
ctl_data_print(union ctl_io *io)
{
	char str[128];
	char path_str[64];
	struct sbuf sb;
	int i, j, len;

	if (io->io_hdr.io_type != CTL_IO_SCSI)
		return;
	if (io->io_hdr.flags & CTL_FLAG_BUS_ADDR)
		return;
<<<<<<< HEAD
	if (io->io_hdr.flags & CTL_FLAG_EDPTR_SGLIST)	/* XXX: Implement */
=======
	if (io->scsiio.ext_sg_entries > 0)	/* XXX: Implement */
>>>>>>> bf93edde
		return;
	ctl_scsi_path_string(io, path_str, sizeof(path_str));
	len = min(io->scsiio.kern_data_len, 4096);
	for (i = 0; i < len; ) {
		sbuf_new(&sb, str, sizeof(str), SBUF_FIXEDLEN);
		sbuf_cat(&sb, path_str);
		sbuf_printf(&sb, " %#6x:%04x:", io->scsiio.tag_num, i);
		for (j = 0; j < 16 && i < len; i++, j++) {
			if (j == 8)
				sbuf_cat(&sb, " ");
			sbuf_printf(&sb, " %02x", io->scsiio.kern_data_ptr[i]);
		}
		sbuf_cat(&sb, "\n");
		sbuf_finish(&sb);
		printf("%s", sbuf_data(&sb));
	}
}

#else /* _KERNEL */

void
ctl_io_error_print(union ctl_io *io, struct scsi_inquiry_data *inq_data,
		   FILE *ofile)
{
	char str[512];

	fprintf(ofile, "%s", ctl_io_error_string(io, inq_data, str,
		sizeof(str)));
}

#endif /* _KERNEL */

/*
 * vim: ts=8
 */<|MERGE_RESOLUTION|>--- conflicted
+++ resolved
@@ -861,11 +861,7 @@
 		return;
 	if (io->io_hdr.flags & CTL_FLAG_BUS_ADDR)
 		return;
-<<<<<<< HEAD
-	if (io->io_hdr.flags & CTL_FLAG_EDPTR_SGLIST)	/* XXX: Implement */
-=======
 	if (io->scsiio.ext_sg_entries > 0)	/* XXX: Implement */
->>>>>>> bf93edde
 		return;
 	ctl_scsi_path_string(io, path_str, sizeof(path_str));
 	len = min(io->scsiio.kern_data_len, 4096);
