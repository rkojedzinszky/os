--- conflicted
+++ resolved
@@ -38,396 +38,6 @@
 #ifndef _SYS_CAPABILITY_H_
 #define	_SYS_CAPABILITY_H_
 
-<<<<<<< HEAD
-#include <sys/cdefs.h>
-#include <sys/param.h>
-
-#include <sys/caprights.h>
-#include <sys/file.h>
-#include <sys/fcntl.h>
-
-#ifndef _KERNEL
-#include <stdbool.h>
-#endif
-
-#define	CAPRIGHT(idx, bit)	((1ULL << (57 + (idx))) | (bit))
-
-/*
- * Possible rights on capabilities.
- *
- * Notes:
- * Some system calls don't require a capability in order to perform an
- * operation on an fd.  These include: close, dup, dup2.
- *
- * sendfile is authorized using CAP_READ on the file and CAP_WRITE on the
- * socket.
- *
- * mmap() and aio*() system calls will need special attention as they may
- * involve reads or writes depending a great deal on context.
- */
-
-/* INDEX 0 */
-
-/*
- * General file I/O.
- */
-/* Allows for openat(O_RDONLY), read(2), readv(2). */
-#define	CAP_READ		CAPRIGHT(0, 0x0000000000000001ULL)
-/* Allows for openat(O_WRONLY | O_APPEND), write(2), writev(2). */
-#define	CAP_WRITE		CAPRIGHT(0, 0x0000000000000002ULL)
-/* Allows for lseek(fd, 0, SEEK_CUR). */
-#define	CAP_SEEK_TELL		CAPRIGHT(0, 0x0000000000000004ULL)
-/* Allows for lseek(2). */
-#define	CAP_SEEK		(CAP_SEEK_TELL | 0x0000000000000008ULL)
-/* Allows for aio_read(2), pread(2), preadv(2). */
-#define	CAP_PREAD		(CAP_SEEK | CAP_READ)
-/*
- * Allows for aio_write(2), openat(O_WRONLY) (without O_APPEND), pwrite(2),
- * pwritev(2).
- */
-#define	CAP_PWRITE		(CAP_SEEK | CAP_WRITE)
-/* Allows for mmap(PROT_NONE). */
-#define	CAP_MMAP		CAPRIGHT(0, 0x0000000000000010ULL)
-/* Allows for mmap(PROT_READ). */
-#define	CAP_MMAP_R		(CAP_MMAP | CAP_SEEK | CAP_READ)
-/* Allows for mmap(PROT_WRITE). */
-#define	CAP_MMAP_W		(CAP_MMAP | CAP_SEEK | CAP_WRITE)
-/* Allows for mmap(PROT_EXEC). */
-#define	CAP_MMAP_X		(CAP_MMAP | CAP_SEEK | 0x0000000000000020ULL)
-/* Allows for mmap(PROT_READ | PROT_WRITE). */
-#define	CAP_MMAP_RW		(CAP_MMAP_R | CAP_MMAP_W)
-/* Allows for mmap(PROT_READ | PROT_EXEC). */
-#define	CAP_MMAP_RX		(CAP_MMAP_R | CAP_MMAP_X)
-/* Allows for mmap(PROT_WRITE | PROT_EXEC). */
-#define	CAP_MMAP_WX		(CAP_MMAP_W | CAP_MMAP_X)
-/* Allows for mmap(PROT_READ | PROT_WRITE | PROT_EXEC). */
-#define	CAP_MMAP_RWX		(CAP_MMAP_R | CAP_MMAP_W | CAP_MMAP_X)
-/* Allows for openat(O_CREAT). */
-#define	CAP_CREATE		CAPRIGHT(0, 0x0000000000000040ULL)
-/* Allows for openat(O_EXEC) and fexecve(2) in turn. */
-#define	CAP_FEXECVE		CAPRIGHT(0, 0x0000000000000080ULL)
-/* Allows for openat(O_SYNC), openat(O_FSYNC), fsync(2), aio_fsync(2). */
-#define	CAP_FSYNC		CAPRIGHT(0, 0x0000000000000100ULL)
-/* Allows for openat(O_TRUNC), ftruncate(2). */
-#define	CAP_FTRUNCATE		CAPRIGHT(0, 0x0000000000000200ULL)
-
-/* Lookups - used to constrain *at() calls. */
-#define	CAP_LOOKUP		CAPRIGHT(0, 0x0000000000000400ULL)
-
-/* VFS methods. */
-/* Allows for fchdir(2). */
-#define	CAP_FCHDIR		CAPRIGHT(0, 0x0000000000000800ULL)
-/* Allows for fchflags(2). */
-#define	CAP_FCHFLAGS		CAPRIGHT(0, 0x0000000000001000ULL)
-/* Allows for fchflags(2) and chflagsat(2). */
-#define	CAP_CHFLAGSAT		(CAP_FCHFLAGS | CAP_LOOKUP)
-/* Allows for fchmod(2). */
-#define	CAP_FCHMOD		CAPRIGHT(0, 0x0000000000002000ULL)
-/* Allows for fchmod(2) and fchmodat(2). */
-#define	CAP_FCHMODAT		(CAP_FCHMOD | CAP_LOOKUP)
-/* Allows for fchown(2). */
-#define	CAP_FCHOWN		CAPRIGHT(0, 0x0000000000004000ULL)
-/* Allows for fchown(2) and fchownat(2). */
-#define	CAP_FCHOWNAT		(CAP_FCHOWN | CAP_LOOKUP)
-/* Allows for fcntl(2). */
-#define	CAP_FCNTL		CAPRIGHT(0, 0x0000000000008000ULL)
-/*
- * Allows for flock(2), openat(O_SHLOCK), openat(O_EXLOCK),
- * fcntl(F_SETLK_REMOTE), fcntl(F_SETLKW), fcntl(F_SETLK), fcntl(F_GETLK).
- */
-#define	CAP_FLOCK		CAPRIGHT(0, 0x0000000000010000ULL)
-/* Allows for fpathconf(2). */
-#define	CAP_FPATHCONF		CAPRIGHT(0, 0x0000000000020000ULL)
-/* Allows for UFS background-fsck operations. */
-#define	CAP_FSCK		CAPRIGHT(0, 0x0000000000040000ULL)
-/* Allows for fstat(2). */
-#define	CAP_FSTAT		CAPRIGHT(0, 0x0000000000080000ULL)
-/* Allows for fstat(2), fstatat(2) and faccessat(2). */
-#define	CAP_FSTATAT		(CAP_FSTAT | CAP_LOOKUP)
-/* Allows for fstatfs(2). */
-#define	CAP_FSTATFS		CAPRIGHT(0, 0x0000000000100000ULL)
-/* Allows for futimes(2). */
-#define	CAP_FUTIMES		CAPRIGHT(0, 0x0000000000200000ULL)
-/* Allows for futimes(2) and futimesat(2). */
-#define	CAP_FUTIMESAT		(CAP_FUTIMES | CAP_LOOKUP)
-/* Allows for linkat(2) and renameat(2) (destination directory descriptor). */
-#define	CAP_LINKAT		(CAP_LOOKUP | 0x0000000000400000ULL)
-/* Allows for mkdirat(2). */
-#define	CAP_MKDIRAT		(CAP_LOOKUP | 0x0000000000800000ULL)
-/* Allows for mkfifoat(2). */
-#define	CAP_MKFIFOAT		(CAP_LOOKUP | 0x0000000001000000ULL)
-/* Allows for mknodat(2). */
-#define	CAP_MKNODAT		(CAP_LOOKUP | 0x0000000002000000ULL)
-/* Allows for renameat(2). */
-#define	CAP_RENAMEAT		(CAP_LOOKUP | 0x0000000004000000ULL)
-/* Allows for symlinkat(2). */
-#define	CAP_SYMLINKAT		(CAP_LOOKUP | 0x0000000008000000ULL)
-/*
- * Allows for unlinkat(2) and renameat(2) if destination object exists and
- * will be removed.
- */
-#define	CAP_UNLINKAT		(CAP_LOOKUP | 0x0000000010000000ULL)
-
-/* Socket operations. */
-/* Allows for accept(2) and accept4(2). */
-#define	CAP_ACCEPT		CAPRIGHT(0, 0x0000000020000000ULL)
-/* Allows for bind(2). */
-#define	CAP_BIND		CAPRIGHT(0, 0x0000000040000000ULL)
-/* Allows for connect(2). */
-#define	CAP_CONNECT		CAPRIGHT(0, 0x0000000080000000ULL)
-/* Allows for getpeername(2). */
-#define	CAP_GETPEERNAME		CAPRIGHT(0, 0x0000000100000000ULL)
-/* Allows for getsockname(2). */
-#define	CAP_GETSOCKNAME		CAPRIGHT(0, 0x0000000200000000ULL)
-/* Allows for getsockopt(2). */
-#define	CAP_GETSOCKOPT		CAPRIGHT(0, 0x0000000400000000ULL)
-/* Allows for listen(2). */
-#define	CAP_LISTEN		CAPRIGHT(0, 0x0000000800000000ULL)
-/* Allows for sctp_peeloff(2). */
-#define	CAP_PEELOFF		CAPRIGHT(0, 0x0000001000000000ULL)
-#define	CAP_RECV		CAP_READ
-#define	CAP_SEND		CAP_WRITE
-/* Allows for setsockopt(2). */
-#define	CAP_SETSOCKOPT		CAPRIGHT(0, 0x0000002000000000ULL)
-/* Allows for shutdown(2). */
-#define	CAP_SHUTDOWN		CAPRIGHT(0, 0x0000004000000000ULL)
-
-/* Allows for bindat(2) on a directory descriptor. */
-#define	CAP_BINDAT		(CAP_LOOKUP | 0x0000008000000000ULL)
-/* Allows for connectat(2) on a directory descriptor. */
-#define	CAP_CONNECTAT		(CAP_LOOKUP | 0x0000010000000000ULL)
-
-#define	CAP_SOCK_CLIENT \
-	(CAP_CONNECT | CAP_GETPEERNAME | CAP_GETSOCKNAME | CAP_GETSOCKOPT | \
-	 CAP_PEELOFF | CAP_RECV | CAP_SEND | CAP_SETSOCKOPT | CAP_SHUTDOWN)
-#define	CAP_SOCK_SERVER \
-	(CAP_ACCEPT | CAP_BIND | CAP_GETPEERNAME | CAP_GETSOCKNAME | \
-	 CAP_GETSOCKOPT | CAP_LISTEN | CAP_PEELOFF | CAP_RECV | CAP_SEND | \
-	 CAP_SETSOCKOPT | CAP_SHUTDOWN)
-
-/* All used bits for index 0. */
-#define	CAP_ALL0		CAPRIGHT(0, 0x0000007FFFFFFFFFULL)
-
-/* Available bits for index 0. */
-#define	CAP_UNUSED0_40		CAPRIGHT(0, 0x0000008000000000ULL)
-/* ... */
-#define	CAP_UNUSED0_57		CAPRIGHT(0, 0x0100000000000000ULL)
-
-/* INDEX 1 */
-
-/* Mandatory Access Control. */
-/* Allows for mac_get_fd(3). */
-#define	CAP_MAC_GET		CAPRIGHT(1, 0x0000000000000001ULL)
-/* Allows for mac_set_fd(3). */
-#define	CAP_MAC_SET		CAPRIGHT(1, 0x0000000000000002ULL)
-
-/* Methods on semaphores. */
-#define	CAP_SEM_GETVALUE	CAPRIGHT(1, 0x0000000000000004ULL)
-#define	CAP_SEM_POST		CAPRIGHT(1, 0x0000000000000008ULL)
-#define	CAP_SEM_WAIT		CAPRIGHT(1, 0x0000000000000010ULL)
-
-/* Allows select(2) and poll(2) on descriptor. */
-#define	CAP_EVENT		CAPRIGHT(1, 0x0000000000000020ULL)
-/* Allows for kevent(2) on kqueue descriptor with eventlist != NULL. */
-#define	CAP_KQUEUE_EVENT	CAPRIGHT(1, 0x0000000000000040ULL)
-
-/* Strange and powerful rights that should not be given lightly. */
-/* Allows for ioctl(2). */
-#define	CAP_IOCTL		CAPRIGHT(1, 0x0000000000000080ULL)
-#define	CAP_TTYHOOK		CAPRIGHT(1, 0x0000000000000100ULL)
-
-/* Process management via process descriptors. */
-/* Allows for pdgetpid(2). */
-#define	CAP_PDGETPID		CAPRIGHT(1, 0x0000000000000200ULL)
-/* Allows for pdwait4(2). */
-#define	CAP_PDWAIT		CAPRIGHT(1, 0x0000000000000400ULL)
-/* Allows for pdkill(2). */
-#define	CAP_PDKILL		CAPRIGHT(1, 0x0000000000000800ULL)
-
-/* Extended attributes. */
-/* Allows for extattr_delete_fd(2). */
-#define	CAP_EXTATTR_DELETE	CAPRIGHT(1, 0x0000000000001000ULL)
-/* Allows for extattr_get_fd(2). */
-#define	CAP_EXTATTR_GET		CAPRIGHT(1, 0x0000000000002000ULL)
-/* Allows for extattr_list_fd(2). */
-#define	CAP_EXTATTR_LIST	CAPRIGHT(1, 0x0000000000004000ULL)
-/* Allows for extattr_set_fd(2). */
-#define	CAP_EXTATTR_SET		CAPRIGHT(1, 0x0000000000008000ULL)
-
-/* Access Control Lists. */
-/* Allows for acl_valid_fd_np(3). */
-#define	CAP_ACL_CHECK		CAPRIGHT(1, 0x0000000000010000ULL)
-/* Allows for acl_delete_fd_np(3). */
-#define	CAP_ACL_DELETE		CAPRIGHT(1, 0x0000000000020000ULL)
-/* Allows for acl_get_fd(3) and acl_get_fd_np(3). */
-#define	CAP_ACL_GET		CAPRIGHT(1, 0x0000000000040000ULL)
-/* Allows for acl_set_fd(3) and acl_set_fd_np(3). */
-#define	CAP_ACL_SET		CAPRIGHT(1, 0x0000000000080000ULL)
-
-/* Allows for kevent(2) on kqueue descriptor with changelist != NULL. */
-#define	CAP_KQUEUE_CHANGE	CAPRIGHT(1, 0x0000000000100000ULL)
-
-#define	CAP_KQUEUE		(CAP_KQUEUE_EVENT | CAP_KQUEUE_CHANGE)
-
-/* All used bits for index 1. */
-#define	CAP_ALL1		CAPRIGHT(1, 0x00000000001FFFFFULL)
-
-/* Available bits for index 1. */
-#define	CAP_UNUSED1_22		CAPRIGHT(1, 0x0000000000200000ULL)
-/* ... */
-#define	CAP_UNUSED1_57		CAPRIGHT(1, 0x0100000000000000ULL)
-
-/* Backward compatibility. */
-#define	CAP_POLL_EVENT		CAP_EVENT
-
-#define	CAP_ALL(rights)		do {					\
-	(rights)->cr_rights[0] =					\
-	    ((uint64_t)CAP_RIGHTS_VERSION << 62) | CAP_ALL0;		\
-	(rights)->cr_rights[1] = CAP_ALL1;				\
-} while (0)
-
-#define	CAP_NONE(rights)	do {					\
-	(rights)->cr_rights[0] =					\
-	    ((uint64_t)CAP_RIGHTS_VERSION << 62) | CAPRIGHT(0, 0ULL);	\
-	(rights)->cr_rights[1] = CAPRIGHT(1, 0ULL);			\
-} while (0)
-
-#define	CAPRVER(right)		((int)((right) >> 62))
-#define	CAPVER(rights)		CAPRVER((rights)->cr_rights[0])
-#define	CAPARSIZE(rights)	(CAPVER(rights) + 2)
-#define	CAPIDXBIT(right)	((int)(((right) >> 57) & 0x1F))
-
-/*
- * Allowed fcntl(2) commands.
- */
-#define	CAP_FCNTL_GETFL		(1 << F_GETFL)
-#define	CAP_FCNTL_SETFL		(1 << F_SETFL)
-#if __BSD_VISIBLE || __XSI_VISIBLE || __POSIX_VISIBLE >= 200112
-#define	CAP_FCNTL_GETOWN	(1 << F_GETOWN)
-#define	CAP_FCNTL_SETOWN	(1 << F_SETOWN)
-#endif
-#if __BSD_VISIBLE || __XSI_VISIBLE || __POSIX_VISIBLE >= 200112
-#define	CAP_FCNTL_ALL		(CAP_FCNTL_GETFL | CAP_FCNTL_SETFL | \
-				 CAP_FCNTL_GETOWN | CAP_FCNTL_SETOWN)
-#else
-#define	CAP_FCNTL_ALL		(CAP_FCNTL_GETFL | CAP_FCNTL_SETFL)
-#endif
-
-#define	CAP_IOCTLS_ALL	SSIZE_MAX
-
-__BEGIN_DECLS
-
-#define	cap_rights_init(...)						\
-	__cap_rights_init(CAP_RIGHTS_VERSION, __VA_ARGS__, 0ULL)
-cap_rights_t *__cap_rights_init(int version, cap_rights_t *rights, ...);
-
-#define	cap_rights_set(rights, ...)					\
-	__cap_rights_set((rights), __VA_ARGS__, 0ULL)
-cap_rights_t *__cap_rights_set(cap_rights_t *rights, ...);
-
-#define	cap_rights_clear(rights, ...)					\
-	__cap_rights_clear((rights), __VA_ARGS__, 0ULL)
-cap_rights_t *__cap_rights_clear(cap_rights_t *rights, ...);
-
-#define	cap_rights_clear_all(rights)					\
-	__cap_rights_clear_all((rights))
-cap_rights_t *__cap_rights_clear_all(cap_rights_t *rights);
-
-#define	cap_rights_is_set(rights, ...)					\
-	__cap_rights_is_set((rights), __VA_ARGS__, 0ULL)
-bool __cap_rights_is_set(const cap_rights_t *rights, ...);
-
-bool cap_rights_is_valid(const cap_rights_t *rights);
-cap_rights_t *cap_rights_merge(cap_rights_t *dst, const cap_rights_t *src);
-cap_rights_t *cap_rights_remove(cap_rights_t *dst, const cap_rights_t *src);
-bool cap_rights_contains(const cap_rights_t *big, const cap_rights_t *little);
-
-__END_DECLS
-
-#ifdef _KERNEL
-
-#include <sys/systm.h>
-
-#define IN_CAPABILITY_MODE(td) ((td->td_ucred->cr_flags & CRED_FLAG_CAPMODE) != 0)
-
-struct filedesc;
-struct filedescent;
-
-/*
- * Test whether a capability grants the requested rights.
- */
-int	cap_check(const cap_rights_t *havep, const cap_rights_t *needp);
-/*
- * Convert capability rights into VM access flags.
- */
-u_char	cap_rights_to_vmprot(cap_rights_t *havep);
-
-/*
- * For the purposes of procstat(1) and similar tools, allow kern_descrip.c to
- * extract the rights from a capability.
- */
-cap_rights_t	*cap_rights_fde(struct filedescent *fde);
-cap_rights_t	*cap_rights(struct filedesc *fdp, int fd);
-
-int	cap_ioctl_check(struct filedesc *fdp, int fd, u_long cmd);
-int	cap_fcntl_check_fde(struct filedescent *fde, int cmd);
-int	cap_fcntl_check(struct filedesc *fdp, int fd, int cmd);
-
-#else /* !_KERNEL */
-
-__BEGIN_DECLS
-/*
- * cap_enter(): Cause the process to enter capability mode, which will
- * prevent it from directly accessing global namespaces.  System calls will
- * be limited to process-local, process-inherited, or file descriptor
- * operations.  If already in capability mode, a no-op.
- */
-int	cap_enter(void);
-
-/*
- * Are we sandboxed (in capability mode)?
- * This is a libc wrapper around the cap_getmode(2) system call.
- */
-bool	cap_sandboxed(void);
-
-/*
- * cap_getmode(): Are we in capability mode?
- */
-int	cap_getmode(u_int *modep);
-
-/*
- * Limits capability rights for the given descriptor (CAP_*).
- */
-int cap_rights_limit(int fd, const cap_rights_t *rights);
-/*
- * Returns capability rights for the given descriptor.
- */
-#define	cap_rights_get(fd, rights)	__cap_rights_get(CAP_RIGHTS_VERSION, (fd), (rights))
-int __cap_rights_get(int version, int fd, cap_rights_t *rightsp);
-/*
- * Limits allowed ioctls for the given descriptor.
- */
-int cap_ioctls_limit(int fd, const unsigned long *cmds, size_t ncmds);
-/*
- * Returns array of allowed ioctls for the given descriptor.
- * If all ioctls are allowed, the cmds array is not populated and
- * the function returns CAP_IOCTLS_ALL.
- */
-ssize_t cap_ioctls_get(int fd, unsigned long *cmds, size_t maxcmds);
-/*
- * Limits allowed fcntls for the given descriptor (CAP_FCNTL_*).
- */
-int cap_fcntls_limit(int fd, uint32_t fcntlrights);
-/*
- * Returns bitmask of allowed fcntls for the given descriptor.
- */
-int cap_fcntls_get(int fd, uint32_t *fcntlrightsp);
-
-__END_DECLS
-
-#endif /* !_KERNEL */
-=======
 #include <sys/capsicum.h>
->>>>>>> fc2b8b39
 
 #endif /* !_SYS_CAPABILITY_H_ */