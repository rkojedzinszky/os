--- conflicted
+++ resolved
@@ -176,51 +176,10 @@
 	jbe	invept_error		/* Check invept instruction error */
 
 guest_restore:
-<<<<<<< HEAD
-
-	/*
-	 * Flush L1D cache if requested.  Use IA32_FLUSH_CMD MSR if available,
-	 * otherwise load enough of the data from the zero_region to flush
-	 * existing L1D content.
-	 */
-#define	L1D_FLUSH_SIZE	(64 * 1024)
-	movl	%edx, %r8d
-	cmpb	$0, guest_l1d_flush(%rip)
-	je	after_l1d
-	movq	vmx_msr_flush_cmd(%rip), %rax
-	testq	%rax, %rax
-	jz	1f
-	movq	%rax, %rdx
-	shrq	$32, %rdx
-	movl	$MSR_IA32_FLUSH_CMD, %ecx
-	wrmsr
-	jmp	after_l1d
-1:	movq	$KERNBASE, %r9
-	movq	$-L1D_FLUSH_SIZE, %rcx
-	/*
-	 * pass 1: Preload TLB.
-	 * Kernel text is mapped using superpages.  TLB preload is
-	 * done for the benefit of older CPUs which split 2M page
-	 * into 4k TLB entries.
-	 */
-2:	movb	L1D_FLUSH_SIZE(%r9, %rcx), %al
-	addq	$PAGE_SIZE, %rcx
-	jne	2b
-	xorl	%eax, %eax
-	cpuid
-	movq	$-L1D_FLUSH_SIZE, %rcx
-	/* pass 2: Read each cache line */
-3:	movb	L1D_FLUSH_SIZE(%r9, %rcx), %al
-	addq	$64, %rcx
-	jne	3b
-	lfence
-#undef	L1D_FLUSH_SIZE
-=======
 	movl	%edx, %r8d
 	cmpb	$0, guest_l1d_flush_sw(%rip)
 	je	after_l1d
 	call	flush_l1d_sw
->>>>>>> 57b58b73
 after_l1d:
 	cmpl	$0, %r8d
 	je	do_launch
