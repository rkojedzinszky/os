--- conflicted
+++ resolved
@@ -22,11 +22,8 @@
 SRCS	+= netmap_monitor.c
 SRCS	+= netmap_kloop.c
 SRCS	+= netmap_legacy.c
-<<<<<<< HEAD
-=======
 SRCS	+= netmap_bdg.c
 SRCS	+= netmap_null.c
->>>>>>> d25080f9
 SRCS	+= opt_inet.h opt_inet6.h
 
 .include <bsd.kmod.mk>