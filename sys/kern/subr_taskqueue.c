/*-
 * Copyright (c) 2000 Doug Rabson
 * All rights reserved.
 *
 * Redistribution and use in source and binary forms, with or without
 * modification, are permitted provided that the following conditions
 * are met:
 * 1. Redistributions of source code must retain the above copyright
 *    notice, this list of conditions and the following disclaimer.
 * 2. Redistributions in binary form must reproduce the above copyright
 *    notice, this list of conditions and the following disclaimer in the
 *    documentation and/or other materials provided with the distribution.
 *
 * THIS SOFTWARE IS PROVIDED BY THE AUTHOR AND CONTRIBUTORS ``AS IS'' AND
 * ANY EXPRESS OR IMPLIED WARRANTIES, INCLUDING, BUT NOT LIMITED TO, THE
 * IMPLIED WARRANTIES OF MERCHANTABILITY AND FITNESS FOR A PARTICULAR PURPOSE
 * ARE DISCLAIMED.  IN NO EVENT SHALL THE AUTHOR OR CONTRIBUTORS BE LIABLE
 * FOR ANY DIRECT, INDIRECT, INCIDENTAL, SPECIAL, EXEMPLARY, OR CONSEQUENTIAL
 * DAMAGES (INCLUDING, BUT NOT LIMITED TO, PROCUREMENT OF SUBSTITUTE GOODS
 * OR SERVICES; LOSS OF USE, DATA, OR PROFITS; OR BUSINESS INTERRUPTION)
 * HOWEVER CAUSED AND ON ANY THEORY OF LIABILITY, WHETHER IN CONTRACT, STRICT
 * LIABILITY, OR TORT (INCLUDING NEGLIGENCE OR OTHERWISE) ARISING IN ANY WAY
 * OUT OF THE USE OF THIS SOFTWARE, EVEN IF ADVISED OF THE POSSIBILITY OF
 * SUCH DAMAGE.
 */

#include <sys/cdefs.h>
__FBSDID("$FreeBSD$");

#include <sys/param.h>
#include <sys/systm.h>
#include <sys/bus.h>
#include <sys/interrupt.h>
#include <sys/kernel.h>
#include <sys/kthread.h>
#include <sys/limits.h>
#include <sys/lock.h>
#include <sys/malloc.h>
#include <sys/mutex.h>
#include <sys/proc.h>
#include <sys/sched.h>
#include <sys/taskqueue.h>
#include <sys/unistd.h>
#include <machine/stdarg.h>

static MALLOC_DEFINE(M_TASKQUEUE, "taskqueue", "Task Queues");
static void	*taskqueue_giant_ih;
static void	*taskqueue_ih;
static void	 taskqueue_fast_enqueue(void *);
static void	 taskqueue_swi_enqueue(void *);
static void	 taskqueue_swi_giant_enqueue(void *);

struct taskqueue_busy {
	struct task	*tb_running;
	TAILQ_ENTRY(taskqueue_busy) tb_link;
};

struct taskqueue {
	STAILQ_HEAD(, task)	tq_queue;
	taskqueue_enqueue_fn	tq_enqueue;
	void			*tq_context;
	TAILQ_HEAD(, taskqueue_busy) tq_active;
	struct mtx		tq_mutex;
	struct thread		**tq_threads;
	int			tq_tcount;
	int			tq_spin;
	int			tq_flags;
	int			tq_callouts;
	taskqueue_callback_fn	tq_callbacks[TASKQUEUE_NUM_CALLBACKS];
	void			*tq_cb_contexts[TASKQUEUE_NUM_CALLBACKS];
};

#define	TQ_FLAGS_ACTIVE		(1 << 0)
#define	TQ_FLAGS_BLOCKED	(1 << 1)
#define	TQ_FLAGS_UNLOCKED_ENQUEUE	(1 << 2)

#define	DT_CALLOUT_ARMED	(1 << 0)

#define	TQ_LOCK(tq)							\
	do {								\
		if ((tq)->tq_spin)					\
			mtx_lock_spin(&(tq)->tq_mutex);			\
		else							\
			mtx_lock(&(tq)->tq_mutex);			\
	} while (0)
#define	TQ_ASSERT_LOCKED(tq)	mtx_assert(&(tq)->tq_mutex, MA_OWNED)

#define	TQ_UNLOCK(tq)							\
	do {								\
		if ((tq)->tq_spin)					\
			mtx_unlock_spin(&(tq)->tq_mutex);		\
		else							\
			mtx_unlock(&(tq)->tq_mutex);			\
	} while (0)
#define	TQ_ASSERT_UNLOCKED(tq)	mtx_assert(&(tq)->tq_mutex, MA_NOTOWNED)

void
_timeout_task_init(struct taskqueue *queue, struct timeout_task *timeout_task,
    int priority, task_fn_t func, void *context)
{

	TASK_INIT(&timeout_task->t, priority, func, context);
	callout_init_mtx(&timeout_task->c, &queue->tq_mutex,
	    CALLOUT_RETURNUNLOCKED);
	timeout_task->q = queue;
	timeout_task->f = 0;
}

static __inline int
TQ_SLEEP(struct taskqueue *tq, void *p, struct mtx *m, int pri, const char *wm,
    int t)
{
	if (tq->tq_spin)
		return (msleep_spin(p, m, wm, t));
	return (msleep(p, m, pri, wm, t));
}

static struct taskqueue *
_taskqueue_create(const char *name __unused, int mflags,
		 taskqueue_enqueue_fn enqueue, void *context,
		 int mtxflags, const char *mtxname)
{
	struct taskqueue *queue;

	queue = malloc(sizeof(struct taskqueue), M_TASKQUEUE, mflags | M_ZERO);
	if (!queue)
		return NULL;

	STAILQ_INIT(&queue->tq_queue);
	TAILQ_INIT(&queue->tq_active);
	queue->tq_enqueue = enqueue;
	queue->tq_context = context;
	queue->tq_spin = (mtxflags & MTX_SPIN) != 0;
	queue->tq_flags |= TQ_FLAGS_ACTIVE;
	if (enqueue == taskqueue_fast_enqueue ||
	    enqueue == taskqueue_swi_enqueue ||
	    enqueue == taskqueue_swi_giant_enqueue ||
	    enqueue == taskqueue_thread_enqueue)
		queue->tq_flags |= TQ_FLAGS_UNLOCKED_ENQUEUE;
	mtx_init(&queue->tq_mutex, mtxname, NULL, mtxflags);

	return queue;
}

struct taskqueue *
taskqueue_create(const char *name, int mflags,
		 taskqueue_enqueue_fn enqueue, void *context)
{
	return _taskqueue_create(name, mflags, enqueue, context,
			MTX_DEF, "taskqueue");
}

void
taskqueue_set_callback(struct taskqueue *queue,
    enum taskqueue_callback_type cb_type, taskqueue_callback_fn callback,
    void *context)
{

	KASSERT(((cb_type >= TASKQUEUE_CALLBACK_TYPE_MIN) &&
	    (cb_type <= TASKQUEUE_CALLBACK_TYPE_MAX)),
	    ("Callback type %d not valid, must be %d-%d", cb_type,
	    TASKQUEUE_CALLBACK_TYPE_MIN, TASKQUEUE_CALLBACK_TYPE_MAX));
	KASSERT((queue->tq_callbacks[cb_type] == NULL),
	    ("Re-initialization of taskqueue callback?"));

	queue->tq_callbacks[cb_type] = callback;
	queue->tq_cb_contexts[cb_type] = context;
}

/*
 * Signal a taskqueue thread to terminate.
 */
static void
taskqueue_terminate(struct thread **pp, struct taskqueue *tq)
{

	while (tq->tq_tcount > 0 || tq->tq_callouts > 0) {
		wakeup(tq);
		TQ_SLEEP(tq, pp, &tq->tq_mutex, PWAIT, "taskqueue_destroy", 0);
	}
}

void
taskqueue_free(struct taskqueue *queue)
{

	TQ_LOCK(queue);
	queue->tq_flags &= ~TQ_FLAGS_ACTIVE;
	taskqueue_terminate(queue->tq_threads, queue);
	KASSERT(TAILQ_EMPTY(&queue->tq_active), ("Tasks still running?"));
	KASSERT(queue->tq_callouts == 0, ("Armed timeout tasks"));
	mtx_destroy(&queue->tq_mutex);
	free(queue->tq_threads, M_TASKQUEUE);
	free(queue, M_TASKQUEUE);
}

static int
taskqueue_enqueue_locked(struct taskqueue *queue, struct task *task)
{
	struct task *ins;
	struct task *prev;

	/*
	 * Count multiple enqueues.
	 */
	if (task->ta_pending) {
		if (task->ta_pending < USHRT_MAX)
			task->ta_pending++;
		TQ_UNLOCK(queue);
		return (0);
	}

	/*
	 * Optimise the case when all tasks have the same priority.
	 */
	prev = STAILQ_LAST(&queue->tq_queue, task, ta_link);
	if (!prev || prev->ta_priority >= task->ta_priority) {
		STAILQ_INSERT_TAIL(&queue->tq_queue, task, ta_link);
	} else {
		prev = NULL;
		for (ins = STAILQ_FIRST(&queue->tq_queue); ins;
		     prev = ins, ins = STAILQ_NEXT(ins, ta_link))
			if (ins->ta_priority < task->ta_priority)
				break;

		if (prev)
			STAILQ_INSERT_AFTER(&queue->tq_queue, prev, task, ta_link);
		else
			STAILQ_INSERT_HEAD(&queue->tq_queue, task, ta_link);
	}

	task->ta_pending = 1;
	if ((queue->tq_flags & TQ_FLAGS_UNLOCKED_ENQUEUE) != 0)
		TQ_UNLOCK(queue);
	if ((queue->tq_flags & TQ_FLAGS_BLOCKED) == 0)
		queue->tq_enqueue(queue->tq_context);
	if ((queue->tq_flags & TQ_FLAGS_UNLOCKED_ENQUEUE) == 0)
		TQ_UNLOCK(queue);

	/* Return with lock released. */
	return (0);
}
int
taskqueue_enqueue(struct taskqueue *queue, struct task *task)
{
	int res;

	TQ_LOCK(queue);
	res = taskqueue_enqueue_locked(queue, task);
	/* The lock is released inside. */

	return (res);
}

static void
taskqueue_timeout_func(void *arg)
{
	struct taskqueue *queue;
	struct timeout_task *timeout_task;

	timeout_task = arg;
	queue = timeout_task->q;
	KASSERT((timeout_task->f & DT_CALLOUT_ARMED) != 0, ("Stray timeout"));
	timeout_task->f &= ~DT_CALLOUT_ARMED;
	queue->tq_callouts--;
	taskqueue_enqueue_locked(timeout_task->q, &timeout_task->t);
	/* The lock is released inside. */
}

int
taskqueue_enqueue_timeout(struct taskqueue *queue,
    struct timeout_task *timeout_task, int ticks)
{
	int res;

	TQ_LOCK(queue);
	KASSERT(timeout_task->q == NULL || timeout_task->q == queue,
	    ("Migrated queue"));
	KASSERT(!queue->tq_spin, ("Timeout for spin-queue"));
	timeout_task->q = queue;
	res = timeout_task->t.ta_pending;
	if (ticks == 0) {
		taskqueue_enqueue_locked(queue, &timeout_task->t);
		/* The lock is released inside. */
	} else {
		if ((timeout_task->f & DT_CALLOUT_ARMED) != 0) {
			res++;
		} else {
			queue->tq_callouts++;
			timeout_task->f |= DT_CALLOUT_ARMED;
			if (ticks < 0)
				ticks = -ticks; /* Ignore overflow. */
		}
		if (ticks > 0) {
			callout_reset(&timeout_task->c, ticks,
			    taskqueue_timeout_func, timeout_task);
		}
		TQ_UNLOCK(queue);
	}
	return (res);
}

static void
taskqueue_drain_running(struct taskqueue *queue)
{

	while (!TAILQ_EMPTY(&queue->tq_active))
		TQ_SLEEP(queue, &queue->tq_active, &queue->tq_mutex,
		    PWAIT, "-", 0);
}

void
taskqueue_block(struct taskqueue *queue)
{

	TQ_LOCK(queue);
	queue->tq_flags |= TQ_FLAGS_BLOCKED;
	TQ_UNLOCK(queue);
}

void
taskqueue_unblock(struct taskqueue *queue)
{

	TQ_LOCK(queue);
	queue->tq_flags &= ~TQ_FLAGS_BLOCKED;
	if (!STAILQ_EMPTY(&queue->tq_queue))
		queue->tq_enqueue(queue->tq_context);
	TQ_UNLOCK(queue);
}

static void
taskqueue_run_locked(struct taskqueue *queue)
{
	struct taskqueue_busy tb;
	struct task *task;
	int pending;

	TQ_ASSERT_LOCKED(queue);
	tb.tb_running = NULL;
	TAILQ_INSERT_TAIL(&queue->tq_active, &tb, tb_link);

	while (STAILQ_FIRST(&queue->tq_queue)) {
		/*
		 * Carefully remove the first task from the queue and
		 * zero its pending count.
		 */
		task = STAILQ_FIRST(&queue->tq_queue);
		STAILQ_REMOVE_HEAD(&queue->tq_queue, ta_link);
		pending = task->ta_pending;
		task->ta_pending = 0;
		tb.tb_running = task;
		TQ_UNLOCK(queue);

		task->ta_func(task->ta_context, pending);

		TQ_LOCK(queue);
		tb.tb_running = NULL;
		wakeup(task);
	}
	TAILQ_REMOVE(&queue->tq_active, &tb, tb_link);
	if (TAILQ_EMPTY(&queue->tq_active))
		wakeup(&queue->tq_active);
}

void
taskqueue_run(struct taskqueue *queue)
{

	TQ_LOCK(queue);
	taskqueue_run_locked(queue);
	TQ_UNLOCK(queue);
}

static int
task_is_running(struct taskqueue *queue, struct task *task)
{
	struct taskqueue_busy *tb;

	TQ_ASSERT_LOCKED(queue);
	TAILQ_FOREACH(tb, &queue->tq_active, tb_link) {
		if (tb->tb_running == task)
			return (1);
	}
	return (0);
}

static int
taskqueue_cancel_locked(struct taskqueue *queue, struct task *task,
    u_int *pendp)
{

	if (task->ta_pending > 0)
		STAILQ_REMOVE(&queue->tq_queue, task, task, ta_link);
	if (pendp != NULL)
		*pendp = task->ta_pending;
	task->ta_pending = 0;
	return (task_is_running(queue, task) ? EBUSY : 0);
}

int
taskqueue_cancel(struct taskqueue *queue, struct task *task, u_int *pendp)
{
	int error;

	TQ_LOCK(queue);
	error = taskqueue_cancel_locked(queue, task, pendp);
	TQ_UNLOCK(queue);

	return (error);
}

int
taskqueue_cancel_timeout(struct taskqueue *queue,
    struct timeout_task *timeout_task, u_int *pendp)
{
	u_int pending, pending1;
	int error;

	TQ_LOCK(queue);
	pending = !!callout_stop(&timeout_task->c);
	error = taskqueue_cancel_locked(queue, &timeout_task->t, &pending1);
	if ((timeout_task->f & DT_CALLOUT_ARMED) != 0) {
		timeout_task->f &= ~DT_CALLOUT_ARMED;
		queue->tq_callouts--;
	}
	TQ_UNLOCK(queue);

	if (pendp != NULL)
		*pendp = pending + pending1;
	return (error);
}

void
taskqueue_drain(struct taskqueue *queue, struct task *task)
{

	if (!queue->tq_spin)
		WITNESS_WARN(WARN_GIANTOK | WARN_SLEEPOK, NULL, __func__);

	TQ_LOCK(queue);
	while (task->ta_pending != 0 || task_is_running(queue, task))
		TQ_SLEEP(queue, task, &queue->tq_mutex, PWAIT, "-", 0);
	TQ_UNLOCK(queue);
}

void
taskqueue_drain_all(struct taskqueue *queue)
{
	struct task *task;

	if (!queue->tq_spin)
		WITNESS_WARN(WARN_GIANTOK | WARN_SLEEPOK, NULL, __func__);

	TQ_LOCK(queue);
<<<<<<< HEAD
	while ((task = STAILQ_LAST(&queue->tq_queue, task, ta_link)) != NULL &&
	    task->ta_pending != 0)
		TQ_SLEEP(queue, task, &queue->tq_mutex, PWAIT, "-", 0);
=======
	task = STAILQ_LAST(&queue->tq_queue, task, ta_link);
	while (task != NULL && task->ta_pending != 0) {
		struct task *oldtask;
		TQ_SLEEP(queue, task, &queue->tq_mutex, PWAIT, "-", 0);
		/*
		 * While we were asleeep the last entry may have been freed.
		 * We need to check if it's still even in the queue.
		 * Not perfect, but it's better than referencing bad memory.
		 * first guess is the current 'end of queue' but if a new
		 * item has been added we need to take the expensive path
		 * Better fix in 11.
		 */
		oldtask = task;
		if (oldtask !=
		    (task = STAILQ_LAST(&queue->tq_queue, task, ta_link))) {
			STAILQ_FOREACH(task, &queue->tq_queue, ta_link) {
				if (task == oldtask)
					break;
			}
		}
	}
>>>>>>> f3eddd4e
	taskqueue_drain_running(queue);
	KASSERT(STAILQ_EMPTY(&queue->tq_queue),
	    ("taskqueue queue is not empty after draining"));
	TQ_UNLOCK(queue);
}

void
taskqueue_drain_timeout(struct taskqueue *queue,
    struct timeout_task *timeout_task)
{

	callout_drain(&timeout_task->c);
	taskqueue_drain(queue, &timeout_task->t);
}

static void
taskqueue_swi_enqueue(void *context)
{
	swi_sched(taskqueue_ih, 0);
}

static void
taskqueue_swi_run(void *dummy)
{
	taskqueue_run(taskqueue_swi);
}

static void
taskqueue_swi_giant_enqueue(void *context)
{
	swi_sched(taskqueue_giant_ih, 0);
}

static void
taskqueue_swi_giant_run(void *dummy)
{
	taskqueue_run(taskqueue_swi_giant);
}

int
taskqueue_start_threads(struct taskqueue **tqp, int count, int pri,
			const char *name, ...)
{
	va_list ap;
	struct thread *td;
	struct taskqueue *tq;
	int i, error;
	char ktname[MAXCOMLEN + 1];

	if (count <= 0)
		return (EINVAL);

	tq = *tqp;

	va_start(ap, name);
	vsnprintf(ktname, sizeof(ktname), name, ap);
	va_end(ap);

	tq->tq_threads = malloc(sizeof(struct thread *) * count, M_TASKQUEUE,
	    M_NOWAIT | M_ZERO);
	if (tq->tq_threads == NULL) {
		printf("%s: no memory for %s threads\n", __func__, ktname);
		return (ENOMEM);
	}

	for (i = 0; i < count; i++) {
		if (count == 1)
			error = kthread_add(taskqueue_thread_loop, tqp, NULL,
			    &tq->tq_threads[i], RFSTOPPED, 0, "%s", ktname);
		else
			error = kthread_add(taskqueue_thread_loop, tqp, NULL,
			    &tq->tq_threads[i], RFSTOPPED, 0,
			    "%s_%d", ktname, i);
		if (error) {
			/* should be ok to continue, taskqueue_free will dtrt */
			printf("%s: kthread_add(%s): error %d", __func__,
			    ktname, error);
			tq->tq_threads[i] = NULL;		/* paranoid */
		} else
			tq->tq_tcount++;
	}
	for (i = 0; i < count; i++) {
		if (tq->tq_threads[i] == NULL)
			continue;
		td = tq->tq_threads[i];
		thread_lock(td);
		sched_prio(td, pri);
		sched_add(td, SRQ_BORING);
		thread_unlock(td);
	}

	return (0);
}

static inline void
taskqueue_run_callback(struct taskqueue *tq,
    enum taskqueue_callback_type cb_type)
{
	taskqueue_callback_fn tq_callback;

	TQ_ASSERT_UNLOCKED(tq);
	tq_callback = tq->tq_callbacks[cb_type];
	if (tq_callback != NULL)
		tq_callback(tq->tq_cb_contexts[cb_type]);
}

void
taskqueue_thread_loop(void *arg)
{
	struct taskqueue **tqp, *tq;

	tqp = arg;
	tq = *tqp;
	taskqueue_run_callback(tq, TASKQUEUE_CALLBACK_TYPE_INIT);
	TQ_LOCK(tq);
	while ((tq->tq_flags & TQ_FLAGS_ACTIVE) != 0) {
		taskqueue_run_locked(tq);
		/*
		 * Because taskqueue_run() can drop tq_mutex, we need to
		 * check if the TQ_FLAGS_ACTIVE flag wasn't removed in the
		 * meantime, which means we missed a wakeup.
		 */
		if ((tq->tq_flags & TQ_FLAGS_ACTIVE) == 0)
			break;
		TQ_SLEEP(tq, tq, &tq->tq_mutex, 0, "-", 0);
	}
	taskqueue_run_locked(tq);

	/*
	 * This thread is on its way out, so just drop the lock temporarily
	 * in order to call the shutdown callback.  This allows the callback
	 * to look at the taskqueue, even just before it dies.
	 */
	TQ_UNLOCK(tq);
	taskqueue_run_callback(tq, TASKQUEUE_CALLBACK_TYPE_SHUTDOWN);
	TQ_LOCK(tq);

	/* rendezvous with thread that asked us to terminate */
	tq->tq_tcount--;
	wakeup_one(tq->tq_threads);
	TQ_UNLOCK(tq);
	kthread_exit();
}

void
taskqueue_thread_enqueue(void *context)
{
	struct taskqueue **tqp, *tq;

	tqp = context;
	tq = *tqp;

	wakeup_one(tq);
}

TASKQUEUE_DEFINE(swi, taskqueue_swi_enqueue, NULL,
		 swi_add(NULL, "task queue", taskqueue_swi_run, NULL, SWI_TQ,
		     INTR_MPSAFE, &taskqueue_ih)); 

TASKQUEUE_DEFINE(swi_giant, taskqueue_swi_giant_enqueue, NULL,
		 swi_add(NULL, "Giant taskq", taskqueue_swi_giant_run,
		     NULL, SWI_TQ_GIANT, 0, &taskqueue_giant_ih)); 

TASKQUEUE_DEFINE_THREAD(thread);

struct taskqueue *
taskqueue_create_fast(const char *name, int mflags,
		 taskqueue_enqueue_fn enqueue, void *context)
{
	return _taskqueue_create(name, mflags, enqueue, context,
			MTX_SPIN, "fast_taskqueue");
}

/* NB: for backwards compatibility */
int
taskqueue_enqueue_fast(struct taskqueue *queue, struct task *task)
{
	return taskqueue_enqueue(queue, task);
}

static void	*taskqueue_fast_ih;

static void
taskqueue_fast_enqueue(void *context)
{
	swi_sched(taskqueue_fast_ih, 0);
}

static void
taskqueue_fast_run(void *dummy)
{
	taskqueue_run(taskqueue_fast);
}

TASKQUEUE_FAST_DEFINE(fast, taskqueue_fast_enqueue, NULL,
	swi_add(NULL, "fast taskq", taskqueue_fast_run, NULL,
	SWI_TQ_FAST, INTR_MPSAFE, &taskqueue_fast_ih));

int
taskqueue_member(struct taskqueue *queue, struct thread *td)
{
	int i, j, ret = 0;

	for (i = 0, j = 0; ; i++) {
		if (queue->tq_threads[i] == NULL)
			continue;
		if (queue->tq_threads[i] == td) {
			ret = 1;
			break;
		}
		if (++j >= queue->tq_tcount)
			break;
	}
	return (ret);
}<|MERGE_RESOLUTION|>--- conflicted
+++ resolved
@@ -453,11 +453,6 @@
 		WITNESS_WARN(WARN_GIANTOK | WARN_SLEEPOK, NULL, __func__);
 
 	TQ_LOCK(queue);
-<<<<<<< HEAD
-	while ((task = STAILQ_LAST(&queue->tq_queue, task, ta_link)) != NULL &&
-	    task->ta_pending != 0)
-		TQ_SLEEP(queue, task, &queue->tq_mutex, PWAIT, "-", 0);
-=======
 	task = STAILQ_LAST(&queue->tq_queue, task, ta_link);
 	while (task != NULL && task->ta_pending != 0) {
 		struct task *oldtask;
@@ -479,7 +474,6 @@
 			}
 		}
 	}
->>>>>>> f3eddd4e
 	taskqueue_drain_running(queue);
 	KASSERT(STAILQ_EMPTY(&queue->tq_queue),
 	    ("taskqueue queue is not empty after draining"));
