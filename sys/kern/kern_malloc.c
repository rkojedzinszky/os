/*-
 * Copyright (c) 1987, 1991, 1993
 *	The Regents of the University of California.
 * Copyright (c) 2005-2009 Robert N. M. Watson
 * All rights reserved.
 *
 * Redistribution and use in source and binary forms, with or without
 * modification, are permitted provided that the following conditions
 * are met:
 * 1. Redistributions of source code must retain the above copyright
 *    notice, this list of conditions and the following disclaimer.
 * 2. Redistributions in binary form must reproduce the above copyright
 *    notice, this list of conditions and the following disclaimer in the
 *    documentation and/or other materials provided with the distribution.
 * 4. Neither the name of the University nor the names of its contributors
 *    may be used to endorse or promote products derived from this software
 *    without specific prior written permission.
 *
 * THIS SOFTWARE IS PROVIDED BY THE REGENTS AND CONTRIBUTORS ``AS IS'' AND
 * ANY EXPRESS OR IMPLIED WARRANTIES, INCLUDING, BUT NOT LIMITED TO, THE
 * IMPLIED WARRANTIES OF MERCHANTABILITY AND FITNESS FOR A PARTICULAR PURPOSE
 * ARE DISCLAIMED.  IN NO EVENT SHALL THE REGENTS OR CONTRIBUTORS BE LIABLE
 * FOR ANY DIRECT, INDIRECT, INCIDENTAL, SPECIAL, EXEMPLARY, OR CONSEQUENTIAL
 * DAMAGES (INCLUDING, BUT NOT LIMITED TO, PROCUREMENT OF SUBSTITUTE GOODS
 * OR SERVICES; LOSS OF USE, DATA, OR PROFITS; OR BUSINESS INTERRUPTION)
 * HOWEVER CAUSED AND ON ANY THEORY OF LIABILITY, WHETHER IN CONTRACT, STRICT
 * LIABILITY, OR TORT (INCLUDING NEGLIGENCE OR OTHERWISE) ARISING IN ANY WAY
 * OUT OF THE USE OF THIS SOFTWARE, EVEN IF ADVISED OF THE POSSIBILITY OF
 * SUCH DAMAGE.
 *
 *	@(#)kern_malloc.c	8.3 (Berkeley) 1/4/94
 */

/*
 * Kernel malloc(9) implementation -- general purpose kernel memory allocator
 * based on memory types.  Back end is implemented using the UMA(9) zone
 * allocator.  A set of fixed-size buckets are used for smaller allocations,
 * and a special UMA allocation interface is used for larger allocations.
 * Callers declare memory types, and statistics are maintained independently
 * for each memory type.  Statistics are maintained per-CPU for performance
 * reasons.  See malloc(9) and comments in malloc.h for a detailed
 * description.
 */

#include <sys/cdefs.h>
__FBSDID("$FreeBSD$");

#include "opt_ddb.h"
#include "opt_kdtrace.h"
#include "opt_vm.h"

#include <sys/param.h>
#include <sys/systm.h>
#include <sys/kdb.h>
#include <sys/kernel.h>
#include <sys/lock.h>
#include <sys/malloc.h>
#include <sys/mutex.h>
#include <sys/vmmeter.h>
#include <sys/proc.h>
#include <sys/sbuf.h>
#include <sys/sysctl.h>
#include <sys/time.h>
#include <sys/vmem.h>

#include <vm/vm.h>
#include <vm/pmap.h>
#include <vm/vm_pageout.h>
#include <vm/vm_param.h>
#include <vm/vm_kern.h>
#include <vm/vm_extern.h>
#include <vm/vm_map.h>
#include <vm/vm_page.h>
#include <vm/uma.h>
#include <vm/uma_int.h>
#include <vm/uma_dbg.h>

#ifdef DEBUG_MEMGUARD
#include <vm/memguard.h>
#endif
#ifdef DEBUG_REDZONE
#include <vm/redzone.h>
#endif

#if defined(INVARIANTS) && defined(__i386__)
#include <machine/cpu.h>
#endif

#include <ddb/ddb.h>

#ifdef KDTRACE_HOOKS
#include <sys/dtrace_bsd.h>

dtrace_malloc_probe_func_t	dtrace_malloc_probe;
#endif

/*
 * When realloc() is called, if the new size is sufficiently smaller than
 * the old size, realloc() will allocate a new, smaller block to avoid
 * wasting memory. 'Sufficiently smaller' is defined as: newsize <=
 * oldsize / 2^n, where REALLOC_FRACTION defines the value of 'n'.
 */
#ifndef REALLOC_FRACTION
#define	REALLOC_FRACTION	1	/* new block if <= half the size */
#endif

/*
 * Centrally define some common malloc types.
 */
MALLOC_DEFINE(M_CACHE, "cache", "Various Dynamically allocated caches");
MALLOC_DEFINE(M_DEVBUF, "devbuf", "device driver memory");
MALLOC_DEFINE(M_TEMP, "temp", "misc temporary data buffers");

MALLOC_DEFINE(M_IP6OPT, "ip6opt", "IPv6 options");
MALLOC_DEFINE(M_IP6NDP, "ip6ndp", "IPv6 Neighbor Discovery");

static struct malloc_type *kmemstatistics;
static int kmemcount;

#define KMEM_ZSHIFT	4
#define KMEM_ZBASE	16
#define KMEM_ZMASK	(KMEM_ZBASE - 1)

<<<<<<< HEAD
#define KMEM_ZMAX	(32 * PAGE_SIZE)
=======
#define KMEM_ZMAX	65536
>>>>>>> a1a38225
#define KMEM_ZSIZE	(KMEM_ZMAX >> KMEM_ZSHIFT)
static uint8_t kmemsize[KMEM_ZSIZE + 1];

#ifndef MALLOC_DEBUG_MAXZONES
#define	MALLOC_DEBUG_MAXZONES	1
#endif
static int numzones = MALLOC_DEBUG_MAXZONES;

/*
 * Small malloc(9) memory allocations are allocated from a set of UMA buckets
 * of various sizes.
 *
 * XXX: The comment here used to read "These won't be powers of two for
 * long."  It's possible that a significant amount of wasted memory could be
 * recovered by tuning the sizes of these buckets.
 */
struct {
	int kz_size;
	char *kz_name;
	uma_zone_t kz_zone[MALLOC_DEBUG_MAXZONES];
} kmemzones[] = {
	{16, "16", },
	{32, "32", },
	{64, "64", },
	{128, "128", },
	{256, "256", },
	{512, "512", },
	{1024, "1024", },
	{2048, "2048", },
	{4096, "4096", },
<<<<<<< HEAD
#if KMEM_ZMAX > 4096
	{8192, "8192", },
#if KMEM_ZMAX > 8192
	{16384, "16384", },
#if KMEM_ZMAX > 16384
	{32768, "32768", },
#if KMEM_ZMAX > 32768
	{65536, "65536", },
#if KMEM_ZMAX > 65536
	{131072, "131072", },
#if KMEM_ZMAX > 131072
#error	"Unsupported PAGE_SIZE"
#endif	/* 131072 */
#endif	/* 65536 */
#endif	/* 32768 */
#endif	/* 16384 */
#endif	/* 8192 */
#endif	/* 4096 */
=======
	{8192, "8192", },
	{16384, "16384", },
	{32768, "32768", },
	{65536, "65536", },
>>>>>>> a1a38225
	{0, NULL},
};

/*
 * Zone to allocate malloc type descriptions from.  For ABI reasons, memory
 * types are described by a data structure passed by the declaring code, but
 * the malloc(9) implementation has its own data structure describing the
 * type and statistics.  This permits the malloc(9)-internal data structures
 * to be modified without breaking binary-compiled kernel modules that
 * declare malloc types.
 */
static uma_zone_t mt_zone;

u_long vm_kmem_size;
SYSCTL_ULONG(_vm, OID_AUTO, kmem_size, CTLFLAG_RDTUN, &vm_kmem_size, 0,
    "Size of kernel memory");

static u_long kmem_zmax = KMEM_ZMAX;
SYSCTL_ULONG(_vm, OID_AUTO, kmem_zmax, CTLFLAG_RDTUN, &kmem_zmax, 0,
    "Maximum allocation size that malloc(9) would use UMA as backend");

static u_long vm_kmem_size_min;
SYSCTL_ULONG(_vm, OID_AUTO, kmem_size_min, CTLFLAG_RDTUN, &vm_kmem_size_min, 0,
    "Minimum size of kernel memory");

static u_long vm_kmem_size_max;
SYSCTL_ULONG(_vm, OID_AUTO, kmem_size_max, CTLFLAG_RDTUN, &vm_kmem_size_max, 0,
    "Maximum size of kernel memory");

static u_int vm_kmem_size_scale;
SYSCTL_UINT(_vm, OID_AUTO, kmem_size_scale, CTLFLAG_RDTUN, &vm_kmem_size_scale, 0,
    "Scale factor for kernel memory size");

static int sysctl_kmem_map_size(SYSCTL_HANDLER_ARGS);
SYSCTL_PROC(_vm, OID_AUTO, kmem_map_size,
    CTLFLAG_RD | CTLTYPE_ULONG | CTLFLAG_MPSAFE, NULL, 0,
    sysctl_kmem_map_size, "LU", "Current kmem allocation size");

static int sysctl_kmem_map_free(SYSCTL_HANDLER_ARGS);
SYSCTL_PROC(_vm, OID_AUTO, kmem_map_free,
    CTLFLAG_RD | CTLTYPE_ULONG | CTLFLAG_MPSAFE, NULL, 0,
    sysctl_kmem_map_free, "LU", "Free space in kmem");

/*
 * The malloc_mtx protects the kmemstatistics linked list.
 */
struct mtx malloc_mtx;

#ifdef MALLOC_PROFILE
uint64_t krequests[KMEM_ZSIZE + 1];

static int sysctl_kern_mprof(SYSCTL_HANDLER_ARGS);
#endif

static int sysctl_kern_malloc_stats(SYSCTL_HANDLER_ARGS);

/*
 * time_uptime of the last malloc(9) failure (induced or real).
 */
static time_t t_malloc_fail;

#if defined(MALLOC_MAKE_FAILURES) || (MALLOC_DEBUG_MAXZONES > 1)
static SYSCTL_NODE(_debug, OID_AUTO, malloc, CTLFLAG_RD, 0,
    "Kernel malloc debugging options");
#endif

/*
 * malloc(9) fault injection -- cause malloc failures every (n) mallocs when
 * the caller specifies M_NOWAIT.  If set to 0, no failures are caused.
 */
#ifdef MALLOC_MAKE_FAILURES
static int malloc_failure_rate;
static int malloc_nowait_count;
static int malloc_failure_count;
SYSCTL_INT(_debug_malloc, OID_AUTO, failure_rate, CTLFLAG_RW,
    &malloc_failure_rate, 0, "Every (n) mallocs with M_NOWAIT will fail");
TUNABLE_INT("debug.malloc.failure_rate", &malloc_failure_rate);
SYSCTL_INT(_debug_malloc, OID_AUTO, failure_count, CTLFLAG_RD,
    &malloc_failure_count, 0, "Number of imposed M_NOWAIT malloc failures");
#endif

static int
sysctl_kmem_map_size(SYSCTL_HANDLER_ARGS)
{
	u_long size;

	size = vmem_size(kmem_arena, VMEM_ALLOC);
	return (sysctl_handle_long(oidp, &size, 0, req));
}

static int
sysctl_kmem_map_free(SYSCTL_HANDLER_ARGS)
{
	u_long size;

	size = vmem_size(kmem_arena, VMEM_FREE);
	return (sysctl_handle_long(oidp, &size, 0, req));
}

/*
 * malloc(9) uma zone separation -- sub-page buffer overruns in one
 * malloc type will affect only a subset of other malloc types.
 */
#if MALLOC_DEBUG_MAXZONES > 1
static void
tunable_set_numzones(void)
{

	TUNABLE_INT_FETCH("debug.malloc.numzones",
	    &numzones);

	/* Sanity check the number of malloc uma zones. */
	if (numzones <= 0)
		numzones = 1;
	if (numzones > MALLOC_DEBUG_MAXZONES)
		numzones = MALLOC_DEBUG_MAXZONES;
}
SYSINIT(numzones, SI_SUB_TUNABLES, SI_ORDER_ANY, tunable_set_numzones, NULL);
SYSCTL_INT(_debug_malloc, OID_AUTO, numzones, CTLFLAG_RDTUN,
    &numzones, 0, "Number of malloc uma subzones");

/*
 * Any number that changes regularly is an okay choice for the
 * offset.  Build numbers are pretty good of you have them.
 */
static u_int zone_offset = __FreeBSD_version;
TUNABLE_INT("debug.malloc.zone_offset", &zone_offset);
SYSCTL_UINT(_debug_malloc, OID_AUTO, zone_offset, CTLFLAG_RDTUN,
    &zone_offset, 0, "Separate malloc types by examining the "
    "Nth character in the malloc type short description.");

static u_int
mtp_get_subzone(const char *desc)
{
	size_t len;
	u_int val;

	if (desc == NULL || (len = strlen(desc)) == 0)
		return (0);
	val = desc[zone_offset % len];
	return (val % numzones);
}
#elif MALLOC_DEBUG_MAXZONES == 0
#error "MALLOC_DEBUG_MAXZONES must be positive."
#else
static inline u_int
mtp_get_subzone(const char *desc)
{

	return (0);
}
#endif /* MALLOC_DEBUG_MAXZONES > 1 */

int
malloc_last_fail(void)
{

	return (time_uptime - t_malloc_fail);
}

/*
 * An allocation has succeeded -- update malloc type statistics for the
 * amount of bucket size.  Occurs within a critical section so that the
 * thread isn't preempted and doesn't migrate while updating per-PCU
 * statistics.
 */
static void
malloc_type_zone_allocated(struct malloc_type *mtp, unsigned long size,
    int zindx)
{
	struct malloc_type_internal *mtip;
	struct malloc_type_stats *mtsp;

	critical_enter();
	mtip = mtp->ks_handle;
	mtsp = &mtip->mti_stats[curcpu];
	if (size > 0) {
		mtsp->mts_memalloced += size;
		mtsp->mts_numallocs++;
	}
	if (zindx != -1)
		mtsp->mts_size |= 1 << zindx;

#ifdef KDTRACE_HOOKS
	if (dtrace_malloc_probe != NULL) {
		uint32_t probe_id = mtip->mti_probes[DTMALLOC_PROBE_MALLOC];
		if (probe_id != 0)
			(dtrace_malloc_probe)(probe_id,
			    (uintptr_t) mtp, (uintptr_t) mtip,
			    (uintptr_t) mtsp, size, zindx);
	}
#endif

	critical_exit();
}

void
malloc_type_allocated(struct malloc_type *mtp, unsigned long size)
{

	if (size > 0)
		malloc_type_zone_allocated(mtp, size, -1);
}

/*
 * A free operation has occurred -- update malloc type statistics for the
 * amount of the bucket size.  Occurs within a critical section so that the
 * thread isn't preempted and doesn't migrate while updating per-CPU
 * statistics.
 */
void
malloc_type_freed(struct malloc_type *mtp, unsigned long size)
{
	struct malloc_type_internal *mtip;
	struct malloc_type_stats *mtsp;

	critical_enter();
	mtip = mtp->ks_handle;
	mtsp = &mtip->mti_stats[curcpu];
	mtsp->mts_memfreed += size;
	mtsp->mts_numfrees++;

#ifdef KDTRACE_HOOKS
	if (dtrace_malloc_probe != NULL) {
		uint32_t probe_id = mtip->mti_probes[DTMALLOC_PROBE_FREE];
		if (probe_id != 0)
			(dtrace_malloc_probe)(probe_id,
			    (uintptr_t) mtp, (uintptr_t) mtip,
			    (uintptr_t) mtsp, size, 0);
	}
#endif

	critical_exit();
}

/*
 *	contigmalloc:
 *
 *	Allocate a block of physically contiguous memory.
 *
 *	If M_NOWAIT is set, this routine will not block and return NULL if
 *	the allocation fails.
 */
void *
contigmalloc(unsigned long size, struct malloc_type *type, int flags,
    vm_paddr_t low, vm_paddr_t high, unsigned long alignment,
    vm_paddr_t boundary)
{
	void *ret;

	ret = (void *)kmem_alloc_contig(kernel_arena, size, flags, low, high,
	    alignment, boundary, VM_MEMATTR_DEFAULT);
	if (ret != NULL)
		malloc_type_allocated(type, round_page(size));
	return (ret);
}

/*
 *	contigfree:
 *
 *	Free a block of memory allocated by contigmalloc.
 *
 *	This routine may not block.
 */
void
contigfree(void *addr, unsigned long size, struct malloc_type *type)
{

	kmem_free(kernel_arena, (vm_offset_t)addr, size);
	malloc_type_freed(type, round_page(size));
}

/*
 *	malloc:
 *
 *	Allocate a block of memory.
 *
 *	If M_NOWAIT is set, this routine will not block and return NULL if
 *	the allocation fails.
 */
void *
malloc(unsigned long size, struct malloc_type *mtp, int flags)
{
	int indx;
	struct malloc_type_internal *mtip;
	caddr_t va;
	uma_zone_t zone;
#if defined(DIAGNOSTIC) || defined(DEBUG_REDZONE)
	unsigned long osize = size;
#endif

#ifdef INVARIANTS
	KASSERT(mtp->ks_magic == M_MAGIC, ("malloc: bad malloc type magic"));
	/*
	 * Check that exactly one of M_WAITOK or M_NOWAIT is specified.
	 */
	indx = flags & (M_WAITOK | M_NOWAIT);
	if (indx != M_NOWAIT && indx != M_WAITOK) {
		static	struct timeval lasterr;
		static	int curerr, once;
		if (once == 0 && ppsratecheck(&lasterr, &curerr, 1)) {
			printf("Bad malloc flags: %x\n", indx);
			kdb_backtrace();
			flags |= M_WAITOK;
			once++;
		}
	}
#endif
#ifdef MALLOC_MAKE_FAILURES
	if ((flags & M_NOWAIT) && (malloc_failure_rate != 0)) {
		atomic_add_int(&malloc_nowait_count, 1);
		if ((malloc_nowait_count % malloc_failure_rate) == 0) {
			atomic_add_int(&malloc_failure_count, 1);
			t_malloc_fail = time_uptime;
			return (NULL);
		}
	}
#endif
	if (flags & M_WAITOK)
		KASSERT(curthread->td_intr_nesting_level == 0,
		   ("malloc(M_WAITOK) in interrupt context"));

#ifdef DEBUG_MEMGUARD
	if (memguard_cmp_mtp(mtp, size)) {
		va = memguard_alloc(size, flags);
		if (va != NULL)
			return (va);
		/* This is unfortunate but should not be fatal. */
	}
#endif

#ifdef DEBUG_REDZONE
	size = redzone_size_ntor(size);
#endif

	if (size <= kmem_zmax) {
		mtip = mtp->ks_handle;
		if (size & KMEM_ZMASK)
			size = (size & ~KMEM_ZMASK) + KMEM_ZBASE;
		indx = kmemsize[size >> KMEM_ZSHIFT];
		KASSERT(mtip->mti_zone < numzones,
		    ("mti_zone %u out of range %d",
		    mtip->mti_zone, numzones));
		zone = kmemzones[indx].kz_zone[mtip->mti_zone];
#ifdef MALLOC_PROFILE
		krequests[size >> KMEM_ZSHIFT]++;
#endif
		va = uma_zalloc(zone, flags);
		if (va != NULL)
			size = zone->uz_size;
		malloc_type_zone_allocated(mtp, va == NULL ? 0 : size, indx);
	} else {
		size = roundup(size, PAGE_SIZE);
		zone = NULL;
		va = uma_large_malloc(size, flags);
		malloc_type_allocated(mtp, va == NULL ? 0 : size);
	}
	if (flags & M_WAITOK)
		KASSERT(va != NULL, ("malloc(M_WAITOK) returned NULL"));
	else if (va == NULL)
		t_malloc_fail = time_uptime;
#ifdef DIAGNOSTIC
	if (va != NULL && !(flags & M_ZERO)) {
		memset(va, 0x70, osize);
	}
#endif
#ifdef DEBUG_REDZONE
	if (va != NULL)
		va = redzone_setup(va, osize);
#endif
	return ((void *) va);
}

/*
 *	free:
 *
 *	Free a block of memory allocated by malloc.
 *
 *	This routine may not block.
 */
void
free(void *addr, struct malloc_type *mtp)
{
	uma_slab_t slab;
	u_long size;

	KASSERT(mtp->ks_magic == M_MAGIC, ("free: bad malloc type magic"));

	/* free(NULL, ...) does nothing */
	if (addr == NULL)
		return;

#ifdef DEBUG_MEMGUARD
	if (is_memguard_addr(addr)) {
		memguard_free(addr);
		return;
	}
#endif

#ifdef DEBUG_REDZONE
	redzone_check(addr);
	addr = redzone_addr_ntor(addr);
#endif

	slab = vtoslab((vm_offset_t)addr & (~UMA_SLAB_MASK));

	if (slab == NULL)
		panic("free: address %p(%p) has not been allocated.\n",
		    addr, (void *)((u_long)addr & (~UMA_SLAB_MASK)));

	if (!(slab->us_flags & UMA_SLAB_MALLOC)) {
#ifdef INVARIANTS
		struct malloc_type **mtpp = addr;
#endif
		size = slab->us_keg->uk_size;
#ifdef INVARIANTS
		/*
		 * Cache a pointer to the malloc_type that most recently freed
		 * this memory here.  This way we know who is most likely to
		 * have stepped on it later.
		 *
		 * This code assumes that size is a multiple of 8 bytes for
		 * 64 bit machines
		 */
		mtpp = (struct malloc_type **)
		    ((unsigned long)mtpp & ~UMA_ALIGN_PTR);
		mtpp += (size - sizeof(struct malloc_type *)) /
		    sizeof(struct malloc_type *);
		*mtpp = mtp;
#endif
		uma_zfree_arg(LIST_FIRST(&slab->us_keg->uk_zones), addr, slab);
	} else {
		size = slab->us_size;
		uma_large_free(slab);
	}
	malloc_type_freed(mtp, size);
}

/*
 *	realloc: change the size of a memory block
 */
void *
realloc(void *addr, unsigned long size, struct malloc_type *mtp, int flags)
{
	uma_slab_t slab;
	unsigned long alloc;
	void *newaddr;

	KASSERT(mtp->ks_magic == M_MAGIC,
	    ("realloc: bad malloc type magic"));

	/* realloc(NULL, ...) is equivalent to malloc(...) */
	if (addr == NULL)
		return (malloc(size, mtp, flags));

	/*
	 * XXX: Should report free of old memory and alloc of new memory to
	 * per-CPU stats.
	 */

#ifdef DEBUG_MEMGUARD
	if (is_memguard_addr(addr))
		return (memguard_realloc(addr, size, mtp, flags));
#endif

#ifdef DEBUG_REDZONE
	slab = NULL;
	alloc = redzone_get_size(addr);
#else
	slab = vtoslab((vm_offset_t)addr & ~(UMA_SLAB_MASK));

	/* Sanity check */
	KASSERT(slab != NULL,
	    ("realloc: address %p out of range", (void *)addr));

	/* Get the size of the original block */
	if (!(slab->us_flags & UMA_SLAB_MALLOC))
		alloc = slab->us_keg->uk_size;
	else
		alloc = slab->us_size;

	/* Reuse the original block if appropriate */
	if (size <= alloc
	    && (size > (alloc >> REALLOC_FRACTION) || alloc == MINALLOCSIZE))
		return (addr);
#endif /* !DEBUG_REDZONE */

	/* Allocate a new, bigger (or smaller) block */
	if ((newaddr = malloc(size, mtp, flags)) == NULL)
		return (NULL);

	/* Copy over original contents */
	bcopy(addr, newaddr, min(size, alloc));
	free(addr, mtp);
	return (newaddr);
}

/*
 *	reallocf: same as realloc() but free memory on failure.
 */
void *
reallocf(void *addr, unsigned long size, struct malloc_type *mtp, int flags)
{
	void *mem;

	if ((mem = realloc(addr, size, mtp, flags)) == NULL)
		free(addr, mtp);
	return (mem);
}

/*
 * Wake the page daemon when we exhaust KVA.  It will call the lowmem handler
 * and uma_reclaim() callbacks in a context that is safe.
 */
static void
kmem_reclaim(vmem_t *vm, int flags)
{

	pagedaemon_wakeup();
}

CTASSERT(VM_KMEM_SIZE_SCALE >= 1);

/*
 * Initialize the kernel memory (kmem) arena.
 */
void
kmeminit(void)
{
	u_long mem_size, tmp;

	/*
	 * Calculate the amount of kernel virtual address (KVA) space that is
	 * preallocated to the kmem arena.  In order to support a wide range
	 * of machines, it is a function of the physical memory size,
	 * specifically,
	 *
	 *	min(max(physical memory size / VM_KMEM_SIZE_SCALE,
	 *	    VM_KMEM_SIZE_MIN), VM_KMEM_SIZE_MAX)
	 *
	 * Every architecture must define an integral value for
	 * VM_KMEM_SIZE_SCALE.  However, the definitions of VM_KMEM_SIZE_MIN
	 * and VM_KMEM_SIZE_MAX, which represent respectively the floor and
	 * ceiling on this preallocation, are optional.  Typically,
	 * VM_KMEM_SIZE_MAX is itself a function of the available KVA space on
	 * a given architecture.
	 */
	mem_size = cnt.v_page_count;

	vm_kmem_size_scale = VM_KMEM_SIZE_SCALE;
	TUNABLE_INT_FETCH("vm.kmem_size_scale", &vm_kmem_size_scale);
	if (vm_kmem_size_scale < 1)
		vm_kmem_size_scale = VM_KMEM_SIZE_SCALE;

	vm_kmem_size = (mem_size / vm_kmem_size_scale) * PAGE_SIZE;

#if defined(VM_KMEM_SIZE_MIN)
	vm_kmem_size_min = VM_KMEM_SIZE_MIN;
#endif
	TUNABLE_ULONG_FETCH("vm.kmem_size_min", &vm_kmem_size_min);
	if (vm_kmem_size_min > 0 && vm_kmem_size < vm_kmem_size_min)
		vm_kmem_size = vm_kmem_size_min;

#if defined(VM_KMEM_SIZE_MAX)
	vm_kmem_size_max = VM_KMEM_SIZE_MAX;
#endif
	TUNABLE_ULONG_FETCH("vm.kmem_size_max", &vm_kmem_size_max);
	if (vm_kmem_size_max > 0 && vm_kmem_size >= vm_kmem_size_max)
		vm_kmem_size = vm_kmem_size_max;

	/*
	 * Alternatively, the amount of KVA space that is preallocated to the
	 * kmem arena can be set statically at compile-time or manually
	 * through the kernel environment.  However, it is still limited to
	 * twice the physical memory size, which has been sufficient to handle
	 * the most severe cases of external fragmentation in the kmem arena. 
	 */
#if defined(VM_KMEM_SIZE)
	vm_kmem_size = VM_KMEM_SIZE;
#endif
	TUNABLE_ULONG_FETCH("vm.kmem_size", &vm_kmem_size);
	if (vm_kmem_size / 2 / PAGE_SIZE > mem_size)
		vm_kmem_size = 2 * mem_size * PAGE_SIZE;

	vm_kmem_size = round_page(vm_kmem_size);
#ifdef DEBUG_MEMGUARD
	tmp = memguard_fudge(vm_kmem_size, kernel_map);
#else
	tmp = vm_kmem_size;
#endif
	vmem_init(kmem_arena, "kmem arena", kva_alloc(tmp), tmp, PAGE_SIZE,
	    0, 0);
	vmem_set_reclaim(kmem_arena, kmem_reclaim);

#ifdef DEBUG_MEMGUARD
	/*
	 * Initialize MemGuard if support compiled in.  MemGuard is a
	 * replacement allocator used for detecting tamper-after-free
	 * scenarios as they occur.  It is only used for debugging.
	 */
	memguard_init(kmem_arena);
#endif
}

/*
 * Initialize the kernel memory allocator
 */
/* ARGSUSED*/
static void
mallocinit(void *dummy)
{
	int i;
	uint8_t indx;

	mtx_init(&malloc_mtx, "malloc", NULL, MTX_DEF);

	kmeminit();

	uma_startup2();

	if (kmem_zmax < PAGE_SIZE || kmem_zmax > KMEM_ZMAX)
		kmem_zmax = KMEM_ZMAX;

	mt_zone = uma_zcreate("mt_zone", sizeof(struct malloc_type_internal),
#ifdef INVARIANTS
	    mtrash_ctor, mtrash_dtor, mtrash_init, mtrash_fini,
#else
	    NULL, NULL, NULL, NULL,
#endif
	    UMA_ALIGN_PTR, UMA_ZONE_MALLOC);
	for (i = 0, indx = 0; kmemzones[indx].kz_size != 0; indx++) {
		int size = kmemzones[indx].kz_size;
		char *name = kmemzones[indx].kz_name;
		int subzone;

		for (subzone = 0; subzone < numzones; subzone++) {
			kmemzones[indx].kz_zone[subzone] =
			    uma_zcreate(name, size,
#ifdef INVARIANTS
			    mtrash_ctor, mtrash_dtor, mtrash_init, mtrash_fini,
#else
			    NULL, NULL, NULL, NULL,
#endif
			    UMA_ALIGN_PTR, UMA_ZONE_MALLOC);
		}		    
		for (;i <= size; i+= KMEM_ZBASE)
			kmemsize[i >> KMEM_ZSHIFT] = indx;

	}
}
SYSINIT(kmem, SI_SUB_KMEM, SI_ORDER_FIRST, mallocinit, NULL);

void
malloc_init(void *data)
{
	struct malloc_type_internal *mtip;
	struct malloc_type *mtp;

	KASSERT(cnt.v_page_count != 0, ("malloc_register before vm_init"));

	mtp = data;
	if (mtp->ks_magic != M_MAGIC)
		panic("malloc_init: bad malloc type magic");

	mtip = uma_zalloc(mt_zone, M_WAITOK | M_ZERO);
	mtp->ks_handle = mtip;
	mtip->mti_zone = mtp_get_subzone(mtp->ks_shortdesc);

	mtx_lock(&malloc_mtx);
	mtp->ks_next = kmemstatistics;
	kmemstatistics = mtp;
	kmemcount++;
	mtx_unlock(&malloc_mtx);
}

void
malloc_uninit(void *data)
{
	struct malloc_type_internal *mtip;
	struct malloc_type_stats *mtsp;
	struct malloc_type *mtp, *temp;
	uma_slab_t slab;
	long temp_allocs, temp_bytes;
	int i;

	mtp = data;
	KASSERT(mtp->ks_magic == M_MAGIC,
	    ("malloc_uninit: bad malloc type magic"));
	KASSERT(mtp->ks_handle != NULL, ("malloc_deregister: cookie NULL"));

	mtx_lock(&malloc_mtx);
	mtip = mtp->ks_handle;
	mtp->ks_handle = NULL;
	if (mtp != kmemstatistics) {
		for (temp = kmemstatistics; temp != NULL;
		    temp = temp->ks_next) {
			if (temp->ks_next == mtp) {
				temp->ks_next = mtp->ks_next;
				break;
			}
		}
		KASSERT(temp,
		    ("malloc_uninit: type '%s' not found", mtp->ks_shortdesc));
	} else
		kmemstatistics = mtp->ks_next;
	kmemcount--;
	mtx_unlock(&malloc_mtx);

	/*
	 * Look for memory leaks.
	 */
	temp_allocs = temp_bytes = 0;
	for (i = 0; i < MAXCPU; i++) {
		mtsp = &mtip->mti_stats[i];
		temp_allocs += mtsp->mts_numallocs;
		temp_allocs -= mtsp->mts_numfrees;
		temp_bytes += mtsp->mts_memalloced;
		temp_bytes -= mtsp->mts_memfreed;
	}
	if (temp_allocs > 0 || temp_bytes > 0) {
		printf("Warning: memory type %s leaked memory on destroy "
		    "(%ld allocations, %ld bytes leaked).\n", mtp->ks_shortdesc,
		    temp_allocs, temp_bytes);
	}

	slab = vtoslab((vm_offset_t) mtip & (~UMA_SLAB_MASK));
	uma_zfree_arg(mt_zone, mtip, slab);
}

struct malloc_type *
malloc_desc2type(const char *desc)
{
	struct malloc_type *mtp;

	mtx_assert(&malloc_mtx, MA_OWNED);
	for (mtp = kmemstatistics; mtp != NULL; mtp = mtp->ks_next) {
		if (strcmp(mtp->ks_shortdesc, desc) == 0)
			return (mtp);
	}
	return (NULL);
}

static int
sysctl_kern_malloc_stats(SYSCTL_HANDLER_ARGS)
{
	struct malloc_type_stream_header mtsh;
	struct malloc_type_internal *mtip;
	struct malloc_type_header mth;
	struct malloc_type *mtp;
	int error, i;
	struct sbuf sbuf;

	error = sysctl_wire_old_buffer(req, 0);
	if (error != 0)
		return (error);
	sbuf_new_for_sysctl(&sbuf, NULL, 128, req);
	mtx_lock(&malloc_mtx);

	/*
	 * Insert stream header.
	 */
	bzero(&mtsh, sizeof(mtsh));
	mtsh.mtsh_version = MALLOC_TYPE_STREAM_VERSION;
	mtsh.mtsh_maxcpus = MAXCPU;
	mtsh.mtsh_count = kmemcount;
	(void)sbuf_bcat(&sbuf, &mtsh, sizeof(mtsh));

	/*
	 * Insert alternating sequence of type headers and type statistics.
	 */
	for (mtp = kmemstatistics; mtp != NULL; mtp = mtp->ks_next) {
		mtip = (struct malloc_type_internal *)mtp->ks_handle;

		/*
		 * Insert type header.
		 */
		bzero(&mth, sizeof(mth));
		strlcpy(mth.mth_name, mtp->ks_shortdesc, MALLOC_MAX_NAME);
		(void)sbuf_bcat(&sbuf, &mth, sizeof(mth));

		/*
		 * Insert type statistics for each CPU.
		 */
		for (i = 0; i < MAXCPU; i++) {
			(void)sbuf_bcat(&sbuf, &mtip->mti_stats[i],
			    sizeof(mtip->mti_stats[i]));
		}
	}
	mtx_unlock(&malloc_mtx);
	error = sbuf_finish(&sbuf);
	sbuf_delete(&sbuf);
	return (error);
}

SYSCTL_PROC(_kern, OID_AUTO, malloc_stats, CTLFLAG_RD|CTLTYPE_STRUCT,
    0, 0, sysctl_kern_malloc_stats, "s,malloc_type_ustats",
    "Return malloc types");

SYSCTL_INT(_kern, OID_AUTO, malloc_count, CTLFLAG_RD, &kmemcount, 0,
    "Count of kernel malloc types");

void
malloc_type_list(malloc_type_list_func_t *func, void *arg)
{
	struct malloc_type *mtp, **bufmtp;
	int count, i;
	size_t buflen;

	mtx_lock(&malloc_mtx);
restart:
	mtx_assert(&malloc_mtx, MA_OWNED);
	count = kmemcount;
	mtx_unlock(&malloc_mtx);

	buflen = sizeof(struct malloc_type *) * count;
	bufmtp = malloc(buflen, M_TEMP, M_WAITOK);

	mtx_lock(&malloc_mtx);

	if (count < kmemcount) {
		free(bufmtp, M_TEMP);
		goto restart;
	}

	for (mtp = kmemstatistics, i = 0; mtp != NULL; mtp = mtp->ks_next, i++)
		bufmtp[i] = mtp;

	mtx_unlock(&malloc_mtx);

	for (i = 0; i < count; i++)
		(func)(bufmtp[i], arg);

	free(bufmtp, M_TEMP);
}

#ifdef DDB
DB_SHOW_COMMAND(malloc, db_show_malloc)
{
	struct malloc_type_internal *mtip;
	struct malloc_type *mtp;
	uint64_t allocs, frees;
	uint64_t alloced, freed;
	int i;

	db_printf("%18s %12s  %12s %12s\n", "Type", "InUse", "MemUse",
	    "Requests");
	for (mtp = kmemstatistics; mtp != NULL; mtp = mtp->ks_next) {
		mtip = (struct malloc_type_internal *)mtp->ks_handle;
		allocs = 0;
		frees = 0;
		alloced = 0;
		freed = 0;
		for (i = 0; i < MAXCPU; i++) {
			allocs += mtip->mti_stats[i].mts_numallocs;
			frees += mtip->mti_stats[i].mts_numfrees;
			alloced += mtip->mti_stats[i].mts_memalloced;
			freed += mtip->mti_stats[i].mts_memfreed;
		}
		db_printf("%18s %12ju %12juK %12ju\n",
		    mtp->ks_shortdesc, allocs - frees,
		    (alloced - freed + 1023) / 1024, allocs);
		if (db_pager_quit)
			break;
	}
}

#if MALLOC_DEBUG_MAXZONES > 1
DB_SHOW_COMMAND(multizone_matches, db_show_multizone_matches)
{
	struct malloc_type_internal *mtip;
	struct malloc_type *mtp;
	u_int subzone;

	if (!have_addr) {
		db_printf("Usage: show multizone_matches <malloc type/addr>\n");
		return;
	}
	mtp = (void *)addr;
	if (mtp->ks_magic != M_MAGIC) {
		db_printf("Magic %lx does not match expected %x\n",
		    mtp->ks_magic, M_MAGIC);
		return;
	}

	mtip = mtp->ks_handle;
	subzone = mtip->mti_zone;

	for (mtp = kmemstatistics; mtp != NULL; mtp = mtp->ks_next) {
		mtip = mtp->ks_handle;
		if (mtip->mti_zone != subzone)
			continue;
		db_printf("%s\n", mtp->ks_shortdesc);
		if (db_pager_quit)
			break;
	}
}
#endif /* MALLOC_DEBUG_MAXZONES > 1 */
#endif /* DDB */

#ifdef MALLOC_PROFILE

static int
sysctl_kern_mprof(SYSCTL_HANDLER_ARGS)
{
	struct sbuf sbuf;
	uint64_t count;
	uint64_t waste;
	uint64_t mem;
	int error;
	int rsize;
	int size;
	int i;

	waste = 0;
	mem = 0;

	error = sysctl_wire_old_buffer(req, 0);
	if (error != 0)
		return (error);
	sbuf_new_for_sysctl(&sbuf, NULL, 128, req);
	sbuf_printf(&sbuf, 
	    "\n  Size                    Requests  Real Size\n");
	for (i = 0; i < KMEM_ZSIZE; i++) {
		size = i << KMEM_ZSHIFT;
		rsize = kmemzones[kmemsize[i]].kz_size;
		count = (long long unsigned)krequests[i];

		sbuf_printf(&sbuf, "%6d%28llu%11d\n", size,
		    (unsigned long long)count, rsize);

		if ((rsize * count) > (size * count))
			waste += (rsize * count) - (size * count);
		mem += (rsize * count);
	}
	sbuf_printf(&sbuf,
	    "\nTotal memory used:\t%30llu\nTotal Memory wasted:\t%30llu\n",
	    (unsigned long long)mem, (unsigned long long)waste);
	error = sbuf_finish(&sbuf);
	sbuf_delete(&sbuf);
	return (error);
}

SYSCTL_OID(_kern, OID_AUTO, mprof, CTLTYPE_STRING|CTLFLAG_RD,
    NULL, 0, sysctl_kern_mprof, "A", "Malloc Profiling");
#endif /* MALLOC_PROFILE */<|MERGE_RESOLUTION|>--- conflicted
+++ resolved
@@ -121,11 +121,7 @@
 #define KMEM_ZBASE	16
 #define KMEM_ZMASK	(KMEM_ZBASE - 1)
 
-<<<<<<< HEAD
-#define KMEM_ZMAX	(32 * PAGE_SIZE)
-=======
 #define KMEM_ZMAX	65536
->>>>>>> a1a38225
 #define KMEM_ZSIZE	(KMEM_ZMAX >> KMEM_ZSHIFT)
 static uint8_t kmemsize[KMEM_ZSIZE + 1];
 
@@ -156,31 +152,10 @@
 	{1024, "1024", },
 	{2048, "2048", },
 	{4096, "4096", },
-<<<<<<< HEAD
-#if KMEM_ZMAX > 4096
-	{8192, "8192", },
-#if KMEM_ZMAX > 8192
-	{16384, "16384", },
-#if KMEM_ZMAX > 16384
-	{32768, "32768", },
-#if KMEM_ZMAX > 32768
-	{65536, "65536", },
-#if KMEM_ZMAX > 65536
-	{131072, "131072", },
-#if KMEM_ZMAX > 131072
-#error	"Unsupported PAGE_SIZE"
-#endif	/* 131072 */
-#endif	/* 65536 */
-#endif	/* 32768 */
-#endif	/* 16384 */
-#endif	/* 8192 */
-#endif	/* 4096 */
-=======
 	{8192, "8192", },
 	{16384, "16384", },
 	{32768, "32768", },
 	{65536, "65536", },
->>>>>>> a1a38225
 	{0, NULL},
 };
 
