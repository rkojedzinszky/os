--- conflicted
+++ resolved
@@ -2069,12 +2069,8 @@
 		NFSZERO_ATTRBIT(&attrbits);
 	}
 	fullsiz = siz;
-<<<<<<< HEAD
 	nd->nd_repstat = getret = nfsvno_getattr(vp, &at, nd, p, 1, NULL);
-=======
-	nd->nd_repstat = getret = nfsvno_getattr(vp, &at, nd->nd_cred, p, 1);
 #if 0
->>>>>>> 57b58b73
 	if (!nd->nd_repstat) {
 	    if (off && verf != at.na_filerev) {
 		/*
