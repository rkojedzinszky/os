/*-
 * Copyright (c) 1989, 1993
 *	The Regents of the University of California.  All rights reserved.
 *
 * This code is derived from software contributed to Berkeley by
 * Rick Macklem at The University of Guelph.
 *
 * Redistribution and use in source and binary forms, with or without
 * modification, are permitted provided that the following conditions
 * are met:
 * 1. Redistributions of source code must retain the above copyright
 *    notice, this list of conditions and the following disclaimer.
 * 2. Redistributions in binary form must reproduce the above copyright
 *    notice, this list of conditions and the following disclaimer in the
 *    documentation and/or other materials provided with the distribution.
 * 4. Neither the name of the University nor the names of its contributors
 *    may be used to endorse or promote products derived from this software
 *    without specific prior written permission.
 *
 * THIS SOFTWARE IS PROVIDED BY THE REGENTS AND CONTRIBUTORS ``AS IS'' AND
 * ANY EXPRESS OR IMPLIED WARRANTIES, INCLUDING, BUT NOT LIMITED TO, THE
 * IMPLIED WARRANTIES OF MERCHANTABILITY AND FITNESS FOR A PARTICULAR PURPOSE
 * ARE DISCLAIMED.  IN NO EVENT SHALL THE REGENTS OR CONTRIBUTORS BE LIABLE
 * FOR ANY DIRECT, INDIRECT, INCIDENTAL, SPECIAL, EXEMPLARY, OR CONSEQUENTIAL
 * DAMAGES (INCLUDING, BUT NOT LIMITED TO, PROCUREMENT OF SUBSTITUTE GOODS
 * OR SERVICES; LOSS OF USE, DATA, OR PROFITS; OR BUSINESS INTERRUPTION)
 * HOWEVER CAUSED AND ON ANY THEORY OF LIABILITY, WHETHER IN CONTRACT, STRICT
 * LIABILITY, OR TORT (INCLUDING NEGLIGENCE OR OTHERWISE) ARISING IN ANY WAY
 * OUT OF THE USE OF THIS SOFTWARE, EVEN IF ADVISED OF THE POSSIBILITY OF
 * SUCH DAMAGE.
 *
 * $FreeBSD$
 */

/*
 * XXX needs <nfs/rpcv2.h> and <nfs/nfs.h> because of typedefs
 */

struct uio;
struct ucred;
struct nfscred;
NFSPROC_T;
struct buf;
struct sockaddr_in;
struct nfs_dlmount;
struct file;
struct nfsmount;
struct socket;
struct nfsreq;
struct nfssockreq;
struct vattr;
struct nameidata;
struct nfsnode;
struct nfsfh;
struct sillyrename;
struct componentname;
struct nfsd_srvargs;
struct nfsrv_descript;
struct nfs_fattr;
union nethostaddr;
struct nfsstate;
struct nfslock;
struct nfsclient;
struct nfslayout;
struct nfsdsession;
struct nfslockconflict;
struct nfsd_idargs;
struct nfsd_clid;
struct nfsusrgrp;
struct nfsclowner;
struct nfsclopen;
struct nfsclopenhead;
struct nfsclclient;
struct nfsclsession;
struct nfscllockowner;
struct nfscllock;
struct nfscldeleg;
struct nfscllayout;
struct nfscldevinfo;
struct nfsv4lock;
struct nfsvattr;
struct nfs_vattr;
struct NFSSVCARGS;
#ifdef __FreeBSD__
NFS_ACCESS_ARGS;
NFS_OPEN_ARGS;
NFS_GETATTR_ARGS;
NFS_LOOKUP_ARGS;
NFS_READDIR_ARGS;
#endif

/* nfs_nfsdstate.c */
int nfsrv_setclient(struct nfsrv_descript *, struct nfsclient **,
    nfsquad_t *, nfsquad_t *, NFSPROC_T *);
int nfsrv_getclient(nfsquad_t, int, struct nfsclient **, struct nfsdsession *,
    nfsquad_t, uint32_t, struct nfsrv_descript *, NFSPROC_T *);
int nfsrv_destroyclient(nfsquad_t, NFSPROC_T *);
int nfsrv_destroysession(struct nfsrv_descript *, uint8_t *);
int nfsrv_bindconnsess(struct nfsrv_descript *, uint8_t *, int *);
int nfsrv_freestateid(struct nfsrv_descript *, nfsv4stateid_t *, NFSPROC_T *);
int nfsrv_teststateid(struct nfsrv_descript *, nfsv4stateid_t *, NFSPROC_T *);
int nfsrv_adminrevoke(struct nfsd_clid *, NFSPROC_T *);
void nfsrv_dumpclients(struct nfsd_dumpclients *, int);
void nfsrv_dumplocks(vnode_t, struct nfsd_dumplocks *, int, NFSPROC_T *);
int nfsrv_lockctrl(vnode_t, struct nfsstate **,
    struct nfslock **, struct nfslockconflict *, nfsquad_t, nfsv4stateid_t *,
    struct nfsexstuff *, struct nfsrv_descript *, NFSPROC_T *);
int nfsrv_openctrl(struct nfsrv_descript *, vnode_t,
    struct nfsstate **, nfsquad_t, nfsv4stateid_t *, nfsv4stateid_t *, 
    u_int32_t *, struct nfsexstuff *, NFSPROC_T *, u_quad_t);
int nfsrv_opencheck(nfsquad_t, nfsv4stateid_t *, struct nfsstate *,
    vnode_t, struct nfsrv_descript *, NFSPROC_T *, int);
int nfsrv_openupdate(vnode_t, struct nfsstate *, nfsquad_t,
    nfsv4stateid_t *, struct nfsrv_descript *, NFSPROC_T *, int *);
int nfsrv_delegupdate(struct nfsrv_descript *, nfsquad_t, nfsv4stateid_t *,
    vnode_t, int, struct ucred *, NFSPROC_T *, int *);
int nfsrv_releaselckown(struct nfsstate *, nfsquad_t, NFSPROC_T *);
void nfsrv_zapclient(struct nfsclient *, NFSPROC_T *);
int nfssvc_idname(struct nfsd_idargs *);
void nfsrv_servertimer(void);
int nfsrv_getclientipaddr(struct nfsrv_descript *, struct nfsclient *);
void nfsrv_setupstable(NFSPROC_T *);
void nfsrv_updatestable(NFSPROC_T *);
void nfsrv_writestable(u_char *, int, int, NFSPROC_T *);
void nfsrv_throwawayopens(NFSPROC_T *);
int nfsrv_checkremove(vnode_t, int, NFSPROC_T *);
void nfsd_recalldelegation(vnode_t, NFSPROC_T *);
void nfsd_disabledelegation(vnode_t, NFSPROC_T *);
int nfsrv_checksetattr(vnode_t, struct nfsrv_descript *,
    nfsv4stateid_t *, struct nfsvattr *, nfsattrbit_t *, struct nfsexstuff *,
    NFSPROC_T *);
int nfsrv_checkgetattr(struct nfsrv_descript *, vnode_t,
    struct nfsvattr *, nfsattrbit_t *, struct ucred *, NFSPROC_T *);
int nfsrv_nfsuserdport(u_short, NFSPROC_T *);
void nfsrv_nfsuserddelport(void);
void nfsrv_throwawayallstate(NFSPROC_T *);
int nfsrv_checksequence(struct nfsrv_descript *, uint32_t, uint32_t *,
    uint32_t *, int, uint32_t *, NFSPROC_T *);
int nfsrv_checkreclaimcomplete(struct nfsrv_descript *, int);
void nfsrv_cache_session(uint8_t *, uint32_t, int, struct mbuf **);
void nfsrv_freeallbackchannel_xprts(void);
int nfsrv_layoutcommit(struct nfsrv_descript *, vnode_t, int, int, uint64_t,
    uint64_t, uint64_t, int, struct timespec *, int, nfsv4stateid_t *,
    int, char *, int *, uint64_t *, struct ucred *, NFSPROC_T *);
int nfsrv_layoutget(struct nfsrv_descript *, vnode_t, struct nfsexstuff *,
    int, int *, uint64_t *, uint64_t *, uint64_t, nfsv4stateid_t *, int, int *,
    int *, char *, struct ucred *, NFSPROC_T *);
int nfsrv_layoutreturn(struct nfsrv_descript *, vnode_t, int, int, uint64_t,
    uint64_t, int, int, nfsv4stateid_t *, int, char *, int *, struct ucred *,
    NFSPROC_T *);
int nfsrv_getdevinfo(char *, int, uint32_t *, uint32_t *, int *, char **);
void nfsrv_freealllayoutsanddevids(void);
int nfsrv_createdevids(struct nfsd_nfsd_args *, NFSPROC_T *);
int nfsrv_checkdsattr(struct nfsrv_descript *, vnode_t, NFSPROC_T *);

/* nfs_nfsdserv.c */
int nfsrvd_access(struct nfsrv_descript *, int,
    vnode_t, NFSPROC_T *, struct nfsexstuff *);
int nfsrvd_getattr(struct nfsrv_descript *, int,
    vnode_t, NFSPROC_T *, struct nfsexstuff *);
int nfsrvd_setattr(struct nfsrv_descript *, int,
    vnode_t, NFSPROC_T *, struct nfsexstuff *);
int nfsrvd_lookup(struct nfsrv_descript *, int,
    vnode_t, vnode_t *, fhandle_t *, NFSPROC_T *,
    struct nfsexstuff *);
int nfsrvd_readlink(struct nfsrv_descript *, int,
    vnode_t, NFSPROC_T *, struct nfsexstuff *);
int nfsrvd_read(struct nfsrv_descript *, int,
    vnode_t, NFSPROC_T *, struct nfsexstuff *);
int nfsrvd_write(struct nfsrv_descript *, int,
    vnode_t, NFSPROC_T *, struct nfsexstuff *);
int nfsrvd_create(struct nfsrv_descript *, int,
    vnode_t, NFSPROC_T *, struct nfsexstuff *);
int nfsrvd_mknod(struct nfsrv_descript *, int,
    vnode_t, vnode_t *, fhandle_t *, NFSPROC_T *,
    struct nfsexstuff *);
int nfsrvd_remove(struct nfsrv_descript *, int,
    vnode_t, NFSPROC_T *, struct nfsexstuff *);
int nfsrvd_rename(struct nfsrv_descript *, int,
    vnode_t, vnode_t, NFSPROC_T *, struct nfsexstuff *,
    struct nfsexstuff *);
int nfsrvd_link(struct nfsrv_descript *, int,
    vnode_t, vnode_t, NFSPROC_T *, struct nfsexstuff *,
    struct nfsexstuff *);
int nfsrvd_symlink(struct nfsrv_descript *, int,
    vnode_t, vnode_t *, fhandle_t *, NFSPROC_T *,
    struct nfsexstuff *);
int nfsrvd_mkdir(struct nfsrv_descript *, int,
    vnode_t, vnode_t *, fhandle_t *, NFSPROC_T *,
    struct nfsexstuff *);
int nfsrvd_readdir(struct nfsrv_descript *, int,
    vnode_t, NFSPROC_T *, struct nfsexstuff *);
int nfsrvd_readdirplus(struct nfsrv_descript *, int,
    vnode_t, NFSPROC_T *, struct nfsexstuff *);
int nfsrvd_commit(struct nfsrv_descript *, int,
    vnode_t, NFSPROC_T *, struct nfsexstuff *);
int nfsrvd_statfs(struct nfsrv_descript *, int,
    vnode_t, NFSPROC_T *, struct nfsexstuff *);
int nfsrvd_fsinfo(struct nfsrv_descript *, int,
    vnode_t, NFSPROC_T *, struct nfsexstuff *);
int nfsrvd_close(struct nfsrv_descript *, int,
    vnode_t, NFSPROC_T *, struct nfsexstuff *);
int nfsrvd_delegpurge(struct nfsrv_descript *, int,
    vnode_t, NFSPROC_T *, struct nfsexstuff *);
int nfsrvd_delegreturn(struct nfsrv_descript *, int,
    vnode_t, NFSPROC_T *, struct nfsexstuff *);
int nfsrvd_getfh(struct nfsrv_descript *, int,
    vnode_t, NFSPROC_T *, struct nfsexstuff *);
int nfsrvd_lock(struct nfsrv_descript *, int,
    vnode_t, NFSPROC_T *, struct nfsexstuff *);
int nfsrvd_lockt(struct nfsrv_descript *, int,
    vnode_t, NFSPROC_T *, struct nfsexstuff *);
int nfsrvd_locku(struct nfsrv_descript *, int,
    vnode_t, NFSPROC_T *, struct nfsexstuff *);
int nfsrvd_openconfirm(struct nfsrv_descript *, int,
    vnode_t, NFSPROC_T *, struct nfsexstuff *);
int nfsrvd_opendowngrade(struct nfsrv_descript *, int,
    vnode_t, NFSPROC_T *, struct nfsexstuff *);
int nfsrvd_renew(struct nfsrv_descript *, int,
    vnode_t, NFSPROC_T *, struct nfsexstuff *);
int nfsrvd_secinfo(struct nfsrv_descript *, int,
    vnode_t, NFSPROC_T *, struct nfsexstuff *);
int nfsrvd_setclientid(struct nfsrv_descript *, int,
    vnode_t, NFSPROC_T *, struct nfsexstuff *);
int nfsrvd_setclientidcfrm(struct nfsrv_descript *, int,
    vnode_t, NFSPROC_T *, struct nfsexstuff *);
int nfsrvd_verify(struct nfsrv_descript *, int,
    vnode_t, NFSPROC_T *, struct nfsexstuff *);
int nfsrvd_open(struct nfsrv_descript *, int,
    vnode_t, vnode_t *, fhandle_t *, NFSPROC_T *,
    struct nfsexstuff *);
int nfsrvd_openattr(struct nfsrv_descript *, int,
    vnode_t, vnode_t *, fhandle_t *, NFSPROC_T *,
    struct nfsexstuff *);
int nfsrvd_releaselckown(struct nfsrv_descript *, int,
    vnode_t, NFSPROC_T *, struct nfsexstuff *);
int nfsrvd_pathconf(struct nfsrv_descript *, int,
    vnode_t, NFSPROC_T *, struct nfsexstuff *);
int nfsrvd_exchangeid(struct nfsrv_descript *, int,
    vnode_t, NFSPROC_T *, struct nfsexstuff *);
int nfsrvd_createsession(struct nfsrv_descript *, int,
    vnode_t, NFSPROC_T *, struct nfsexstuff *);
int nfsrvd_sequence(struct nfsrv_descript *, int,
    vnode_t, NFSPROC_T *, struct nfsexstuff *);
int nfsrvd_reclaimcomplete(struct nfsrv_descript *, int,
    vnode_t, NFSPROC_T *, struct nfsexstuff *);
int nfsrvd_destroyclientid(struct nfsrv_descript *, int,
    vnode_t, NFSPROC_T *, struct nfsexstuff *);
int nfsrvd_bindconnsess(struct nfsrv_descript *, int,
    vnode_t, NFSPROC_T *, struct nfsexstuff *);
int nfsrvd_destroysession(struct nfsrv_descript *, int,
    vnode_t, NFSPROC_T *, struct nfsexstuff *);
int nfsrvd_freestateid(struct nfsrv_descript *, int,
    vnode_t, NFSPROC_T *, struct nfsexstuff *);
<<<<<<< HEAD
int nfsrvd_getdevinfo(struct nfsrv_descript *, int,
    vnode_t, NFSPROC_T *, struct nfsexstuff *);
int nfsrvd_layoutcommit(struct nfsrv_descript *, int,
    vnode_t, NFSPROC_T *, struct nfsexstuff *);
int nfsrvd_layoutget(struct nfsrv_descript *, int,
    vnode_t, NFSPROC_T *, struct nfsexstuff *);
int nfsrvd_layoutreturn(struct nfsrv_descript *, int,
=======
int nfsrvd_teststateid(struct nfsrv_descript *, int,
>>>>>>> 57b58b73
    vnode_t, NFSPROC_T *, struct nfsexstuff *);
int nfsrvd_notsupp(struct nfsrv_descript *, int,
    vnode_t, NFSPROC_T *, struct nfsexstuff *);
int nfsrvd_notsuppvp(struct nfsrv_descript *, int,
    vnode_t, NFSPROC_T *, struct nfsexstuff *);

/* nfs_nfsdsocket.c */
void nfsrvd_rephead(struct nfsrv_descript *);
void nfsrvd_dorpc(struct nfsrv_descript *, int, u_char *, int, u_int32_t,
    NFSPROC_T *);

/* nfs_nfsdcache.c */
void nfsrvd_initcache(void);
int nfsrvd_getcache(struct nfsrv_descript *);
struct nfsrvcache *nfsrvd_updatecache(struct nfsrv_descript *);
void nfsrvd_sentcache(struct nfsrvcache *, int, uint32_t);
void nfsrvd_cleancache(void);
void nfsrvd_refcache(struct nfsrvcache *);
void nfsrvd_derefcache(struct nfsrvcache *);
void nfsrvd_delcache(struct nfsrvcache *);
void nfsrc_trimcache(uint64_t, uint32_t, int);

/* nfs_commonsubs.c */
void newnfs_init(void);
int nfsaddr_match(int, union nethostaddr *, NFSSOCKADDR_T);
int nfsaddr2_match(NFSSOCKADDR_T, NFSSOCKADDR_T);
int nfsm_strtom(struct nfsrv_descript *, const char *, int);
int nfsm_mbufuio(struct nfsrv_descript *, struct uio *, int);
int nfsm_fhtom(struct nfsrv_descript *, u_int8_t *, int, int);
int nfsm_advance(struct nfsrv_descript *, int, int);
void *nfsm_dissct(struct nfsrv_descript *, int, int);
void newnfs_trimleading(struct nfsrv_descript *);
void newnfs_trimtrailing(struct nfsrv_descript *, mbuf_t,
    caddr_t);
void newnfs_copycred(struct nfscred *, struct ucred *);
void newnfs_copyincred(struct ucred *, struct nfscred *);
int nfsrv_dissectacl(struct nfsrv_descript *, NFSACL_T *, int *,
    int *, NFSPROC_T *);
int nfsrv_getattrbits(struct nfsrv_descript *, nfsattrbit_t *, int *,
    int *);
int nfsv4_loadattr(struct nfsrv_descript *, vnode_t,
    struct nfsvattr *, struct nfsfh **, fhandle_t *, int,
    struct nfsv3_pathconf *, struct statfs *, struct nfsstatfs *,
    struct nfsfsinfo *, NFSACL_T *,
    int, int *, u_int32_t *, u_int32_t *, NFSPROC_T *, struct ucred *);
int nfsv4_lock(struct nfsv4lock *, int, int *, void *, struct mount *);
void nfsv4_unlock(struct nfsv4lock *, int);
void nfsv4_relref(struct nfsv4lock *);
void nfsv4_getref(struct nfsv4lock *, int *, void *, struct mount *);
int nfsv4_getref_nonblock(struct nfsv4lock *);
int nfsv4_testlock(struct nfsv4lock *);
int nfsrv_mtostr(struct nfsrv_descript *, char *, int);
void nfsrv_cleanusergroup(void);
int nfsrv_checkutf8(u_int8_t *, int);
int newnfs_sndlock(int *);
void newnfs_sndunlock(int *);
int nfsv4_getipaddr(struct nfsrv_descript *, struct sockaddr_in *,
    struct sockaddr_in6 *, sa_family_t *, int *);
int nfsv4_seqsession(uint32_t, uint32_t, uint32_t, struct nfsslot *,
    struct mbuf **, uint16_t);
void nfsv4_seqsess_cacherep(uint32_t, struct nfsslot *, int, struct mbuf **);
void nfsv4_setsequence(struct nfsmount *, struct nfsrv_descript *,
    struct nfsclsession *, int);
int nfsv4_sequencelookup(struct nfsmount *, struct nfsclsession *, int *,
    int *, uint32_t *, uint8_t *);
void nfsv4_freeslot(struct nfsclsession *, int);
struct ucred *nfsrv_getgrpscred(struct ucred *);

/* nfs_clcomsubs.c */
void nfsm_uiombuf(struct nfsrv_descript *, struct uio *, int);
struct mbuf *nfsm_uiombuflist(struct uio *, int, struct mbuf **, char **);
void nfscl_reqstart(struct nfsrv_descript *, int, struct nfsmount *,
    u_int8_t *, int, u_int32_t **, struct nfsclsession *, int, int);
nfsuint64 *nfscl_getcookie(struct nfsnode *, off_t off, int);
void nfscl_fillsattr(struct nfsrv_descript *, struct vattr *,
      vnode_t, int, u_int32_t);
u_int8_t *nfscl_getmyip(struct nfsmount *, struct in6_addr *, int *);
int nfsm_getfh(struct nfsrv_descript *, struct nfsfh **);
int nfscl_mtofh(struct nfsrv_descript *, struct nfsfh **,
        struct nfsvattr *, int *);
int nfscl_postop_attr(struct nfsrv_descript *, struct nfsvattr *, int *,
    void *);
int nfscl_wcc_data(struct nfsrv_descript *, vnode_t,
    struct nfsvattr *, int *, int *, void *);
int nfsm_loadattr(struct nfsrv_descript *, struct nfsvattr *);
int nfscl_request(struct nfsrv_descript *, vnode_t,
         NFSPROC_T *, struct ucred *, void *);
void nfsm_stateidtom(struct nfsrv_descript *, nfsv4stateid_t *, int);

/* nfs_nfsdsubs.c */
void nfsd_fhtovp(struct nfsrv_descript *, struct nfsrvfh *, int,
    vnode_t *, struct nfsexstuff *,
    mount_t *, int, NFSPROC_T *);
int nfsd_excred(struct nfsrv_descript *, struct nfsexstuff *, struct ucred *);
int nfsrv_mtofh(struct nfsrv_descript *, struct nfsrvfh *);
int nfsrv_putattrbit(struct nfsrv_descript *, nfsattrbit_t *);
void nfsrv_wcc(struct nfsrv_descript *, int, struct nfsvattr *, int,
    struct nfsvattr *);
int nfsv4_fillattr(struct nfsrv_descript *, struct mount *, vnode_t, NFSACL_T *,
    struct vattr *, fhandle_t *, int, nfsattrbit_t *,
    struct ucred *, NFSPROC_T *, int, int, int, int, uint64_t);
void nfsrv_fillattr(struct nfsrv_descript *, struct nfsvattr *);
void nfsrv_adj(mbuf_t, int, int);
void nfsrv_postopattr(struct nfsrv_descript *, int, struct nfsvattr *);
int nfsd_errmap(struct nfsrv_descript *);
void nfsv4_uidtostr(uid_t, u_char **, int *, NFSPROC_T *);
int nfsv4_strtouid(struct nfsrv_descript *, u_char *, int, uid_t *,
    NFSPROC_T *);
void nfsv4_gidtostr(gid_t, u_char **, int *, NFSPROC_T *);
int nfsv4_strtogid(struct nfsrv_descript *, u_char *, int, gid_t *,
    NFSPROC_T *);
int nfsrv_checkuidgid(struct nfsrv_descript *, struct nfsvattr *);
void nfsrv_fixattr(struct nfsrv_descript *, vnode_t,
    struct nfsvattr *, NFSACL_T *, NFSPROC_T *, nfsattrbit_t *,
    struct nfsexstuff *);
int nfsrv_errmoved(int);
int nfsrv_putreferralattr(struct nfsrv_descript *, nfsattrbit_t *,
    struct nfsreferral *, int, int *);
int nfsrv_parsename(struct nfsrv_descript *, char *, u_long *,
    NFSPATHLEN_T *);
void nfsd_init(void);
int nfsd_checkrootexp(struct nfsrv_descript *);
void nfsd_getminorvers(struct nfsrv_descript *, u_char *, u_char **, int *,
    u_int32_t *);

/* nfs_clvfsops.c */
void nfscl_retopts(struct nfsmount *, char *, size_t);

/* nfs_commonport.c */
int nfsrv_lookupfilename(struct nameidata *, char *, NFSPROC_T *);
void nfsrv_object_create(vnode_t, NFSPROC_T *);
int nfsrv_mallocmget_limit(void);
int nfsvno_v4rootexport(struct nfsrv_descript *);
void newnfs_portinit(void);
struct ucred *newnfs_getcred(void);
void newnfs_setroot(struct ucred *);
int nfs_catnap(int, int, const char *);
struct nfsreferral *nfsv4root_getreferral(vnode_t, vnode_t, u_int32_t);
int nfsvno_pathconf(vnode_t, int, register_t *, struct ucred *,
    NFSPROC_T *);
int nfsrv_atroot(vnode_t, long *);
void newnfs_timer(void *);
int nfs_supportsnfsv4acls(vnode_t);

/* nfs_commonacl.c */
int nfsrv_dissectace(struct nfsrv_descript *, struct acl_entry *,
    int *, int *, NFSPROC_T *);
int nfsrv_buildacl(struct nfsrv_descript *, NFSACL_T *, enum vtype,
    NFSPROC_T *);
int nfsrv_setacl(vnode_t, NFSACL_T *, struct ucred *,
    NFSPROC_T *);
int nfsrv_compareacl(NFSACL_T *, NFSACL_T *);

/* nfs_clrpcops.c */
int nfsrpc_null(vnode_t, struct ucred *, NFSPROC_T *);
int nfsrpc_access(vnode_t, int, struct ucred *, NFSPROC_T *,
    struct nfsvattr *, int *);
int nfsrpc_accessrpc(vnode_t, u_int32_t, struct ucred *,
    NFSPROC_T *, struct nfsvattr *, int *, u_int32_t *, void *);
int nfsrpc_open(vnode_t, int, struct ucred *, NFSPROC_T *);
int nfsrpc_openrpc(struct nfsmount *, vnode_t, u_int8_t *, int, u_int8_t *, int,
    u_int32_t, struct nfsclopen *, u_int8_t *, int, struct nfscldeleg **, int,
    u_int32_t, struct ucred *, NFSPROC_T *, int, int);
int nfsrpc_opendowngrade(vnode_t, u_int32_t, struct nfsclopen *,
    struct ucred *, NFSPROC_T *);
int nfsrpc_close(vnode_t, int, NFSPROC_T *);
int nfsrpc_closerpc(struct nfsrv_descript *, struct nfsmount *,
    struct nfsclopen *, struct ucred *, NFSPROC_T *, int);
int nfsrpc_openconfirm(vnode_t, u_int8_t *, int, struct nfsclopen *,
    struct ucred *, NFSPROC_T *);
int nfsrpc_setclient(struct nfsmount *, struct nfsclclient *, int,
    struct ucred *, NFSPROC_T *);
int nfsrpc_getattr(vnode_t, struct ucred *, NFSPROC_T *,
    struct nfsvattr *, void *);
int nfsrpc_getattrnovp(struct nfsmount *, u_int8_t *, int, int,
    struct ucred *, NFSPROC_T *, struct nfsvattr *, u_int64_t *, uint32_t *);
int nfsrpc_setattr(vnode_t, struct vattr *, NFSACL_T *, struct ucred *,
    NFSPROC_T *, struct nfsvattr *, int *, void *);
int nfsrpc_lookup(vnode_t, char *, int, struct ucred *, NFSPROC_T *,
    struct nfsvattr *, struct nfsvattr *, struct nfsfh **, int *, int *,
    void *);
int nfsrpc_readlink(vnode_t, struct uio *, struct ucred *,
    NFSPROC_T *, struct nfsvattr *, int *, void *);
int nfsrpc_read(vnode_t, struct uio *, struct ucred *, NFSPROC_T *,
    struct nfsvattr *, int *, void *);
int nfsrpc_write(vnode_t, struct uio *, int *, int *,
    struct ucred *, NFSPROC_T *, struct nfsvattr *, int *, void *, int);
int nfsrpc_mknod(vnode_t, char *, int, struct vattr *, u_int32_t,
    enum vtype, struct ucred *, NFSPROC_T *, struct nfsvattr *,
    struct nfsvattr *, struct nfsfh **, int *, int *, void *);
int nfsrpc_create(vnode_t, char *, int, struct vattr *, nfsquad_t,
    int, struct ucred *, NFSPROC_T *, struct nfsvattr *, struct nfsvattr *,
    struct nfsfh **, int *, int *, void *);
int nfsrpc_remove(vnode_t, char *, int, vnode_t, struct ucred *, NFSPROC_T *,
    struct nfsvattr *, int *, void *);
int nfsrpc_rename(vnode_t, vnode_t, char *, int, vnode_t, vnode_t, char *, int,
    struct ucred *, NFSPROC_T *, struct nfsvattr *, struct nfsvattr *,
    int *, int *, void *, void *);
int nfsrpc_link(vnode_t, vnode_t, char *, int,
    struct ucred *, NFSPROC_T *, struct nfsvattr *, struct nfsvattr *,
    int *, int *, void *);
int nfsrpc_symlink(vnode_t, char *, int, char *, struct vattr *,
    struct ucred *, NFSPROC_T *, struct nfsvattr *, struct nfsvattr *,
    struct nfsfh **, int *, int *, void *);
int nfsrpc_mkdir(vnode_t, char *, int, struct vattr *,
    struct ucred *, NFSPROC_T *, struct nfsvattr *, struct nfsvattr *,
    struct nfsfh **, int *, int *, void *);
int nfsrpc_rmdir(vnode_t, char *, int, struct ucred *, NFSPROC_T *,
    struct nfsvattr *, int *, void *);
int nfsrpc_readdir(vnode_t, struct uio *, nfsuint64 *, struct ucred *,
    NFSPROC_T *, struct nfsvattr *, int *, int *, void *);
int nfsrpc_readdirplus(vnode_t, struct uio *, nfsuint64 *, 
    struct ucred *, NFSPROC_T *, struct nfsvattr *, int *, int *, void *);
int nfsrpc_commit(vnode_t, u_quad_t, int, struct ucred *,
    NFSPROC_T *, struct nfsvattr *, int *, void *);
int nfsrpc_advlock(vnode_t, off_t, int, struct flock *, int,
    struct ucred *, NFSPROC_T *, void *, int);
int nfsrpc_lockt(struct nfsrv_descript *, vnode_t,
    struct nfsclclient *, u_int64_t, u_int64_t, struct flock *,
    struct ucred *, NFSPROC_T *, void *, int);
int nfsrpc_lock(struct nfsrv_descript *, struct nfsmount *, vnode_t,
    u_int8_t *, int, struct nfscllockowner *, int, int, u_int64_t,
    u_int64_t, short, struct ucred *, NFSPROC_T *, int);
int nfsrpc_statfs(vnode_t, struct nfsstatfs *, struct nfsfsinfo *,
    struct ucred *, NFSPROC_T *, struct nfsvattr *, int *, void *);
int nfsrpc_fsinfo(vnode_t, struct nfsfsinfo *, struct ucred *,
    NFSPROC_T *, struct nfsvattr *, int *, void *);
int nfsrpc_pathconf(vnode_t, struct nfsv3_pathconf *,
    struct ucred *, NFSPROC_T *, struct nfsvattr *, int *, void *);
int nfsrpc_renew(struct nfsclclient *, struct nfsclds *, struct ucred *,
    NFSPROC_T *);
int nfsrpc_rellockown(struct nfsmount *, struct nfscllockowner *, uint8_t *,
    int, struct ucred *, NFSPROC_T *);
int nfsrpc_getdirpath(struct nfsmount *, u_char *, struct ucred *,
    NFSPROC_T *);
int nfsrpc_delegreturn(struct nfscldeleg *, struct ucred *,
    struct nfsmount *, NFSPROC_T *, int);
int nfsrpc_getacl(vnode_t, struct ucred *, NFSPROC_T *, NFSACL_T *, void *);
int nfsrpc_setacl(vnode_t, struct ucred *, NFSPROC_T *, NFSACL_T *, void *);
int nfsrpc_exchangeid(struct nfsmount *, struct nfsclclient *,
    struct nfssockreq *, uint32_t, struct nfsclds **, struct ucred *,
    NFSPROC_T *);
int nfsrpc_createsession(struct nfsmount *, struct nfsclsession *,
    struct nfssockreq *, uint32_t, int, struct ucred *, NFSPROC_T *);
int nfsrpc_destroysession(struct nfsmount *, struct nfsclclient *,
    struct ucred *, NFSPROC_T *);
int nfsrpc_destroyclient(struct nfsmount *, struct nfsclclient *,
    struct ucred *, NFSPROC_T *);
int nfsrpc_getdeviceinfo(struct nfsmount *, uint8_t *, int, uint32_t *,
    struct nfscldevinfo **, struct ucred *, NFSPROC_T *);
int nfsrpc_layoutcommit(struct nfsmount *, uint8_t *, int, int,
    uint64_t, uint64_t, uint64_t, nfsv4stateid_t *, int, struct ucred *,
    NFSPROC_T *, void *);
int nfsrpc_layoutreturn(struct nfsmount *, uint8_t *, int, int, int, uint32_t,
    int, uint64_t, uint64_t, nfsv4stateid_t *, struct ucred *, NFSPROC_T *,
    void *);
int nfsrpc_reclaimcomplete(struct nfsmount *, struct ucred *, NFSPROC_T *);
int nfscl_doiods(vnode_t, struct uio *, int *, int *, uint32_t, int,
    struct ucred *, NFSPROC_T *);
int nfscl_findlayoutforio(struct nfscllayout *, uint64_t, uint32_t,
    struct nfsclflayout **);
void nfscl_freenfsclds(struct nfsclds *);

/* nfs_clstate.c */
int nfscl_open(vnode_t, u_int8_t *, int, u_int32_t, int,
    struct ucred *, NFSPROC_T *, struct nfsclowner **, struct nfsclopen **,
    int *, int *, int);
int nfscl_getstateid(vnode_t, u_int8_t *, int, u_int32_t, int, struct ucred *,
    NFSPROC_T *, nfsv4stateid_t *, void **);
void nfscl_ownerrelease(struct nfsmount *, struct nfsclowner *, int, int, int);
void nfscl_openrelease(struct nfsmount *, struct nfsclopen *, int, int);
int nfscl_getcl(struct mount *, struct ucred *, NFSPROC_T *, int,
    struct nfsclclient **);
struct nfsclclient *nfscl_findcl(struct nfsmount *);
void nfscl_clientrelease(struct nfsclclient *);
void nfscl_freelock(struct nfscllock *, int);
void nfscl_freelockowner(struct nfscllockowner *, int);
int nfscl_getbytelock(vnode_t, u_int64_t, u_int64_t, short,
    struct ucred *, NFSPROC_T *, struct nfsclclient *, int, void *, int,
    u_int8_t *, u_int8_t *, struct nfscllockowner **, int *, int *);
int nfscl_relbytelock(vnode_t, u_int64_t, u_int64_t,
    struct ucred *, NFSPROC_T *, int, struct nfsclclient *,
    void *, int, struct nfscllockowner **, int *);
int nfscl_checkwritelocked(vnode_t, struct flock *,
    struct ucred *, NFSPROC_T *, void *, int);
void nfscl_lockrelease(struct nfscllockowner *, int, int);
void nfscl_fillclid(u_int64_t, char *, u_int8_t *, u_int16_t);
void nfscl_filllockowner(void *, u_int8_t *, int);
void nfscl_freeopen(struct nfsclopen *, int);
void nfscl_umount(struct nfsmount *, NFSPROC_T *);
void nfscl_renewthread(struct nfsclclient *, NFSPROC_T *);
void nfscl_initiate_recovery(struct nfsclclient *);
int nfscl_hasexpired(struct nfsclclient *, u_int32_t, NFSPROC_T *);
void nfscl_dumpstate(struct nfsmount *, int, int, int, int);
void nfscl_dupopen(vnode_t, int);
int nfscl_getclose(vnode_t, struct nfsclclient **);
int nfscl_doclose(vnode_t, struct nfsclclient **, NFSPROC_T *);
void nfsrpc_doclose(struct nfsmount *, struct nfsclopen *, NFSPROC_T *);
int nfscl_deleg(mount_t, struct nfsclclient *, u_int8_t *, int,
    struct ucred *, NFSPROC_T *, struct nfscldeleg **);
void nfscl_lockinit(struct nfsv4lock *);
void nfscl_lockexcl(struct nfsv4lock *, void *);
void nfscl_lockunlock(struct nfsv4lock *);
void nfscl_lockderef(struct nfsv4lock *);
void nfscl_docb(struct nfsrv_descript *, NFSPROC_T *);
void nfscl_releasealllocks(struct nfsclclient *, vnode_t, NFSPROC_T *, void *,
    int);
int nfscl_lockt(vnode_t, struct nfsclclient *, u_int64_t,
    u_int64_t, struct flock *, NFSPROC_T *, void *, int);
int nfscl_mustflush(vnode_t);
int nfscl_nodeleg(vnode_t, int);
int nfscl_removedeleg(vnode_t, NFSPROC_T *, nfsv4stateid_t *);
int nfscl_getref(struct nfsmount *);
void nfscl_relref(struct nfsmount *);
int nfscl_renamedeleg(vnode_t, nfsv4stateid_t *, int *, vnode_t,
    nfsv4stateid_t *, int *, NFSPROC_T *);
void nfscl_reclaimnode(vnode_t);
void nfscl_newnode(vnode_t);
void nfscl_delegmodtime(vnode_t);
void nfscl_deleggetmodtime(vnode_t, struct timespec *);
int nfscl_tryclose(struct nfsclopen *, struct ucred *,
    struct nfsmount *, NFSPROC_T *);
void nfscl_cleanup(NFSPROC_T *);
int nfscl_layout(struct nfsmount *, vnode_t, u_int8_t *, int, nfsv4stateid_t *,
    int, int, struct nfsclflayouthead *, struct nfscllayout **, struct ucred *,
    NFSPROC_T *);
struct nfscllayout *nfscl_getlayout(struct nfsclclient *, uint8_t *, int,
    uint64_t, struct nfsclflayout **, int *);
void nfscl_rellayout(struct nfscllayout *, int);
struct nfscldevinfo *nfscl_getdevinfo(struct nfsclclient *, uint8_t *,
    struct nfscldevinfo *);
void nfscl_reldevinfo(struct nfscldevinfo *);
int nfscl_adddevinfo(struct nfsmount *, struct nfscldevinfo *,
    struct nfsclflayout *);
void nfscl_freelayout(struct nfscllayout *);
void nfscl_freeflayout(struct nfsclflayout *);
void nfscl_freedevinfo(struct nfscldevinfo *);
int nfscl_layoutcommit(vnode_t, NFSPROC_T *);

/* nfs_clport.c */
int nfscl_nget(mount_t, vnode_t, struct nfsfh *,
    struct componentname *, NFSPROC_T *, struct nfsnode **, void *, int);
NFSPROC_T *nfscl_getparent(NFSPROC_T *);
void nfscl_start_renewthread(struct nfsclclient *);
void nfscl_loadsbinfo(struct nfsmount *, struct nfsstatfs *, void *);
void nfscl_loadfsinfo (struct nfsmount *, struct nfsfsinfo *);
void nfscl_delegreturn(struct nfscldeleg *, int, struct nfsmount *,
    struct ucred *, NFSPROC_T *);
void nfsrvd_cbinit(int);
int nfscl_checksattr(struct vattr *, struct nfsvattr *);
int nfscl_ngetreopen(mount_t, u_int8_t *, int, NFSPROC_T *,
    struct nfsnode **);
int nfscl_procdoesntexist(u_int8_t *);
int nfscl_maperr(NFSPROC_T *, int, uid_t, gid_t);

/* nfs_clsubs.c */
void nfscl_init(void);

/* nfs_clbio.c */
int ncl_flush(vnode_t, int, NFSPROC_T *, int, int);

/* nfs_clnode.c */
void ncl_invalcaches(vnode_t);

/* nfs_nfsdport.c */
int nfsvno_getattr(vnode_t, struct nfsvattr *, struct nfsrv_descript *,
    NFSPROC_T *, int, nfsattrbit_t *);
int nfsvno_setattr(vnode_t, struct nfsvattr *, struct ucred *,
    NFSPROC_T *, struct nfsexstuff *);
int nfsvno_getfh(vnode_t, fhandle_t *, NFSPROC_T *);
int nfsvno_accchk(vnode_t, accmode_t, struct ucred *,
    struct nfsexstuff *, NFSPROC_T *, int, int, u_int32_t *);
int nfsvno_namei(struct nfsrv_descript *, struct nameidata *,
    vnode_t, int, struct nfsexstuff *, NFSPROC_T *, vnode_t *);
void nfsvno_setpathbuf(struct nameidata *, char **, u_long **);
void nfsvno_relpathbuf(struct nameidata *);
int nfsvno_readlink(vnode_t, struct ucred *, NFSPROC_T *, mbuf_t *,
    mbuf_t *, int *);
int nfsvno_read(vnode_t, off_t, int, struct ucred *, NFSPROC_T *,
    mbuf_t *, mbuf_t *);
int nfsvno_write(vnode_t, off_t, int, int, int *, mbuf_t,
    char *, struct ucred *, NFSPROC_T *);
int nfsvno_createsub(struct nfsrv_descript *, struct nameidata *,
    vnode_t *, struct nfsvattr *, int *, int32_t *, NFSDEV_T, NFSPROC_T *,
    struct nfsexstuff *);
int nfsvno_mknod(struct nameidata *, struct nfsvattr *, struct ucred *,
    NFSPROC_T *);
int nfsvno_mkdir(struct nameidata *,
    struct nfsvattr *, uid_t, struct ucred *, NFSPROC_T *,
    struct nfsexstuff *);
int nfsvno_symlink(struct nameidata *, struct nfsvattr *, char *, int, int,
    uid_t, struct ucred *, NFSPROC_T *, struct nfsexstuff *);
int nfsvno_getsymlink(struct nfsrv_descript *, struct nfsvattr *,
    NFSPROC_T *, char **, int *);
int nfsvno_removesub(struct nameidata *, int, struct ucred *, NFSPROC_T *,
    struct nfsexstuff *);
int nfsvno_rmdirsub(struct nameidata *, int, struct ucred *, NFSPROC_T *,
    struct nfsexstuff *);
int nfsvno_rename(struct nameidata *, struct nameidata *, u_int32_t,
    u_int32_t, struct ucred *, NFSPROC_T *);
int nfsvno_link(struct nameidata *, vnode_t, struct ucred *,
    NFSPROC_T *, struct nfsexstuff *);
int nfsvno_fsync(vnode_t, u_int64_t, int, struct ucred *, NFSPROC_T *);
int nfsvno_statfs(vnode_t, struct statfs *);
void nfsvno_getfs(struct nfsfsinfo *, int);
void nfsvno_open(struct nfsrv_descript *, struct nameidata *, nfsquad_t,
    nfsv4stateid_t *, struct nfsstate *, int *, struct nfsvattr *, int32_t *,
    int, NFSACL_T *, nfsattrbit_t *, struct ucred *, NFSPROC_T *,
    struct nfsexstuff *, vnode_t *);
int nfsvno_updfilerev(vnode_t, struct nfsvattr *, struct nfsrv_descript *,
    NFSPROC_T *);
int nfsvno_fillattr(struct nfsrv_descript *, struct mount *, vnode_t,
    struct nfsvattr *, fhandle_t *, int, nfsattrbit_t *,
    struct ucred *, NFSPROC_T *, int, int, int, int, uint64_t);
int nfsrv_sattr(struct nfsrv_descript *, vnode_t, struct nfsvattr *, nfsattrbit_t *,
    NFSACL_T *, NFSPROC_T *);
int nfsv4_sattr(struct nfsrv_descript *, vnode_t, struct nfsvattr *, nfsattrbit_t *,
    NFSACL_T *, NFSPROC_T *);
int nfsvno_checkexp(mount_t, NFSSOCKADDR_T, struct nfsexstuff *,
    struct ucred **);
int nfsvno_fhtovp(mount_t, fhandle_t *, NFSSOCKADDR_T, int,
    vnode_t *, struct nfsexstuff *, struct ucred **);
vnode_t nfsvno_getvp(fhandle_t *);
int nfsvno_advlock(vnode_t, int, u_int64_t, u_int64_t, NFSPROC_T *);
int nfsrv_v4rootexport(void *, struct ucred *, NFSPROC_T *);
int nfsvno_testexp(struct nfsrv_descript *, struct nfsexstuff *);
uint32_t nfsrv_hashfh(fhandle_t *);
uint32_t nfsrv_hashsessionid(uint8_t *);
void nfsrv_backupstable(void);
int nfsrv_dsgetdevandfh(struct vnode *, NFSPROC_T *, int *, fhandle_t *,
    char *);
int nfsrv_updatemdsattr(struct vnode *, struct nfsvattr *, NFSPROC_T *);
int nfsrv_dssetacl(struct vnode *, struct acl *, struct ucred *, NFSPROC_T *);

/* nfs_commonkrpc.c */
int newnfs_nmcancelreqs(struct nfsmount *);
void newnfs_set_sigmask(struct thread *, sigset_t *);
void newnfs_restore_sigmask(struct thread *, sigset_t *);
int newnfs_msleep(struct thread *, void *, struct mtx *, int, char *, int);
int newnfs_request(struct nfsrv_descript *, struct nfsmount *,
    struct nfsclient *, struct nfssockreq *, vnode_t, NFSPROC_T *,
    struct ucred *, u_int32_t, u_int32_t, u_char *, int, u_int64_t *,
    struct nfsclsession *);
int newnfs_connect(struct nfsmount *, struct nfssockreq *,
    struct ucred *, NFSPROC_T *, int);
void newnfs_disconnect(struct nfssockreq *);
int newnfs_sigintr(struct nfsmount *, NFSPROC_T *);

/* nfs_nfsdkrpc.c */
int nfsrvd_addsock(struct file *);
int nfsrvd_nfsd(NFSPROC_T *, struct nfsd_nfsd_args *);
void nfsrvd_init(int);

/* nfs_clkrpc.c */
int nfscbd_addsock(struct file *);
int nfscbd_nfsd(NFSPROC_T *, struct nfsd_nfscbd_args *);
<|MERGE_RESOLUTION|>--- conflicted
+++ resolved
@@ -252,7 +252,6 @@
     vnode_t, NFSPROC_T *, struct nfsexstuff *);
 int nfsrvd_freestateid(struct nfsrv_descript *, int,
     vnode_t, NFSPROC_T *, struct nfsexstuff *);
-<<<<<<< HEAD
 int nfsrvd_getdevinfo(struct nfsrv_descript *, int,
     vnode_t, NFSPROC_T *, struct nfsexstuff *);
 int nfsrvd_layoutcommit(struct nfsrv_descript *, int,
@@ -260,9 +259,8 @@
 int nfsrvd_layoutget(struct nfsrv_descript *, int,
     vnode_t, NFSPROC_T *, struct nfsexstuff *);
 int nfsrvd_layoutreturn(struct nfsrv_descript *, int,
-=======
+    vnode_t, NFSPROC_T *, struct nfsexstuff *);
 int nfsrvd_teststateid(struct nfsrv_descript *, int,
->>>>>>> 57b58b73
     vnode_t, NFSPROC_T *, struct nfsexstuff *);
 int nfsrvd_notsupp(struct nfsrv_descript *, int,
     vnode_t, NFSPROC_T *, struct nfsexstuff *);
