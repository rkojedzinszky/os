--- conflicted
+++ resolved
@@ -80,8 +80,6 @@
 .El
 .Pp
 It also serves as a kernel component of the native iSCSI target.
-<<<<<<< HEAD
-=======
 .Sh SYSCTL VARIABLES
 The following variables are available as both
 .Xr sysctl 8
@@ -166,7 +164,6 @@
 Set to 0 to disable sending NOP-In PDUs.
 Defaults to 5.
 .El
->>>>>>> bf93edde
 .Sh SEE ALSO
 .Xr ctladm 8 ,
 .Xr ctld 8 ,
