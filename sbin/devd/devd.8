.\"
.\" Copyright (c) 2002 M. Warner Losh.
.\" All rights reserved.
.\"
.\" Redistribution and use in source and binary forms, with or without
.\" modification, are permitted provided that the following conditions
.\" are met:
.\" 1. Redistributions of source code must retain the above copyright
.\"    notice, this list of conditions and the following disclaimer.
.\" 2. Redistributions in binary form must reproduce the above copyright
.\"    notice, this list of conditions and the following disclaimer in the
.\"    documentation and/or other materials provided with the distribution.
.\"
.\" THIS SOFTWARE IS PROVIDED BY THE AUTHOR AND CONTRIBUTORS ``AS IS'' AND
.\" ANY EXPRESS OR IMPLIED WARRANTIES, INCLUDING, BUT NOT LIMITED TO, THE
.\" IMPLIED WARRANTIES OF MERCHANTABILITY AND FITNESS FOR A PARTICULAR PURPOSE
.\" ARE DISCLAIMED.  IN NO EVENT SHALL THE AUTHOR OR CONTRIBUTORS BE LIABLE
.\" FOR ANY DIRECT, INDIRECT, INCIDENTAL, SPECIAL, EXEMPLARY, OR CONSEQUENTIAL
.\" DAMAGES (INCLUDING, BUT NOT LIMITED TO, PROCUREMENT OF SUBSTITUTE GOODS
.\" OR SERVICES; LOSS OF USE, DATA, OR PROFITS; OR BUSINESS INTERRUPTION)
.\" HOWEVER CAUSED AND ON ANY THEORY OF LIABILITY, WHETHER IN CONTRACT, STRICT
.\" LIABILITY, OR TORT (INCLUDING NEGLIGENCE OR OTHERWISE) ARISING IN ANY WAY
.\" OUT OF THE USE OF THIS SOFTWARE, EVEN IF ADVISED OF THE POSSIBILITY OF
.\" SUCH DAMAGE.
.\"
.\" $FreeBSD$
.\"
.Dd October 5, 2016
.Dt DEVD 8
.Os
.Sh NAME
.Nm devd
.Nd "device state change daemon"
.Sh SYNOPSIS
.Nm
.Op Fl dnq
.Op Fl f Ar file
.Op Fl l Ar num
.Op Fl B Ar size,nrec
.Op Fl D Ar syslog-level
.Sh DESCRIPTION
The
.Nm
daemon provides a way to have userland programs run when certain
kernel events happen.
.Pp
The following options are accepted.
.Bl -tag -width ".Fl D Ar syslog-level"
.It Fl d
Run in the foreground instead of becoming a daemon and log additional information for debugging.
.It Fl f Ar file
Use configuration file
.Ar file
instead of the default
.Pa /etc/devd.conf .
If option
.Fl f
is specified more than once, the last file specified is used.
.It Fl l Ar num
Limit concurrent socket connections to
.Ar num .
The default connection limit is 10.
.It Fl n
Do not process all pending events before becoming a daemon.
Instead, call daemon right away.
.It Fl q
<<<<<<< HEAD
Quiet mode.  Only log messages at priority LOG_WARNING or above.
.It Fl B Ar size,nrec
Set the per-client buffer size to
.Ar size ,
and the number of records to
.Ar nrec .
The default buffer size, if none is specified,
is 1 MB per client.
The number of records applies only to record-oriented
(seqpacket) clients, and may be omitted entirely
to keep the default ratio of one record per 128 bytes
of buffer space.
.It Fl D Ar syslog-level
Set client-debug level.
When the
.Fl D
option is specified,
the
.Nm
utility logs each client that connects.
It also prints,
upon each new kernel event that is queued,
information per client
regarding the client's activity (or lack thereof)
in reading its event queue.
For stream-oriented clients,
only the data depth on the data queue is logged,
e.g.,
.Dq "stream client on fd 10: ddepth 197 (0.02%)" .
For record-oriented clients,
but the data depth and the number of records is logged:
like the above but with the word
.Dq record ,
at the beginning, and
.Dq "rdepth 5 (0.06%)"
appended.
=======
Quiet mode.
Only log messages at priority LOG_WARNING or above.
>>>>>>> aefa592c
.El
.Sh IMPLEMENTATION NOTES
The
.Nm
utility
is a system daemon that runs in the background all the time.
Whenever a device is added to or removed from the device tree,
.Nm
will execute actions specified in
.Xr devd.conf 5 .
For example,
.Nm
might execute
.Xr dhclient 8
when an Ethernet adapter is added to the system, and kill the
.Xr dhclient 8
instance when the same adapter is removed.
Another example would be for
.Nm
to use a table to locate and load via
.Xr kldload 8
the proper driver for an unrecognized device that is added to the system.
.Pp
The
.Nm
utility
hooks into the
.Xr devctl 4
device driver.
This device driver has hooks into the device configuration system.
When nodes are added or deleted from the tree, this device will
deliver information about the event to
.Nm .
Once
.Nm
has parsed the message, it will search its action list for that kind
of event and perform the action with the highest matching value.
For most mundane uses, the default handlers are adequate.
However, for more advanced users, the power is present to tweak every
aspect of what happens.
.Pp
The
.Nm
utility
reads
.Pa /etc/devd.conf
or the alternate configuration file specified with a
.Fl f
option and uses that file to drive the rest of the process.
While the format of this file is described in
.Xr devd.conf 5 ,
some basics are covered here.
In the
.Ic options
section, one can define multiple directories to search
for config files.
All files in these directories whose names match the pattern
.Pa *.conf
are parsed.
These files are intended to be installed by third party vendors that
wish to hook into the
.Nm
system without modifying the user's other
config files.
.Pp
Since
.Xr devctl 4
allows only one active reader,
.Nm
multiplexes it, forwarding all events to any number of connected clients.
Clients connect by opening the SOCK_SEQPACKET
.Ux
domain socket at
.Pa /var/run/devd.seqpacket.pipe .
.Sh FILES
.Bl -tag -width ".Pa /var/run/devd.seqpacket.pipe" -compact
.It Pa /etc/devd.conf
The default
.Nm
configuration file.
.It Pa /var/run/devd.seqpacket.pipe
The socket used by
.Nm
to communicate with its clients.
.It Pa /var/run/devd.pipe
A deprecated socket retained for use with old clients.
.El
.Sh SEE ALSO
.Xr devctl 4 ,
.Xr devd.conf 5
.Sh HISTORY
The
.Nm
utility first appeared in
.Fx 5.0 .
.Sh AUTHORS
.An M. Warner Losh<|MERGE_RESOLUTION|>--- conflicted
+++ resolved
@@ -64,7 +64,6 @@
 Do not process all pending events before becoming a daemon.
 Instead, call daemon right away.
 .It Fl q
-<<<<<<< HEAD
 Quiet mode.  Only log messages at priority LOG_WARNING or above.
 .It Fl B Ar size,nrec
 Set the per-client buffer size to
@@ -101,10 +100,6 @@
 at the beginning, and
 .Dq "rdepth 5 (0.06%)"
 appended.
-=======
-Quiet mode.
-Only log messages at priority LOG_WARNING or above.
->>>>>>> aefa592c
 .El
 .Sh IMPLEMENTATION NOTES
 The
