--- conflicted
+++ resolved
@@ -1103,11 +1103,7 @@
 {
 	struct ptrace_lwpinfo pl;
 	pid_t fpid, wpid;
-<<<<<<< HEAD
-	lwpid_t main;
-=======
 	lwpid_t mainlwp;
->>>>>>> 8d135240
 	int status;
 
 	ATF_REQUIRE((fpid = fork()) != -1);
@@ -1130,11 +1126,7 @@
 
 	ATF_REQUIRE(ptrace(PT_LWPINFO, wpid, (caddr_t)&pl,
 	    sizeof(pl)) != -1);
-<<<<<<< HEAD
-	main = pl.pl_lwpid;
-=======
 	mainlwp = pl.pl_lwpid;
->>>>>>> 8d135240
 
 	/*
 	 * Continue the child ignoring the SIGSTOP and tracing all
@@ -1159,11 +1151,7 @@
 		    sizeof(pl)) != -1);
 		ATF_REQUIRE((pl.pl_flags & PL_FLAG_SCX) != 0);
 		ATF_REQUIRE(pl.pl_syscall_code != 0);
-<<<<<<< HEAD
-		if (pl.pl_lwpid != main)
-=======
 		if (pl.pl_lwpid != mainlwp)
->>>>>>> 8d135240
 			/* New thread seen. */
 			break;
 
