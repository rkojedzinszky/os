--- conflicted
+++ resolved
@@ -14,10 +14,6 @@
 TESTS_SUBDIRS+=		netinet
 TESTS_SUBDIRS+=		opencrypto
 TESTS_SUBDIRS+=		posixshm
-<<<<<<< HEAD
-=======
-TESTS_SUBDIRS+=		socket
->>>>>>> 7f1b3a0b
 TESTS_SUBDIRS+=		vfs
 TESTS_SUBDIRS+=		vm
 
