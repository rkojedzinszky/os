/*-
 * Copyright (c) 2008 Isilon Inc http://www.isilon.com/
 * Authors: Doug Rabson <dfr@rabson.org>
 * Developed with Red Inc: Alfred Perlstein <alfred@freebsd.org>
 *
 * Redistribution and use in source and binary forms, with or without
 * modification, are permitted provided that the following conditions
 * are met:
 * 1. Redistributions of source code must retain the above copyright
 *    notice, this list of conditions and the following disclaimer.
 * 2. Redistributions in binary form must reproduce the above copyright
 *    notice, this list of conditions and the following disclaimer in the
 *    documentation and/or other materials provided with the distribution.
 *
 * THIS SOFTWARE IS PROVIDED BY THE AUTHOR AND CONTRIBUTORS ``AS IS'' AND
 * ANY EXPRESS OR IMPLIED WARRANTIES, INCLUDING, BUT NOT LIMITED TO, THE
 * IMPLIED WARRANTIES OF MERCHANTABILITY AND FITNESS FOR A PARTICULAR PURPOSE
 * ARE DISCLAIMED.  IN NO EVENT SHALL THE AUTHOR OR CONTRIBUTORS BE LIABLE
 * FOR ANY DIRECT, INDIRECT, INCIDENTAL, SPECIAL, EXEMPLARY, OR CONSEQUENTIAL
 * DAMAGES (INCLUDING, BUT NOT LIMITED TO, PROCUREMENT OF SUBSTITUTE GOODS
 * OR SERVICES; LOSS OF USE, DATA, OR PROFITS; OR BUSINESS INTERRUPTION)
 * HOWEVER CAUSED AND ON ANY THEORY OF LIABILITY, WHETHER IN CONTRACT, STRICT
 * LIABILITY, OR TORT (INCLUDING NEGLIGENCE OR OTHERWISE) ARISING IN ANY WAY
 * OUT OF THE USE OF THIS SOFTWARE, EVEN IF ADVISED OF THE POSSIBILITY OF
 * SUCH DAMAGE.
 */

#include <sys/cdefs.h>
__FBSDID("$FreeBSD$");

#include <sys/param.h>
#include <sys/stat.h>
#include <sys/linker.h>
#include <sys/module.h>
#include <sys/queue.h>
#include <sys/syslog.h>
#include <ctype.h>
#include <dirent.h>
#include <err.h>
#include <errno.h>
#ifndef WITHOUT_KERBEROS
#include <krb5.h>
#endif
#include <pwd.h>
#include <signal.h>
#include <stdarg.h>
#include <stdio.h>
#include <stdlib.h>
#include <string.h>
#include <unistd.h>
#include <gssapi/gssapi.h>
#include <rpc/rpc.h>
#include <rpc/rpc_com.h>
#include <libutil.h>

#include "gssd.h"

#ifndef _PATH_GSS_MECH
#define _PATH_GSS_MECH	"/etc/gss/mech"
#endif
#ifndef _PATH_GSSDSOCK
#define _PATH_GSSDSOCK	"/var/run/gssd.sock"
#endif
#define	_PATH_GSSDPID	"/var/run/gssd.pid"
#define GSSD_CREDENTIAL_CACHE_FILE	"/tmp/krb5cc_gssd"

struct gss_resource {
	LIST_ENTRY(gss_resource) gr_link;
	uint64_t	gr_id;	/* indentifier exported to kernel */
	void*		gr_res;	/* GSS-API resource pointer */
};
LIST_HEAD(gss_resource_list, gss_resource) gss_resources;
int gss_resource_count;
uint32_t gss_next_id;
uint32_t gss_start_time;
int debug_level;
static char ccfile_dirlist[PATH_MAX + 1], ccfile_substring[NAME_MAX + 1];
static char pref_realm[1024];
static int verbose;
static int use_old_des;
static int hostbased_initiator_cred;
static struct pidfh *pfh;
#ifndef WITHOUT_KERBEROS
/* 1.2.752.43.13.14 */
static gss_OID_desc gss_krb5_set_allowable_enctypes_x_desc =
{6, (void *) "\x2a\x85\x70\x2b\x0d\x0e"};
static gss_OID GSS_KRB5_SET_ALLOWABLE_ENCTYPES_X =
    &gss_krb5_set_allowable_enctypes_x_desc;
static gss_OID_desc gss_krb5_mech_oid_x_desc =
{9, (void *) "\x2a\x86\x48\x86\xf7\x12\x01\x02\x02" };
static gss_OID GSS_KRB5_MECH_OID_X =
    &gss_krb5_mech_oid_x_desc;
#endif

static void gssd_load_mech(void);
static int find_ccache_file(const char *, uid_t, char *);
static int is_a_valid_tgt_cache(const char *, uid_t, int *, time_t *);
static void gssd_verbose_out(const char *, ...);
#ifndef WITHOUT_KERBEROS
static krb5_error_code gssd_get_cc_from_keytab(const char *);
static OM_uint32 gssd_get_user_cred(OM_uint32 *, uid_t, gss_cred_id_t *);
#endif
void gssd_terminate(int);

extern void gssd_1(struct svc_req *rqstp, SVCXPRT *transp);
extern int gssd_syscall(char *path);

int
main(int argc, char **argv)
{
	/*
	 * We provide an RPC service on a local-domain socket. The
	 * kernel's GSS-API code will pass what it can't handle
	 * directly to us.
	 */
	struct sockaddr_un sun;
	int fd, oldmask, ch, debug;
	pid_t otherpid;
	SVCXPRT *xprt;

	/*
	 * Initialize the credential cache file name substring and the
	 * search directory list.
	 */
	strlcpy(ccfile_substring, "krb5cc_", sizeof(ccfile_substring));
	ccfile_dirlist[0] = '\0';
	pref_realm[0] = '\0';
	debug = 0;
	verbose = 0;
	while ((ch = getopt(argc, argv, "dhovs:c:r:")) != -1) {
		switch (ch) {
		case 'd':
			debug_level++;
			break;
		case 'h':
#ifndef WITHOUT_KERBEROS
			/*
			 * Enable use of a host based initiator credential
			 * in the default keytab file.
			 */
			hostbased_initiator_cred = 1;
#else
			errx(1, "This option not available when built"
			    " without MK_KERBEROS\n");
#endif
			break;
		case 'o':
#ifndef WITHOUT_KERBEROS
			/*
			 * Force use of DES and the old type of GSSAPI token.
			 */
			use_old_des = 1;
#else
			errx(1, "This option not available when built"
			    " without MK_KERBEROS\n");
#endif
			break;
		case 'v':
			verbose = 1;
			break;
		case 's':
#ifndef WITHOUT_KERBEROS
			/*
			 * Set the directory search list. This enables use of
			 * find_ccache_file() to search the directories for a
			 * suitable credentials cache file.
			 */
			strlcpy(ccfile_dirlist, optarg, sizeof(ccfile_dirlist));
#else
			errx(1, "This option not available when built"
			    " without MK_KERBEROS\n");
#endif
			break;
		case 'c':
			/*
			 * Specify a non-default credential cache file
			 * substring.
			 */
			strlcpy(ccfile_substring, optarg,
			    sizeof(ccfile_substring));
			break;
		case 'r':
			/*
			 * Set the preferred realm for the credential cache tgt.
			 */
			strlcpy(pref_realm, optarg, sizeof(pref_realm));
			break;
		default:
			fprintf(stderr,
			    "usage: %s [-d] [-s dir-list] [-c file-substring]"
			    " [-r preferred-realm]\n", argv[0]);
			exit(1);
			break;
		}
	}

	gssd_load_mech();

	pfh = pidfile_open(_PATH_GSSDPID, 0600, &otherpid);
	if (pfh == NULL) {
		if (errno == EEXIST)
			errx(1, "gssd already running, pid: %d.", otherpid);
		warn("cannot open or create pidfile");
	}

	if (!debug_level) {
		daemon(0, 0);
		signal(SIGINT, SIG_IGN);
		signal(SIGQUIT, SIG_IGN);
		signal(SIGHUP, SIG_IGN);
	}
	signal(SIGTERM, gssd_terminate);

	memset(&sun, 0, sizeof sun);
	sun.sun_family = AF_LOCAL;
	unlink(_PATH_GSSDSOCK);
	strcpy(sun.sun_path, _PATH_GSSDSOCK);
	sun.sun_len = SUN_LEN(&sun);
	fd = socket(AF_LOCAL, SOCK_STREAM, 0);
	if (!fd) {
		if (debug_level == 0) {
			syslog(LOG_ERR, "Can't create local gssd socket");
			exit(1);
		}
		err(1, "Can't create local gssd socket");
	}
	oldmask = umask(S_IXUSR|S_IRWXG|S_IRWXO);
	if (bind(fd, (struct sockaddr *) &sun, sun.sun_len) < 0) {
		if (debug_level == 0) {
			syslog(LOG_ERR, "Can't bind local gssd socket");
			exit(1);
		}
		err(1, "Can't bind local gssd socket");
	}
	umask(oldmask);
	if (listen(fd, SOMAXCONN) < 0) {
		if (debug_level == 0) {
			syslog(LOG_ERR, "Can't listen on local gssd socket");
			exit(1);
		}
		err(1, "Can't listen on local gssd socket");
	}
	xprt = svc_vc_create(fd, RPC_MAXDATASIZE, RPC_MAXDATASIZE);
	if (!xprt) {
		if (debug_level == 0) {
			syslog(LOG_ERR,
			    "Can't create transport for local gssd socket");
			exit(1);
		}
		err(1, "Can't create transport for local gssd socket");
	}
	if (!svc_reg(xprt, GSSD, GSSDVERS, gssd_1, NULL)) {
		if (debug_level == 0) {
			syslog(LOG_ERR,
			    "Can't register service for local gssd socket");
			exit(1);
		}
		err(1, "Can't register service for local gssd socket");
	}

	LIST_INIT(&gss_resources);
	gss_next_id = 1;
	gss_start_time = time(0);

	pidfile_write(pfh);

	gssd_syscall(_PATH_GSSDSOCK);
	svc_run();
<<<<<<< HEAD
	pidfile_remove(pfh);
=======
	gssd_syscall("");

>>>>>>> 21ca5dcc
	return (0);
}

static void
gssd_load_mech(void)
{
	FILE		*fp;
	char		buf[256];
	char		*p;
	char		*name, *oid, *lib, *kobj;

	fp = fopen(_PATH_GSS_MECH, "r");
	if (!fp)
		return;

	while (fgets(buf, sizeof(buf), fp)) {
		if (*buf == '#')
			continue;
		p = buf;
		name = strsep(&p, "\t\n ");
		if (p) while (isspace(*p)) p++;
		oid = strsep(&p, "\t\n ");
		if (p) while (isspace(*p)) p++;
		lib = strsep(&p, "\t\n ");
		if (p) while (isspace(*p)) p++;
		kobj = strsep(&p, "\t\n ");
		if (!name || !oid || !lib || !kobj)
			continue;

		if (strcmp(kobj, "-")) {
			/*
			 * Attempt to load the kernel module if its
			 * not already present.
			 */
			if (modfind(kobj) < 0) {
				if (kldload(kobj) < 0) {
					fprintf(stderr,
			"%s: can't find or load kernel module %s for %s\n",
					    getprogname(), kobj, name);
				}
			}
		}
	}
	fclose(fp);
}

static void *
gssd_find_resource(uint64_t id)
{
	struct gss_resource *gr;

	if (!id)
		return (NULL);

	LIST_FOREACH(gr, &gss_resources, gr_link)
		if (gr->gr_id == id)
			return (gr->gr_res);

	return (NULL);
}

static uint64_t
gssd_make_resource(void *res)
{
	struct gss_resource *gr;

	if (!res)
		return (0);

	gr = malloc(sizeof(struct gss_resource));
	if (!gr)
		return (0);
	gr->gr_id = (gss_next_id++) + ((uint64_t) gss_start_time << 32);
	gr->gr_res = res;
	LIST_INSERT_HEAD(&gss_resources, gr, gr_link);
	gss_resource_count++;
	if (debug_level > 1)
		printf("%d resources allocated\n", gss_resource_count);

	return (gr->gr_id);
}

static void
gssd_delete_resource(uint64_t id)
{
	struct gss_resource *gr;

	LIST_FOREACH(gr, &gss_resources, gr_link) {
		if (gr->gr_id == id) {
			LIST_REMOVE(gr, gr_link);
			free(gr);
			gss_resource_count--;
			if (debug_level > 1)
				printf("%d resources allocated\n",
				    gss_resource_count);
			return;
		}
	}
}

static void
gssd_verbose_out(const char *fmt, ...)
{
	va_list ap;

	if (verbose != 0) {
		va_start(ap, fmt);
		if (debug_level == 0)
			vsyslog(LOG_INFO | LOG_DAEMON, fmt, ap);
		else
			vfprintf(stderr, fmt, ap);
		va_end(ap);
	}
}

bool_t
gssd_null_1_svc(void *argp, void *result, struct svc_req *rqstp)
{

	gssd_verbose_out("gssd_null: done\n");
	return (TRUE);
}

bool_t
gssd_init_sec_context_1_svc(init_sec_context_args *argp, init_sec_context_res *result, struct svc_req *rqstp)
{
	gss_cred_id_t cred = GSS_C_NO_CREDENTIAL;
	gss_ctx_id_t ctx = GSS_C_NO_CONTEXT;
	gss_name_t name = GSS_C_NO_NAME;
	char ccname[PATH_MAX + 5 + 1], *cp, *cp2;
	int gotone, gotcred;
	OM_uint32 min_stat;
#ifndef WITHOUT_KERBEROS
	gss_buffer_desc principal_desc;
	char enctype[sizeof(uint32_t)];
	int key_enctype;
	OM_uint32 maj_stat;
#endif

	memset(result, 0, sizeof(*result));
	if (hostbased_initiator_cred != 0 && argp->cred != 0 &&
	    argp->uid == 0) {
		/*
		 * These credentials are for a host based initiator name
		 * in a keytab file, which should now have credentials
		 * in /tmp/krb5cc_gssd, because gss_acquire_cred() did
		 * the equivalent of "kinit -k".
		 */
		snprintf(ccname, sizeof(ccname), "FILE:%s",
		    GSSD_CREDENTIAL_CACHE_FILE);
	} else if (ccfile_dirlist[0] != '\0' && argp->cred == 0) {
		/*
		 * For the "-s" case and no credentials provided as an
		 * argument, search the directory list for an appropriate
		 * credential cache file. If the search fails, return failure.
		 */
		gotone = 0;
		cp = ccfile_dirlist;
		do {
			cp2 = strchr(cp, ':');
			if (cp2 != NULL)
				*cp2 = '\0';
			gotone = find_ccache_file(cp, argp->uid, ccname);
			if (gotone != 0)
				break;
			if (cp2 != NULL)
				*cp2++ = ':';
			cp = cp2;
		} while (cp != NULL && *cp != '\0');
		if (gotone == 0) {
			result->major_status = GSS_S_CREDENTIALS_EXPIRED;
			gssd_verbose_out("gssd_init_sec_context: -s no"
			    " credential cache file found for uid=%d\n",
			    (int)argp->uid);
			return (TRUE);
		}
	} else {
		/*
		 * If there wasn't a "-s" option or the credentials have
		 * been provided as an argument, do it the old way.
		 * When credentials are provided, the uid should be root.
		 */
		if (argp->cred != 0 && argp->uid != 0) {
			if (debug_level == 0)
				syslog(LOG_ERR, "gss_init_sec_context:"
				    " cred for non-root");
			else
				fprintf(stderr, "gss_init_sec_context:"
				    " cred for non-root\n");
		}
		snprintf(ccname, sizeof(ccname), "FILE:/tmp/krb5cc_%d",
		    (int) argp->uid);
	}
	setenv("KRB5CCNAME", ccname, TRUE);

	if (argp->cred) {
		cred = gssd_find_resource(argp->cred);
		if (!cred) {
			result->major_status = GSS_S_CREDENTIALS_EXPIRED;
			gssd_verbose_out("gssd_init_sec_context: cred"
			    " resource not found\n");
			return (TRUE);
		}
	}
	if (argp->ctx) {
		ctx = gssd_find_resource(argp->ctx);
		if (!ctx) {
			result->major_status = GSS_S_CONTEXT_EXPIRED;
			gssd_verbose_out("gssd_init_sec_context: context"
			    " resource not found\n");
			return (TRUE);
		}
	}
	if (argp->name) {
		name = gssd_find_resource(argp->name);
		if (!name) {
			result->major_status = GSS_S_BAD_NAME;
			gssd_verbose_out("gssd_init_sec_context: name"
			    " resource not found\n");
			return (TRUE);
		}
	}
	gotcred = 0;

#ifndef WITHOUT_KERBEROS
	if (use_old_des != 0) {
		if (cred == GSS_C_NO_CREDENTIAL) {
			/* Acquire a credential for the uid. */
			maj_stat = gssd_get_user_cred(&min_stat, argp->uid,
			    &cred);
			if (maj_stat == GSS_S_COMPLETE)
				gotcred = 1;
			else
				gssd_verbose_out("gssd_init_sec_context: "
				    "get user cred failed uid=%d major=0x%x "
				    "minor=%d\n", (int)argp->uid,
				    (unsigned int)maj_stat, (int)min_stat);
		}
		if (cred != GSS_C_NO_CREDENTIAL) {
			key_enctype = ETYPE_DES_CBC_CRC;
			enctype[0] = (key_enctype >> 24) & 0xff;
			enctype[1] = (key_enctype >> 16) & 0xff;
			enctype[2] = (key_enctype >> 8) & 0xff;
			enctype[3] = key_enctype & 0xff;
			principal_desc.length = sizeof(enctype);
			principal_desc.value = enctype;
			result->major_status = gss_set_cred_option(
			    &result->minor_status, &cred,
			    GSS_KRB5_SET_ALLOWABLE_ENCTYPES_X,
			    &principal_desc);
			gssd_verbose_out("gssd_init_sec_context: set allowable "
			    "enctype major=0x%x minor=%d\n",
			    (unsigned int)result->major_status,
			    (int)result->minor_status);
			if (result->major_status != GSS_S_COMPLETE) {
				if (gotcred != 0)
					gss_release_cred(&min_stat, &cred);
				return (TRUE);
			}
		}
	}
#endif
	result->major_status = gss_init_sec_context(&result->minor_status,
	    cred, &ctx, name, argp->mech_type,
	    argp->req_flags, argp->time_req, argp->input_chan_bindings,
	    &argp->input_token, &result->actual_mech_type,
	    &result->output_token, &result->ret_flags, &result->time_rec);
	gssd_verbose_out("gssd_init_sec_context: done major=0x%x minor=%d"
	    " uid=%d\n", (unsigned int)result->major_status,
	    (int)result->minor_status, (int)argp->uid);
	if (gotcred != 0)
		gss_release_cred(&min_stat, &cred);

	if (result->major_status == GSS_S_COMPLETE
	    || result->major_status == GSS_S_CONTINUE_NEEDED) {
		if (argp->ctx)
			result->ctx = argp->ctx;
		else
			result->ctx = gssd_make_resource(ctx);
	}

	return (TRUE);
}

bool_t
gssd_accept_sec_context_1_svc(accept_sec_context_args *argp, accept_sec_context_res *result, struct svc_req *rqstp)
{
	gss_ctx_id_t ctx = GSS_C_NO_CONTEXT;
	gss_cred_id_t cred = GSS_C_NO_CREDENTIAL;
	gss_name_t src_name;
	gss_cred_id_t delegated_cred_handle;

	memset(result, 0, sizeof(*result));
	if (argp->ctx) {
		ctx = gssd_find_resource(argp->ctx);
		if (!ctx) {
			result->major_status = GSS_S_CONTEXT_EXPIRED;
			gssd_verbose_out("gssd_accept_sec_context: ctx"
			    " resource not found\n");
			return (TRUE);
		}
	}
	if (argp->cred) {
		cred = gssd_find_resource(argp->cred);
		if (!cred) {
			result->major_status = GSS_S_CREDENTIALS_EXPIRED;
			gssd_verbose_out("gssd_accept_sec_context: cred"
			    " resource not found\n");
			return (TRUE);
		}
	}

	memset(result, 0, sizeof(*result));
	result->major_status = gss_accept_sec_context(&result->minor_status,
	    &ctx, cred, &argp->input_token, argp->input_chan_bindings,
	    &src_name, &result->mech_type, &result->output_token,
	    &result->ret_flags, &result->time_rec,
	    &delegated_cred_handle);
	gssd_verbose_out("gssd_accept_sec_context: done major=0x%x minor=%d\n",
	    (unsigned int)result->major_status, (int)result->minor_status);

	if (result->major_status == GSS_S_COMPLETE
	    || result->major_status == GSS_S_CONTINUE_NEEDED) {
		if (argp->ctx)
			result->ctx = argp->ctx;
		else
			result->ctx = gssd_make_resource(ctx);
		result->src_name = gssd_make_resource(src_name);
		result->delegated_cred_handle =
			gssd_make_resource(delegated_cred_handle);
	}

	return (TRUE);
}

bool_t
gssd_delete_sec_context_1_svc(delete_sec_context_args *argp, delete_sec_context_res *result, struct svc_req *rqstp)
{
	gss_ctx_id_t ctx = gssd_find_resource(argp->ctx);

	if (ctx) {
		result->major_status = gss_delete_sec_context(
			&result->minor_status, &ctx, &result->output_token);
		gssd_delete_resource(argp->ctx);
	} else {
		result->major_status = GSS_S_COMPLETE;
		result->minor_status = 0;
	}
	gssd_verbose_out("gssd_delete_sec_context: done major=0x%x minor=%d\n",
	    (unsigned int)result->major_status, (int)result->minor_status);

	return (TRUE);
}

bool_t
gssd_export_sec_context_1_svc(export_sec_context_args *argp, export_sec_context_res *result, struct svc_req *rqstp)
{
	gss_ctx_id_t ctx = gssd_find_resource(argp->ctx);

	if (ctx) {
		result->major_status = gss_export_sec_context(
			&result->minor_status, &ctx,
			&result->interprocess_token);
		result->format = KGSS_HEIMDAL_1_1;
		gssd_delete_resource(argp->ctx);
	} else {
		result->major_status = GSS_S_FAILURE;
		result->minor_status = 0;
		result->interprocess_token.length = 0;
		result->interprocess_token.value = NULL;
	}
	gssd_verbose_out("gssd_export_sec_context: done major=0x%x minor=%d\n",
	    (unsigned int)result->major_status, (int)result->minor_status);

	return (TRUE);
}

bool_t
gssd_import_name_1_svc(import_name_args *argp, import_name_res *result, struct svc_req *rqstp)
{
	gss_name_t name;

	result->major_status = gss_import_name(&result->minor_status,
	    &argp->input_name_buffer, argp->input_name_type, &name);
	gssd_verbose_out("gssd_import_name: done major=0x%x minor=%d\n",
	    (unsigned int)result->major_status, (int)result->minor_status);

	if (result->major_status == GSS_S_COMPLETE)
		result->output_name = gssd_make_resource(name);
	else
		result->output_name = 0;

	return (TRUE);
}

bool_t
gssd_canonicalize_name_1_svc(canonicalize_name_args *argp, canonicalize_name_res *result, struct svc_req *rqstp)
{
	gss_name_t name = gssd_find_resource(argp->input_name);
	gss_name_t output_name;

	memset(result, 0, sizeof(*result));
	if (!name) {
		result->major_status = GSS_S_BAD_NAME;
		return (TRUE);
	}

	result->major_status = gss_canonicalize_name(&result->minor_status,
	    name, argp->mech_type, &output_name);
	gssd_verbose_out("gssd_canonicalize_name: done major=0x%x minor=%d\n",
	    (unsigned int)result->major_status, (int)result->minor_status);

	if (result->major_status == GSS_S_COMPLETE)
		result->output_name = gssd_make_resource(output_name);
	else
		result->output_name = 0;

	return (TRUE);
}

bool_t
gssd_export_name_1_svc(export_name_args *argp, export_name_res *result, struct svc_req *rqstp)
{
	gss_name_t name = gssd_find_resource(argp->input_name);

	memset(result, 0, sizeof(*result));
	if (!name) {
		result->major_status = GSS_S_BAD_NAME;
		gssd_verbose_out("gssd_export_name: name resource not found\n");
		return (TRUE);
	}

	result->major_status = gss_export_name(&result->minor_status,
	    name, &result->exported_name);
	gssd_verbose_out("gssd_export_name: done major=0x%x minor=%d\n",
	    (unsigned int)result->major_status, (int)result->minor_status);

	return (TRUE);
}

bool_t
gssd_release_name_1_svc(release_name_args *argp, release_name_res *result, struct svc_req *rqstp)
{
	gss_name_t name = gssd_find_resource(argp->input_name);

	if (name) {
		result->major_status = gss_release_name(&result->minor_status,
		    &name);
		gssd_delete_resource(argp->input_name);
	} else {
		result->major_status = GSS_S_COMPLETE;
		result->minor_status = 0;
	}
	gssd_verbose_out("gssd_release_name: done major=0x%x minor=%d\n",
	    (unsigned int)result->major_status, (int)result->minor_status);

	return (TRUE);
}

bool_t
gssd_pname_to_uid_1_svc(pname_to_uid_args *argp, pname_to_uid_res *result, struct svc_req *rqstp)
{
	gss_name_t name = gssd_find_resource(argp->pname);
	uid_t uid;
	char buf[1024], *bufp;
	struct passwd pwd, *pw;
	size_t buflen;
	int error;
	static size_t buflen_hint = 1024;

	memset(result, 0, sizeof(*result));
	if (name) {
		result->major_status =
			gss_pname_to_uid(&result->minor_status,
			    name, argp->mech, &uid);
		if (result->major_status == GSS_S_COMPLETE) {
			result->uid = uid;
			buflen = buflen_hint;
			for (;;) {
				pw = NULL;
				bufp = buf;
				if (buflen > sizeof(buf))
					bufp = malloc(buflen);
				if (bufp == NULL)
					break;
				error = getpwuid_r(uid, &pwd, bufp, buflen,
				    &pw);
				if (error != ERANGE)
					break;
				if (buflen > sizeof(buf))
					free(bufp);
				buflen += 1024;
				if (buflen > buflen_hint)
					buflen_hint = buflen;
			}
			if (pw) {
				int len = NGROUPS;
				int groups[NGROUPS];
				result->gid = pw->pw_gid;
				getgrouplist(pw->pw_name, pw->pw_gid,
				    groups, &len);
				result->gidlist.gidlist_len = len;
				result->gidlist.gidlist_val =
					mem_alloc(len * sizeof(int));
				memcpy(result->gidlist.gidlist_val, groups,
				    len * sizeof(int));
				gssd_verbose_out("gssd_pname_to_uid: mapped"
				    " to uid=%d, gid=%d\n", (int)result->uid,
				    (int)result->gid);
			} else {
				result->gid = 65534;
				result->gidlist.gidlist_len = 0;
				result->gidlist.gidlist_val = NULL;
				gssd_verbose_out("gssd_pname_to_uid: mapped"
				    " to uid=%d, but no groups\n",
				    (int)result->uid);
			}
			if (bufp != NULL && buflen > sizeof(buf))
				free(bufp);
		} else
			gssd_verbose_out("gssd_pname_to_uid: failed major=0x%x"
			    " minor=%d\n", (unsigned int)result->major_status,
			    (int)result->minor_status);
	} else {
		result->major_status = GSS_S_BAD_NAME;
		result->minor_status = 0;
		gssd_verbose_out("gssd_pname_to_uid: no name\n");
	}

	return (TRUE);
}

bool_t
gssd_acquire_cred_1_svc(acquire_cred_args *argp, acquire_cred_res *result, struct svc_req *rqstp)
{
	gss_name_t desired_name = GSS_C_NO_NAME;
	gss_cred_id_t cred;
	char ccname[PATH_MAX + 5 + 1], *cp, *cp2;
	int gotone;
#ifndef WITHOUT_KERBEROS
	gss_buffer_desc namebuf;
	uint32_t minstat;
	krb5_error_code kret;
#endif

	memset(result, 0, sizeof(*result));
	if (argp->desired_name) {
		desired_name = gssd_find_resource(argp->desired_name);
		if (!desired_name) {
			result->major_status = GSS_S_BAD_NAME;
			gssd_verbose_out("gssd_acquire_cred: no desired name"
			    " found\n");
			return (TRUE);
		}
	}

#ifndef WITHOUT_KERBEROS
	if (hostbased_initiator_cred != 0 && argp->desired_name != 0 &&
	    argp->uid == 0 && argp->cred_usage == GSS_C_INITIATE) {
		/* This is a host based initiator name in the keytab file. */
		snprintf(ccname, sizeof(ccname), "FILE:%s",
		    GSSD_CREDENTIAL_CACHE_FILE);
		setenv("KRB5CCNAME", ccname, TRUE);
		result->major_status = gss_display_name(&result->minor_status,
		    desired_name, &namebuf, NULL);
		gssd_verbose_out("gssd_acquire_cred: desired name for host "
		    "based initiator cred major=0x%x minor=%d\n",
		    (unsigned int)result->major_status,
		    (int)result->minor_status);
		if (result->major_status != GSS_S_COMPLETE)
			return (TRUE);
		if (namebuf.length > PATH_MAX + 5) {
			result->minor_status = 0;
			result->major_status = GSS_S_FAILURE;
			return (TRUE);
		}
		memcpy(ccname, namebuf.value, namebuf.length);
		ccname[namebuf.length] = '\0';
		if ((cp = strchr(ccname, '@')) != NULL)
			*cp = '/';
		kret = gssd_get_cc_from_keytab(ccname);
		gssd_verbose_out("gssd_acquire_cred: using keytab entry for "
		    "%s, kerberos ret=%d\n", ccname, (int)kret);
		gss_release_buffer(&minstat, &namebuf);
		if (kret != 0) {
			result->minor_status = kret;
			result->major_status = GSS_S_FAILURE;
			return (TRUE);
		}
	} else
#endif /* !WITHOUT_KERBEROS */
	if (ccfile_dirlist[0] != '\0' && argp->desired_name == 0) {
		/*
		 * For the "-s" case and no name provided as an
		 * argument, search the directory list for an appropriate
		 * credential cache file. If the search fails, return failure.
		 */
		gotone = 0;
		cp = ccfile_dirlist;
		do {
			cp2 = strchr(cp, ':');
			if (cp2 != NULL)
				*cp2 = '\0';
			gotone = find_ccache_file(cp, argp->uid, ccname);
			if (gotone != 0)
				break;
			if (cp2 != NULL)
				*cp2++ = ':';
			cp = cp2;
		} while (cp != NULL && *cp != '\0');
		if (gotone == 0) {
			result->major_status = GSS_S_CREDENTIALS_EXPIRED;
			gssd_verbose_out("gssd_acquire_cred: no cred cache"
			    " file found\n");
			return (TRUE);
		}
		setenv("KRB5CCNAME", ccname, TRUE);
	} else {
		/*
		 * If there wasn't a "-s" option or the name has
		 * been provided as an argument, do it the old way.
		 * When a name is provided, it will normally exist in the
		 * default keytab file and the uid will be root.
		 */
		if (argp->desired_name != 0 && argp->uid != 0) {
			if (debug_level == 0)
				syslog(LOG_ERR, "gss_acquire_cred:"
				    " principal_name for non-root");
			else
				fprintf(stderr, "gss_acquire_cred:"
				    " principal_name for non-root\n");
		}
		snprintf(ccname, sizeof(ccname), "FILE:/tmp/krb5cc_%d",
		    (int) argp->uid);
		setenv("KRB5CCNAME", ccname, TRUE);
	}

	result->major_status = gss_acquire_cred(&result->minor_status,
	    desired_name, argp->time_req, argp->desired_mechs,
	    argp->cred_usage, &cred, &result->actual_mechs, &result->time_rec);
	gssd_verbose_out("gssd_acquire_cred: done major=0x%x minor=%d\n",
	    (unsigned int)result->major_status, (int)result->minor_status);

	if (result->major_status == GSS_S_COMPLETE)
		result->output_cred = gssd_make_resource(cred);
	else
		result->output_cred = 0;

	return (TRUE);
}

bool_t
gssd_set_cred_option_1_svc(set_cred_option_args *argp, set_cred_option_res *result, struct svc_req *rqstp)
{
	gss_cred_id_t cred = gssd_find_resource(argp->cred);

	memset(result, 0, sizeof(*result));
	if (!cred) {
		result->major_status = GSS_S_CREDENTIALS_EXPIRED;
		gssd_verbose_out("gssd_set_cred: no credentials\n");
		return (TRUE);
	}

	result->major_status = gss_set_cred_option(&result->minor_status,
	    &cred, argp->option_name, &argp->option_value);
	gssd_verbose_out("gssd_set_cred: done major=0x%x minor=%d\n",
	    (unsigned int)result->major_status, (int)result->minor_status);

	return (TRUE);
}

bool_t
gssd_release_cred_1_svc(release_cred_args *argp, release_cred_res *result, struct svc_req *rqstp)
{
	gss_cred_id_t cred = gssd_find_resource(argp->cred);

	if (cred) {
		result->major_status = gss_release_cred(&result->minor_status,
		    &cred);
		gssd_delete_resource(argp->cred);
	} else {
		result->major_status = GSS_S_COMPLETE;
		result->minor_status = 0;
	}
	gssd_verbose_out("gssd_release_cred: done major=0x%x minor=%d\n",
	    (unsigned int)result->major_status, (int)result->minor_status);

	return (TRUE);
}

bool_t
gssd_display_status_1_svc(display_status_args *argp, display_status_res *result, struct svc_req *rqstp)
{

	result->message_context = argp->message_context;
	result->major_status = gss_display_status(&result->minor_status,
	    argp->status_value, argp->status_type, argp->mech_type,
	    &result->message_context, &result->status_string);
	gssd_verbose_out("gssd_display_status: done major=0x%x minor=%d\n",
	    (unsigned int)result->major_status, (int)result->minor_status);

	return (TRUE);
}

int
gssd_1_freeresult(SVCXPRT *transp, xdrproc_t xdr_result, caddr_t result)
{
	/*
	 * We don't use XDR to free the results - anything which was
	 * allocated came from GSS-API. We use xdr_result to figure
	 * out what to do.
	 */
	OM_uint32 junk;

	if (xdr_result == (xdrproc_t) xdr_init_sec_context_res) {
		init_sec_context_res *p = (init_sec_context_res *) result;
		gss_release_buffer(&junk, &p->output_token);
	} else if (xdr_result == (xdrproc_t) xdr_accept_sec_context_res) {
		accept_sec_context_res *p = (accept_sec_context_res *) result;
		gss_release_buffer(&junk, &p->output_token);
	} else if (xdr_result == (xdrproc_t) xdr_delete_sec_context_res) {
		delete_sec_context_res *p = (delete_sec_context_res *) result;
		gss_release_buffer(&junk, &p->output_token);
	} else if (xdr_result == (xdrproc_t) xdr_export_sec_context_res) {
		export_sec_context_res *p = (export_sec_context_res *) result;
		if (p->interprocess_token.length)
			memset(p->interprocess_token.value, 0,
			    p->interprocess_token.length);
		gss_release_buffer(&junk, &p->interprocess_token);
	} else if (xdr_result == (xdrproc_t) xdr_export_name_res) {
		export_name_res *p = (export_name_res *) result;
		gss_release_buffer(&junk, &p->exported_name);
	} else if (xdr_result == (xdrproc_t) xdr_acquire_cred_res) {
		acquire_cred_res *p = (acquire_cred_res *) result;
		gss_release_oid_set(&junk, &p->actual_mechs);
	} else if (xdr_result == (xdrproc_t) xdr_pname_to_uid_res) {
		pname_to_uid_res *p = (pname_to_uid_res *) result;
		if (p->gidlist.gidlist_val)
			free(p->gidlist.gidlist_val);
	} else if (xdr_result == (xdrproc_t) xdr_display_status_res) {
		display_status_res *p = (display_status_res *) result;
		gss_release_buffer(&junk, &p->status_string);
	}

	return (TRUE);
}

/*
 * Search a directory for the most likely candidate to be used as the
 * credential cache for a uid. If successful, return 1 and fill the
 * file's path id into "rpath". Otherwise, return 0.
 */
static int
find_ccache_file(const char *dirpath, uid_t uid, char *rpath)
{
	DIR *dirp;
	struct dirent *dp;
	struct stat sb;
	time_t exptime, oexptime;
	int gotone, len, rating, orating;
	char namepath[PATH_MAX + 5 + 1];
	char retpath[PATH_MAX + 5 + 1];

	dirp = opendir(dirpath);
	if (dirp == NULL)
		return (0);
	gotone = 0;
	orating = 0;
	oexptime = 0;
	while ((dp = readdir(dirp)) != NULL) {
		len = snprintf(namepath, sizeof(namepath), "%s/%s", dirpath,
		    dp->d_name);
		if (len < sizeof(namepath) &&
		    (hostbased_initiator_cred == 0 || strcmp(namepath,
		     GSSD_CREDENTIAL_CACHE_FILE) != 0) &&
		    strstr(dp->d_name, ccfile_substring) != NULL &&
		    lstat(namepath, &sb) >= 0 &&
		    sb.st_uid == uid &&
		    S_ISREG(sb.st_mode)) {
			len = snprintf(namepath, sizeof(namepath), "FILE:%s/%s",
			    dirpath, dp->d_name);
			if (len < sizeof(namepath) &&
			    is_a_valid_tgt_cache(namepath, uid, &rating,
			    &exptime) != 0) {
				if (gotone == 0 || rating > orating ||
				    (rating == orating && exptime > oexptime)) {
					orating = rating;
					oexptime = exptime;
					strcpy(retpath, namepath);
					gotone = 1;
				}
			}
		}
	}
	closedir(dirp);
	if (gotone != 0) {
		strcpy(rpath, retpath);
		return (1);
	}
	return (0);
}

/*
 * Try to determine if the file is a valid tgt cache file.
 * Check that the file has a valid tgt for a principal.
 * If it does, return 1, otherwise return 0.
 * It also returns a "rating" and the expiry time for the TGT, when found.
 * This "rating" is higher based on heuristics that make it more
 * likely to be the correct credential cache file to use. It can
 * be used by the caller, along with expiry time, to select from
 * multiple credential cache files.
 */
static int
is_a_valid_tgt_cache(const char *filepath, uid_t uid, int *retrating,
    time_t *retexptime)
{
#ifndef WITHOUT_KERBEROS
	krb5_context context;
	krb5_principal princ;
	krb5_ccache ccache;
	krb5_error_code retval;
	krb5_cc_cursor curse;
	krb5_creds krbcred;
	int gotone, orating, rating, ret;
	struct passwd *pw;
	char *cp, *cp2, *pname;
	time_t exptime;

	/* Find a likely name for the uid principal. */
	pw = getpwuid(uid);

	/*
	 * Do a bunch of krb5 library stuff to try and determine if
	 * this file is a credentials cache with an appropriate TGT
	 * in it.
	 */
	retval = krb5_init_context(&context);
	if (retval != 0)
		return (0);
	retval = krb5_cc_resolve(context, filepath, &ccache);
	if (retval != 0) {
		krb5_free_context(context);
		return (0);
	}
	ret = 0;
	orating = 0;
	exptime = 0;
	retval = krb5_cc_start_seq_get(context, ccache, &curse);
	if (retval == 0) {
		while ((retval = krb5_cc_next_cred(context, ccache, &curse,
		    &krbcred)) == 0) {
			gotone = 0;
			rating = 0;
			retval = krb5_unparse_name(context, krbcred.server,
			    &pname);
			if (retval == 0) {
				cp = strchr(pname, '/');
				if (cp != NULL) {
					*cp++ = '\0';
					if (strcmp(pname, "krbtgt") == 0 &&
					    krbcred.times.endtime > time(NULL)
					    ) {
						gotone = 1;
						/*
						 * Test to see if this is a
						 * tgt for cross-realm auth.
						 * Rate it higher, if it is not.
						 */
						cp2 = strchr(cp, '@');
						if (cp2 != NULL) {
							*cp2++ = '\0';
							if (strcmp(cp, cp2) ==
							    0)
								rating++;
						}
					}
				}
				free(pname);
			}
			if (gotone != 0) {
				retval = krb5_unparse_name(context,
				    krbcred.client, &pname);
				if (retval == 0) {
					cp = strchr(pname, '@');
					if (cp != NULL) {
						*cp++ = '\0';
						if (pw != NULL && strcmp(pname,
						    pw->pw_name) == 0)
							rating++;
						if (strchr(pname, '/') == NULL)
							rating++;
						if (pref_realm[0] != '\0' &&
						    strcmp(cp, pref_realm) == 0)
							rating++;
					}
				}
				free(pname);
				if (rating > orating) {
					orating = rating;
					exptime = krbcred.times.endtime;
				} else if (rating == orating &&
				    krbcred.times.endtime > exptime)
					exptime = krbcred.times.endtime;
				ret = 1;
			}
			krb5_free_cred_contents(context, &krbcred);
		}
		krb5_cc_end_seq_get(context, ccache, &curse);
	}
	krb5_cc_close(context, ccache);
	krb5_free_context(context);
	if (ret != 0) {
		*retrating = orating;
		*retexptime = exptime;
	}
	return (ret);
#else /* WITHOUT_KERBEROS */
	return (0);
#endif /* !WITHOUT_KERBEROS */
}

#ifndef WITHOUT_KERBEROS
/*
 * This function attempts to do essentially a "kinit -k" for the principal
 * name provided as the argument, so that there will be a TGT in the
 * credential cache.
 */
static krb5_error_code
gssd_get_cc_from_keytab(const char *name)
{
	krb5_error_code ret, opt_ret, princ_ret, cc_ret, kt_ret, cred_ret;
	krb5_context context;
	krb5_principal principal;
	krb5_keytab kt;
	krb5_creds cred;
	krb5_get_init_creds_opt *opt;
	krb5_deltat start_time = 0;
	krb5_ccache ccache;

	ret = krb5_init_context(&context);
	if (ret != 0)
		return (ret);
	opt_ret = cc_ret = kt_ret = cred_ret = 1;	/* anything non-zero */
	princ_ret = ret = krb5_parse_name(context, name, &principal);
	if (ret == 0)
		opt_ret = ret = krb5_get_init_creds_opt_alloc(context, &opt);
	if (ret == 0)
		cc_ret = ret = krb5_cc_default(context, &ccache);
	if (ret == 0)
		ret = krb5_cc_initialize(context, ccache, principal);
	if (ret == 0) {
		krb5_get_init_creds_opt_set_default_flags(context, "gssd",
		    krb5_principal_get_realm(context, principal), opt);
		kt_ret = ret = krb5_kt_default(context, &kt);
	}
	if (ret == 0)
		cred_ret = ret = krb5_get_init_creds_keytab(context, &cred,
		    principal, kt, start_time, NULL, opt);
	if (ret == 0)
		ret = krb5_cc_store_cred(context, ccache, &cred);
	if (kt_ret == 0)
		krb5_kt_close(context, kt);
	if (cc_ret == 0)
		krb5_cc_close(context, ccache);
	if (opt_ret == 0)
		krb5_get_init_creds_opt_free(context, opt);
	if (princ_ret == 0)
		krb5_free_principal(context, principal);
	if (cred_ret == 0)
		krb5_free_cred_contents(context, &cred);
	krb5_free_context(context);
	return (ret);
}

/*
 * Acquire a gss credential for a uid.
 */
static OM_uint32
gssd_get_user_cred(OM_uint32 *min_statp, uid_t uid, gss_cred_id_t *credp)
{
	gss_buffer_desc principal_desc;
	gss_name_t name;
	OM_uint32 maj_stat, min_stat;
	gss_OID_set mechlist;
	struct passwd *pw;

	pw = getpwuid(uid);
	if (pw == NULL) {
		*min_statp = 0;
		return (GSS_S_FAILURE);
	}

	/*
	 * The mechanism must be set to KerberosV for acquisition
	 * of credentials to work reliably.
	 */
	maj_stat = gss_create_empty_oid_set(min_statp, &mechlist);
	if (maj_stat != GSS_S_COMPLETE)
		return (maj_stat);
	maj_stat = gss_add_oid_set_member(min_statp, GSS_KRB5_MECH_OID_X,
	    &mechlist);
	if (maj_stat != GSS_S_COMPLETE) {
		gss_release_oid_set(&min_stat, &mechlist);
		return (maj_stat);
	}

	principal_desc.value = (void *)pw->pw_name;
	principal_desc.length = strlen(pw->pw_name);
	maj_stat = gss_import_name(min_statp, &principal_desc,
	    GSS_C_NT_USER_NAME, &name);
	if (maj_stat != GSS_S_COMPLETE) {
		gss_release_oid_set(&min_stat, &mechlist);
		return (maj_stat);
	}
	/* Acquire the credentials. */
	maj_stat = gss_acquire_cred(min_statp, name, 0, mechlist,
	    GSS_C_INITIATE, credp, NULL, NULL);
	gss_release_name(&min_stat, &name);
	gss_release_oid_set(&min_stat, &mechlist);
	return (maj_stat);
}
#endif /* !WITHOUT_KERBEROS */

void gssd_terminate(int sig __unused)
{

#ifndef WITHOUT_KERBEROS
	if (hostbased_initiator_cred != 0)
		unlink(GSSD_CREDENTIAL_CACHE_FILE);
#endif
<<<<<<< HEAD
	pidfile_remove(pfh);
=======
	gssd_syscall("");
>>>>>>> 21ca5dcc
	exit(0);
}
<|MERGE_RESOLUTION|>--- conflicted
+++ resolved
@@ -266,12 +266,9 @@
 
 	gssd_syscall(_PATH_GSSDSOCK);
 	svc_run();
-<<<<<<< HEAD
+	gssd_syscall("");
 	pidfile_remove(pfh);
-=======
-	gssd_syscall("");
-
->>>>>>> 21ca5dcc
+
 	return (0);
 }
 
@@ -1302,10 +1299,7 @@
 	if (hostbased_initiator_cred != 0)
 		unlink(GSSD_CREDENTIAL_CACHE_FILE);
 #endif
-<<<<<<< HEAD
+	gssd_syscall("");
 	pidfile_remove(pfh);
-=======
-	gssd_syscall("");
->>>>>>> 21ca5dcc
 	exit(0);
 }
