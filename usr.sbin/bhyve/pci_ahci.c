/*-
 * Copyright (c) 2013  Zhixiang Yu <zcore@freebsd.org>
 * All rights reserved.
 *
 * Redistribution and use in source and binary forms, with or without
 * modification, are permitted provided that the following conditions
 * are met:
 * 1. Redistributions of source code must retain the above copyright
 *    notice, this list of conditions and the following disclaimer.
 * 2. Redistributions in binary form must reproduce the above copyright
 *    notice, this list of conditions and the following disclaimer in the
 *    documentation and/or other materials provided with the distribution.
 *
 * THIS SOFTWARE IS PROVIDED BY THE AUTHOR ``AS IS'' AND
 * ANY EXPRESS OR IMPLIED WARRANTIES, INCLUDING, BUT NOT LIMITED TO, THE
 * IMPLIED WARRANTIES OF MERCHANTABILITY AND FITNESS FOR A PARTICULAR PURPOSE
 * ARE DISCLAIMED.  IN NO EVENT SHALL THE AUTHOR OR CONTRIBUTORS BE LIABLE
 * FOR ANY DIRECT, INDIRECT, INCIDENTAL, SPECIAL, EXEMPLARY, OR CONSEQUENTIAL
 * DAMAGES (INCLUDING, BUT NOT LIMITED TO, PROCUREMENT OF SUBSTITUTE GOODS
 * OR SERVICES; LOSS OF USE, DATA, OR PROFITS; OR BUSINESS INTERRUPTION)
 * HOWEVER CAUSED AND ON ANY THEORY OF LIABILITY, WHETHER IN CONTRACT, STRICT
 * LIABILITY, OR TORT (INCLUDING NEGLIGENCE OR OTHERWISE) ARISING IN ANY WAY
 * OUT OF THE USE OF THIS SOFTWARE, EVEN IF ADVISED OF THE POSSIBILITY OF
 * SUCH DAMAGE.
 *
 * $FreeBSD$
 */

#include <sys/cdefs.h>
__FBSDID("$FreeBSD$");

#include <sys/param.h>
#include <sys/linker_set.h>
#include <sys/stat.h>
#include <sys/uio.h>
#include <sys/ioctl.h>
#include <sys/disk.h>
#include <sys/ata.h>
#include <sys/endian.h>

#include <errno.h>
#include <fcntl.h>
#include <stdio.h>
#include <stdlib.h>
#include <stdint.h>
#include <string.h>
#include <strings.h>
#include <unistd.h>
#include <assert.h>
#include <pthread.h>
#include <pthread_np.h>
#include <inttypes.h>
#include <md5.h>

#include "bhyverun.h"
#include "pci_emul.h"
#include "ahci.h"
#include "block_if.h"

#define	DEF_PORTS	6	/* Intel ICH8 AHCI supports 6 ports */
#define	MAX_PORTS	32	/* AHCI supports 32 ports */

#define	PxSIG_ATA	0x00000101 /* ATA drive */
#define	PxSIG_ATAPI	0xeb140101 /* ATAPI drive */

enum sata_fis_type {
	FIS_TYPE_REGH2D		= 0x27,	/* Register FIS - host to device */
	FIS_TYPE_REGD2H		= 0x34,	/* Register FIS - device to host */
	FIS_TYPE_DMAACT		= 0x39,	/* DMA activate FIS - device to host */
	FIS_TYPE_DMASETUP	= 0x41,	/* DMA setup FIS - bidirectional */
	FIS_TYPE_DATA		= 0x46,	/* Data FIS - bidirectional */
	FIS_TYPE_BIST		= 0x58,	/* BIST activate FIS - bidirectional */
	FIS_TYPE_PIOSETUP	= 0x5F,	/* PIO setup FIS - device to host */
	FIS_TYPE_SETDEVBITS	= 0xA1,	/* Set dev bits FIS - device to host */
};

/*
 * SCSI opcodes
 */
#define	TEST_UNIT_READY		0x00
#define	REQUEST_SENSE		0x03
#define	INQUIRY			0x12
#define	START_STOP_UNIT		0x1B
#define	PREVENT_ALLOW		0x1E
#define	READ_CAPACITY		0x25
#define	READ_10			0x28
#define	POSITION_TO_ELEMENT	0x2B
#define	READ_TOC		0x43
#define	GET_EVENT_STATUS_NOTIFICATION 0x4A
#define	MODE_SENSE_10		0x5A
#define	REPORT_LUNS		0xA0
#define	READ_12			0xA8
#define	READ_CD			0xBE

/*
 * SCSI mode page codes
 */
#define	MODEPAGE_RW_ERROR_RECOVERY	0x01
#define	MODEPAGE_CD_CAPABILITIES	0x2A

/*
 * ATA commands
 */
#define	ATA_SF_ENAB_SATA_SF		0x10
#define		ATA_SATA_SF_AN		0x05
#define	ATA_SF_DIS_SATA_SF		0x90

/*
 * Debug printf
 */
#ifdef AHCI_DEBUG
static FILE *dbg;
#define DPRINTF(format, arg...)	do{fprintf(dbg, format, ##arg);fflush(dbg);}while(0)
#else
#define DPRINTF(format, arg...)
#endif
#define WPRINTF(format, arg...) printf(format, ##arg)

struct ahci_ioreq {
	struct blockif_req io_req;
	struct ahci_port *io_pr;
	STAILQ_ENTRY(ahci_ioreq) io_flist;
	TAILQ_ENTRY(ahci_ioreq) io_blist;
	uint8_t *cfis;
	uint32_t len;
	uint32_t done;
	int slot;
	int more;
};

struct ahci_port {
	struct blockif_ctxt *bctx;
	struct pci_ahci_softc *pr_sc;
	uint8_t *cmd_lst;
	uint8_t *rfis;
	char ident[20 + 1];
	int port;
	int atapi;
	int reset;
	int waitforclear;
	int mult_sectors;
	uint8_t xfermode;
	uint8_t err_cfis[20];
	uint8_t sense_key;
	uint8_t asc;
	u_int ccs;
	uint32_t pending;

	uint32_t clb;
	uint32_t clbu;
	uint32_t fb;
	uint32_t fbu;
	uint32_t is;
	uint32_t ie;
	uint32_t cmd;
	uint32_t unused0;
	uint32_t tfd;
	uint32_t sig;
	uint32_t ssts;
	uint32_t sctl;
	uint32_t serr;
	uint32_t sact;
	uint32_t ci;
	uint32_t sntf;
	uint32_t fbs;

	/*
	 * i/o request info
	 */
	struct ahci_ioreq *ioreq;
	int ioqsz;
	STAILQ_HEAD(ahci_fhead, ahci_ioreq) iofhd;
	TAILQ_HEAD(ahci_bhead, ahci_ioreq) iobhd;
};

struct ahci_cmd_hdr {
	uint16_t flags;
	uint16_t prdtl;
	uint32_t prdbc;
	uint64_t ctba;
	uint32_t reserved[4];
};

struct ahci_prdt_entry {
	uint64_t dba;
	uint32_t reserved;
#define	DBCMASK		0x3fffff
	uint32_t dbc;
};

struct pci_ahci_softc {
	struct pci_devinst *asc_pi;
	pthread_mutex_t	mtx;
	int ports;
	uint32_t cap;
	uint32_t ghc;
	uint32_t is;
	uint32_t pi;
	uint32_t vs;
	uint32_t ccc_ctl;
	uint32_t ccc_pts;
	uint32_t em_loc;
	uint32_t em_ctl;
	uint32_t cap2;
	uint32_t bohc;
	uint32_t lintr;
	struct ahci_port port[MAX_PORTS];
};
#define	ahci_ctx(sc)	((sc)->asc_pi->pi_vmctx)

static void ahci_handle_port(struct ahci_port *p);

static inline void lba_to_msf(uint8_t *buf, int lba)
{
	lba += 150;
	buf[0] = (lba / 75) / 60;
	buf[1] = (lba / 75) % 60;
	buf[2] = lba % 75;
}

/*
 * Generate HBA interrupts on global IS register write.
 */
static void
ahci_generate_intr(struct pci_ahci_softc *sc, uint32_t mask)
{
	struct pci_devinst *pi = sc->asc_pi;
	struct ahci_port *p;
	int i, nmsg;
	uint32_t mmask;

	/* Update global IS from PxIS/PxIE. */
	for (i = 0; i < sc->ports; i++) {
		p = &sc->port[i];
		if (p->is & p->ie)
			sc->is |= (1 << i);
	}
	DPRINTF("%s(%08x) %08x\n", __func__, mask, sc->is);

	/* If there is nothing enabled -- clear legacy interrupt and exit. */
	if (sc->is == 0 || (sc->ghc & AHCI_GHC_IE) == 0) {
		if (sc->lintr) {
			pci_lintr_deassert(pi);
			sc->lintr = 0;
		}
		return;
	}

	/* If there is anything and no MSI -- assert legacy interrupt. */
	nmsg = pci_msi_maxmsgnum(pi);
	if (nmsg == 0) {
		if (!sc->lintr) {
			sc->lintr = 1;
			pci_lintr_assert(pi);
		}
		return;
	}

	/* Assert respective MSIs for ports that were touched. */
	for (i = 0; i < nmsg; i++) {
		if (sc->ports <= nmsg || i < nmsg - 1)
			mmask = 1 << i;
		else
			mmask = 0xffffffff << i;
		if (sc->is & mask && mmask & mask)
			pci_generate_msi(pi, i);
	}
}

/*
 * Generate HBA interrupt on specific port event.
 */
static void
ahci_port_intr(struct ahci_port *p)
{
	struct pci_ahci_softc *sc = p->pr_sc;
	struct pci_devinst *pi = sc->asc_pi;
	int nmsg;

	DPRINTF("%s(%d) %08x/%08x %08x\n", __func__,
	    p->port, p->is, p->ie, sc->is);

	/* If there is nothing enabled -- we are done. */
	if ((p->is & p->ie) == 0)
		return;

	/* In case of non-shared MSI always generate interrupt. */
	nmsg = pci_msi_maxmsgnum(pi);
	if (sc->ports <= nmsg || p->port < nmsg - 1) {
		sc->is |= (1 << p->port);
		if ((sc->ghc & AHCI_GHC_IE) == 0)
			return;
		pci_generate_msi(pi, p->port);
		return;
	}

	/* If IS for this port is already set -- do nothing. */
	if (sc->is & (1 << p->port))
		return;

	sc->is |= (1 << p->port);

	/* If interrupts are enabled -- generate one. */
	if ((sc->ghc & AHCI_GHC_IE) == 0)
		return;
	if (nmsg > 0) {
		pci_generate_msi(pi, nmsg - 1);
	} else if (!sc->lintr) {
		sc->lintr = 1;
		pci_lintr_assert(pi);
	}
}

static void
ahci_write_fis(struct ahci_port *p, enum sata_fis_type ft, uint8_t *fis)
{
	int offset, len, irq;

	if (p->rfis == NULL || !(p->cmd & AHCI_P_CMD_FRE))
		return;

	switch (ft) {
	case FIS_TYPE_REGD2H:
		offset = 0x40;
		len = 20;
		irq = (fis[1] & (1 << 6)) ? AHCI_P_IX_DHR : 0;
		break;
	case FIS_TYPE_SETDEVBITS:
		offset = 0x58;
		len = 8;
		irq = (fis[1] & (1 << 6)) ? AHCI_P_IX_SDB : 0;
		break;
	case FIS_TYPE_PIOSETUP:
		offset = 0x20;
		len = 20;
		irq = (fis[1] & (1 << 6)) ? AHCI_P_IX_PS : 0;
		break;
	default:
		WPRINTF("unsupported fis type %d\n", ft);
		return;
	}
	if (fis[2] & ATA_S_ERROR) {
		p->waitforclear = 1;
		irq |= AHCI_P_IX_TFE;
	}
	memcpy(p->rfis + offset, fis, len);
	if (irq) {
		if (~p->is & irq) {
			p->is |= irq;
			ahci_port_intr(p);
		}
	}
}

static void
ahci_write_fis_piosetup(struct ahci_port *p)
{
	uint8_t fis[20];

	memset(fis, 0, sizeof(fis));
	fis[0] = FIS_TYPE_PIOSETUP;
	ahci_write_fis(p, FIS_TYPE_PIOSETUP, fis);
}

static void
ahci_write_fis_sdb(struct ahci_port *p, int slot, uint8_t *cfis, uint32_t tfd)
{
	uint8_t fis[8];
	uint8_t error;

	error = (tfd >> 8) & 0xff;
	tfd &= 0x77;
	memset(fis, 0, sizeof(fis));
	fis[0] = FIS_TYPE_SETDEVBITS;
	fis[1] = (1 << 6);
	fis[2] = tfd;
	fis[3] = error;
	if (fis[2] & ATA_S_ERROR) {
		p->err_cfis[0] = slot;
		p->err_cfis[2] = tfd;
		p->err_cfis[3] = error;
		memcpy(&p->err_cfis[4], cfis + 4, 16);
	} else {
		*(uint32_t *)(fis + 4) = (1 << slot);
		p->sact &= ~(1 << slot);
	}
	p->tfd &= ~0x77;
	p->tfd |= tfd;
	ahci_write_fis(p, FIS_TYPE_SETDEVBITS, fis);
}

static void
ahci_write_fis_d2h(struct ahci_port *p, int slot, uint8_t *cfis, uint32_t tfd)
{
	uint8_t fis[20];
	uint8_t error;

	error = (tfd >> 8) & 0xff;
	memset(fis, 0, sizeof(fis));
	fis[0] = FIS_TYPE_REGD2H;
	fis[1] = (1 << 6);
	fis[2] = tfd & 0xff;
	fis[3] = error;
	fis[4] = cfis[4];
	fis[5] = cfis[5];
	fis[6] = cfis[6];
	fis[7] = cfis[7];
	fis[8] = cfis[8];
	fis[9] = cfis[9];
	fis[10] = cfis[10];
	fis[11] = cfis[11];
	fis[12] = cfis[12];
	fis[13] = cfis[13];
	if (fis[2] & ATA_S_ERROR) {
		p->err_cfis[0] = 0x80;
		p->err_cfis[2] = tfd & 0xff;
		p->err_cfis[3] = error;
		memcpy(&p->err_cfis[4], cfis + 4, 16);
	} else
		p->ci &= ~(1 << slot);
	p->tfd = tfd;
	ahci_write_fis(p, FIS_TYPE_REGD2H, fis);
}

static void
ahci_write_fis_d2h_ncq(struct ahci_port *p, int slot)
{
	uint8_t fis[20];

	p->tfd = ATA_S_READY | ATA_S_DSC;
	memset(fis, 0, sizeof(fis));
	fis[0] = FIS_TYPE_REGD2H;
	fis[1] = 0;			/* No interrupt */
	fis[2] = p->tfd;		/* Status */
	fis[3] = 0;			/* No error */
	p->ci &= ~(1 << slot);
	ahci_write_fis(p, FIS_TYPE_REGD2H, fis);
}

static void
ahci_write_reset_fis_d2h(struct ahci_port *p)
{
	uint8_t fis[20];

	memset(fis, 0, sizeof(fis));
	fis[0] = FIS_TYPE_REGD2H;
	fis[3] = 1;
	fis[4] = 1;
	if (p->atapi) {
		fis[5] = 0x14;
		fis[6] = 0xeb;
	}
	fis[12] = 1;
	ahci_write_fis(p, FIS_TYPE_REGD2H, fis);
}

static void
ahci_check_stopped(struct ahci_port *p)
{
	/*
	 * If we are no longer processing the command list and nothing
	 * is in-flight, clear the running bit, the current command
	 * slot, the command issue and active bits.
	 */
	if (!(p->cmd & AHCI_P_CMD_ST)) {
		if (p->pending == 0) {
			p->ccs = 0;
			p->cmd &= ~(AHCI_P_CMD_CR | AHCI_P_CMD_CCS_MASK);
			p->ci = 0;
			p->sact = 0;
			p->waitforclear = 0;
		}
	}
}

static void
ahci_port_stop(struct ahci_port *p)
{
	struct ahci_ioreq *aior;
	uint8_t *cfis;
	int slot;
	int error;

	assert(pthread_mutex_isowned_np(&p->pr_sc->mtx));

	TAILQ_FOREACH(aior, &p->iobhd, io_blist) {
		/*
		 * Try to cancel the outstanding blockif request.
		 */
		error = blockif_cancel(p->bctx, &aior->io_req);
		if (error != 0)
			continue;

		slot = aior->slot;
		cfis = aior->cfis;
		if (cfis[2] == ATA_WRITE_FPDMA_QUEUED ||
		    cfis[2] == ATA_READ_FPDMA_QUEUED ||
		    cfis[2] == ATA_SEND_FPDMA_QUEUED)
			p->sact &= ~(1 << slot);	/* NCQ */
		else
			p->ci &= ~(1 << slot);

		/*
		 * This command is now done.
		 */
		p->pending &= ~(1 << slot);

		/*
		 * Delete the blockif request from the busy list
		 */
		TAILQ_REMOVE(&p->iobhd, aior, io_blist);

		/*
		 * Move the blockif request back to the free list
		 */
		STAILQ_INSERT_TAIL(&p->iofhd, aior, io_flist);
	}

	ahci_check_stopped(p);
}

static void
ahci_port_reset(struct ahci_port *pr)
{
	pr->serr = 0;
	pr->sact = 0;
	pr->xfermode = ATA_UDMA6;
	pr->mult_sectors = 128;

	if (!pr->bctx) {
		pr->ssts = ATA_SS_DET_NO_DEVICE;
		pr->sig = 0xFFFFFFFF;
		pr->tfd = 0x7F;
		return;
	}
	pr->ssts = ATA_SS_DET_PHY_ONLINE | ATA_SS_IPM_ACTIVE;
	if (pr->sctl & ATA_SC_SPD_MASK)
		pr->ssts |= (pr->sctl & ATA_SC_SPD_MASK);
	else
		pr->ssts |= ATA_SS_SPD_GEN3;
	pr->tfd = (1 << 8) | ATA_S_DSC | ATA_S_DMA;
	if (!pr->atapi) {
		pr->sig = PxSIG_ATA;
		pr->tfd |= ATA_S_READY;
	} else
		pr->sig = PxSIG_ATAPI;
	ahci_write_reset_fis_d2h(pr);
}

static void
ahci_reset(struct pci_ahci_softc *sc)
{
	int i;

	sc->ghc = AHCI_GHC_AE;
	sc->is = 0;

	if (sc->lintr) {
		pci_lintr_deassert(sc->asc_pi);
		sc->lintr = 0;
	}

	for (i = 0; i < sc->ports; i++) {
		sc->port[i].ie = 0;
		sc->port[i].is = 0;
		sc->port[i].cmd = (AHCI_P_CMD_SUD | AHCI_P_CMD_POD);
		if (sc->port[i].bctx)
			sc->port[i].cmd |= AHCI_P_CMD_CPS;
		sc->port[i].sctl = 0;
		ahci_port_reset(&sc->port[i]);
	}
}

static void
ata_string(uint8_t *dest, const char *src, int len)
{
	int i;

	for (i = 0; i < len; i++) {
		if (*src)
			dest[i ^ 1] = *src++;
		else
			dest[i ^ 1] = ' ';
	}
}

static void
atapi_string(uint8_t *dest, const char *src, int len)
{
	int i;

	for (i = 0; i < len; i++) {
		if (*src)
			dest[i] = *src++;
		else
			dest[i] = ' ';
	}
}

/*
 * Build up the iovec based on the PRDT, 'done' and 'len'.
 */
static void
ahci_build_iov(struct ahci_port *p, struct ahci_ioreq *aior,
    struct ahci_prdt_entry *prdt, uint16_t prdtl)
{
	struct blockif_req *breq = &aior->io_req;
	int i, j, skip, todo, left, extra;
	uint32_t dbcsz;

	/* Copy part of PRDT between 'done' and 'len' bytes into the iov. */
	skip = aior->done;
	left = aior->len - aior->done;
	todo = 0;
	for (i = 0, j = 0; i < prdtl && j < BLOCKIF_IOV_MAX && left > 0;
	    i++, prdt++) {
		dbcsz = (prdt->dbc & DBCMASK) + 1;
		/* Skip already done part of the PRDT */
		if (dbcsz <= skip) {
			skip -= dbcsz;
			continue;
		}
		dbcsz -= skip;
		if (dbcsz > left)
			dbcsz = left;
		breq->br_iov[j].iov_base = paddr_guest2host(ahci_ctx(p->pr_sc),
		    prdt->dba + skip, dbcsz);
		breq->br_iov[j].iov_len = dbcsz;
		todo += dbcsz;
		left -= dbcsz;
		skip = 0;
		j++;
	}

	/* If we got limited by IOV length, round I/O down to sector size. */
	if (j == BLOCKIF_IOV_MAX) {
		extra = todo % blockif_sectsz(p->bctx);
		todo -= extra;
		assert(todo > 0);
		while (extra > 0) {
			if (breq->br_iov[j - 1].iov_len > extra) {
				breq->br_iov[j - 1].iov_len -= extra;
				break;
			}
			extra -= breq->br_iov[j - 1].iov_len;
			j--;
		}
	}

	breq->br_iovcnt = j;
	breq->br_resid = todo;
	aior->done += todo;
	aior->more = (aior->done < aior->len && i < prdtl);
}

static void
ahci_handle_rw(struct ahci_port *p, int slot, uint8_t *cfis, uint32_t done)
{
	struct ahci_ioreq *aior;
	struct blockif_req *breq;
	struct ahci_prdt_entry *prdt;
	struct ahci_cmd_hdr *hdr;
	uint64_t lba;
	uint32_t len;
	int err, first, ncq, readop;

	prdt = (struct ahci_prdt_entry *)(cfis + 0x80);
	hdr = (struct ahci_cmd_hdr *)(p->cmd_lst + slot * AHCI_CL_SIZE);
	ncq = 0;
	readop = 1;
	first = (done == 0);

	if (cfis[2] == ATA_WRITE || cfis[2] == ATA_WRITE48 ||
	    cfis[2] == ATA_WRITE_MUL || cfis[2] == ATA_WRITE_MUL48 ||
	    cfis[2] == ATA_WRITE_DMA || cfis[2] == ATA_WRITE_DMA48 ||
	    cfis[2] == ATA_WRITE_FPDMA_QUEUED)
		readop = 0;

	if (cfis[2] == ATA_WRITE_FPDMA_QUEUED ||
	    cfis[2] == ATA_READ_FPDMA_QUEUED) {
		lba = ((uint64_t)cfis[10] << 40) |
			((uint64_t)cfis[9] << 32) |
			((uint64_t)cfis[8] << 24) |
			((uint64_t)cfis[6] << 16) |
			((uint64_t)cfis[5] << 8) |
			cfis[4];
		len = cfis[11] << 8 | cfis[3];
		if (!len)
			len = 65536;
		ncq = 1;
	} else if (cfis[2] == ATA_READ48 || cfis[2] == ATA_WRITE48 ||
	    cfis[2] == ATA_READ_MUL48 || cfis[2] == ATA_WRITE_MUL48 ||
	    cfis[2] == ATA_READ_DMA48 || cfis[2] == ATA_WRITE_DMA48) {
		lba = ((uint64_t)cfis[10] << 40) |
			((uint64_t)cfis[9] << 32) |
			((uint64_t)cfis[8] << 24) |
			((uint64_t)cfis[6] << 16) |
			((uint64_t)cfis[5] << 8) |
			cfis[4];
		len = cfis[13] << 8 | cfis[12];
		if (!len)
			len = 65536;
	} else {
		lba = ((cfis[7] & 0xf) << 24) | (cfis[6] << 16) |
			(cfis[5] << 8) | cfis[4];
		len = cfis[12];
		if (!len)
			len = 256;
	}
	lba *= blockif_sectsz(p->bctx);
	len *= blockif_sectsz(p->bctx);

	/* Pull request off free list */
	aior = STAILQ_FIRST(&p->iofhd);
	assert(aior != NULL);
	STAILQ_REMOVE_HEAD(&p->iofhd, io_flist);

	aior->cfis = cfis;
	aior->slot = slot;
	aior->len = len;
	aior->done = done;
	breq = &aior->io_req;
	breq->br_offset = lba + done;
	ahci_build_iov(p, aior, prdt, hdr->prdtl);

	/* Mark this command in-flight. */
	p->pending |= 1 << slot;

	/* Stuff request onto busy list. */
	TAILQ_INSERT_HEAD(&p->iobhd, aior, io_blist);

	if (ncq && first)
		ahci_write_fis_d2h_ncq(p, slot);

	if (readop)
		err = blockif_read(p->bctx, breq);
	else
		err = blockif_write(p->bctx, breq);
	assert(err == 0);
}

static void
ahci_handle_flush(struct ahci_port *p, int slot, uint8_t *cfis)
{
	struct ahci_ioreq *aior;
	struct blockif_req *breq;
	int err;

	/*
	 * Pull request off free list
	 */
	aior = STAILQ_FIRST(&p->iofhd);
	assert(aior != NULL);
	STAILQ_REMOVE_HEAD(&p->iofhd, io_flist);
	aior->cfis = cfis;
	aior->slot = slot;
	aior->len = 0;
	aior->done = 0;
	aior->more = 0;
	breq = &aior->io_req;

	/*
	 * Mark this command in-flight.
	 */
	p->pending |= 1 << slot;

	/*
	 * Stuff request onto busy list
	 */
	TAILQ_INSERT_HEAD(&p->iobhd, aior, io_blist);

	err = blockif_flush(p->bctx, breq);
	assert(err == 0);
}

static inline void
read_prdt(struct ahci_port *p, int slot, uint8_t *cfis,
		void *buf, int size)
{
	struct ahci_cmd_hdr *hdr;
	struct ahci_prdt_entry *prdt;
	void *to;
	int i, len;

	hdr = (struct ahci_cmd_hdr *)(p->cmd_lst + slot * AHCI_CL_SIZE);
	len = size;
	to = buf;
	prdt = (struct ahci_prdt_entry *)(cfis + 0x80);
	for (i = 0; i < hdr->prdtl && len; i++) {
		uint8_t *ptr;
		uint32_t dbcsz;
		int sublen;

		dbcsz = (prdt->dbc & DBCMASK) + 1;
		ptr = paddr_guest2host(ahci_ctx(p->pr_sc), prdt->dba, dbcsz);
		sublen = MIN(len, dbcsz);
		memcpy(to, ptr, sublen);
		len -= sublen;
		to += sublen;
		prdt++;
	}
}

static void
ahci_handle_dsm_trim(struct ahci_port *p, int slot, uint8_t *cfis, uint32_t done)
{
	struct ahci_ioreq *aior;
	struct blockif_req *breq;
	uint8_t *entry;
	uint64_t elba;
	uint32_t len, elen;
	int err, first, ncq;
	uint8_t buf[512];

	first = (done == 0);
	if (cfis[2] == ATA_DATA_SET_MANAGEMENT) {
		len = (uint16_t)cfis[13] << 8 | cfis[12];
		len *= 512;
		ncq = 0;
	} else { /* ATA_SEND_FPDMA_QUEUED */
		len = (uint16_t)cfis[11] << 8 | cfis[3];
		len *= 512;
		ncq = 1;
	}
	read_prdt(p, slot, cfis, buf, sizeof(buf));

next:
	entry = &buf[done];
	elba = ((uint64_t)entry[5] << 40) |
		((uint64_t)entry[4] << 32) |
		((uint64_t)entry[3] << 24) |
		((uint64_t)entry[2] << 16) |
		((uint64_t)entry[1] << 8) |
		entry[0];
	elen = (uint16_t)entry[7] << 8 | entry[6];
	done += 8;
	if (elen == 0) {
		if (done >= len) {
			ahci_write_fis_d2h(p, slot, cfis, ATA_S_READY | ATA_S_DSC);
			p->pending &= ~(1 << slot);
			ahci_check_stopped(p);
			if (!first)
				ahci_handle_port(p);
			return;
		}
		goto next;
	}

	/*
	 * Pull request off free list
	 */
	aior = STAILQ_FIRST(&p->iofhd);
	assert(aior != NULL);
	STAILQ_REMOVE_HEAD(&p->iofhd, io_flist);
	aior->cfis = cfis;
	aior->slot = slot;
	aior->len = len;
	aior->done = done;
	aior->more = (len != done);

	breq = &aior->io_req;
	breq->br_offset = elba * blockif_sectsz(p->bctx);
	breq->br_resid = elen * blockif_sectsz(p->bctx);

	/*
	 * Mark this command in-flight.
	 */
	p->pending |= 1 << slot;

	/*
	 * Stuff request onto busy list
	 */
	TAILQ_INSERT_HEAD(&p->iobhd, aior, io_blist);

	if (ncq && first)
		ahci_write_fis_d2h_ncq(p, slot);

	err = blockif_delete(p->bctx, breq);
	assert(err == 0);
}

static inline void
write_prdt(struct ahci_port *p, int slot, uint8_t *cfis,
		void *buf, int size)
{
	struct ahci_cmd_hdr *hdr;
	struct ahci_prdt_entry *prdt;
	void *from;
	int i, len;

	hdr = (struct ahci_cmd_hdr *)(p->cmd_lst + slot * AHCI_CL_SIZE);
	len = size;
	from = buf;
	prdt = (struct ahci_prdt_entry *)(cfis + 0x80);
	for (i = 0; i < hdr->prdtl && len; i++) {
		uint8_t *ptr;
		uint32_t dbcsz;
		int sublen;

		dbcsz = (prdt->dbc & DBCMASK) + 1;
		ptr = paddr_guest2host(ahci_ctx(p->pr_sc), prdt->dba, dbcsz);
		sublen = MIN(len, dbcsz);
		memcpy(ptr, from, sublen);
		len -= sublen;
		from += sublen;
		prdt++;
	}
	hdr->prdbc = size - len;
}

static void
ahci_checksum(uint8_t *buf, int size)
{
	int i;
	uint8_t sum = 0;

	for (i = 0; i < size - 1; i++)
		sum += buf[i];
	buf[size - 1] = 0x100 - sum;
}

static void
ahci_handle_read_log(struct ahci_port *p, int slot, uint8_t *cfis)
{
	struct ahci_cmd_hdr *hdr;
	uint8_t buf[512];

	hdr = (struct ahci_cmd_hdr *)(p->cmd_lst + slot * AHCI_CL_SIZE);
	if (p->atapi || hdr->prdtl == 0 || cfis[4] != 0x10 ||
	    cfis[5] != 0 || cfis[9] != 0 || cfis[12] != 1 || cfis[13] != 0) {
		ahci_write_fis_d2h(p, slot, cfis,
		    (ATA_E_ABORT << 8) | ATA_S_READY | ATA_S_ERROR);
		return;
	}

	memset(buf, 0, sizeof(buf));
	memcpy(buf, p->err_cfis, sizeof(p->err_cfis));
	ahci_checksum(buf, sizeof(buf));

	if (cfis[2] == ATA_READ_LOG_EXT)
		ahci_write_fis_piosetup(p);
	write_prdt(p, slot, cfis, (void *)buf, sizeof(buf));
	ahci_write_fis_d2h(p, slot, cfis, ATA_S_DSC | ATA_S_READY);
}

static void
handle_identify(struct ahci_port *p, int slot, uint8_t *cfis)
{
	struct ahci_cmd_hdr *hdr;

	hdr = (struct ahci_cmd_hdr *)(p->cmd_lst + slot * AHCI_CL_SIZE);
	if (p->atapi || hdr->prdtl == 0) {
		ahci_write_fis_d2h(p, slot, cfis,
		    (ATA_E_ABORT << 8) | ATA_S_READY | ATA_S_ERROR);
	} else {
		uint16_t buf[256];
		uint64_t sectors;
		int sectsz, psectsz, psectoff, candelete, ro;
		uint16_t cyl;
		uint8_t sech, heads;

		ro = blockif_is_ro(p->bctx);
		candelete = blockif_candelete(p->bctx);
		sectsz = blockif_sectsz(p->bctx);
		sectors = blockif_size(p->bctx) / sectsz;
		blockif_chs(p->bctx, &cyl, &heads, &sech);
		blockif_psectsz(p->bctx, &psectsz, &psectoff);
		memset(buf, 0, sizeof(buf));
		buf[0] = 0x0040;
		buf[1] = cyl;
		buf[3] = heads;
		buf[6] = sech;
		ata_string((uint8_t *)(buf+10), p->ident, 20);
		ata_string((uint8_t *)(buf+23), "001", 8);
		ata_string((uint8_t *)(buf+27), "BHYVE SATA DISK", 40);
		buf[47] = (0x8000 | 128);
		buf[48] = 0;
		buf[49] = (1 << 8 | 1 << 9 | 1 << 11);
		buf[50] = (1 << 14);
		buf[53] = (1 << 1 | 1 << 2);
		if (p->mult_sectors)
			buf[59] = (0x100 | p->mult_sectors);
		if (sectors <= 0x0fffffff) {
			buf[60] = sectors;
			buf[61] = (sectors >> 16);
		} else {
			buf[60] = 0xffff;
			buf[61] = 0x0fff;
		}
		buf[63] = 0x7;
		if (p->xfermode & ATA_WDMA0)
			buf[63] |= (1 << ((p->xfermode & 7) + 8));
		buf[64] = 0x3;
		buf[65] = 120;
		buf[66] = 120;
		buf[67] = 120;
		buf[68] = 120;
		buf[69] = 0;
		buf[75] = 31;
		buf[76] = (ATA_SATA_GEN1 | ATA_SATA_GEN2 | ATA_SATA_GEN3 |
			   ATA_SUPPORT_NCQ);
		buf[77] = (ATA_SUPPORT_RCVSND_FPDMA_QUEUED |
			   (p->ssts & ATA_SS_SPD_MASK) >> 3);
		buf[80] = 0x3f0;
		buf[81] = 0x28;
		buf[82] = (ATA_SUPPORT_POWERMGT | ATA_SUPPORT_WRITECACHE|
			   ATA_SUPPORT_LOOKAHEAD | ATA_SUPPORT_NOP);
		buf[83] = (ATA_SUPPORT_ADDRESS48 | ATA_SUPPORT_FLUSHCACHE |
			   ATA_SUPPORT_FLUSHCACHE48 | 1 << 14);
		buf[84] = (1 << 14);
		buf[85] = (ATA_SUPPORT_POWERMGT | ATA_SUPPORT_WRITECACHE|
			   ATA_SUPPORT_LOOKAHEAD | ATA_SUPPORT_NOP);
		buf[86] = (ATA_SUPPORT_ADDRESS48 | ATA_SUPPORT_FLUSHCACHE |
			   ATA_SUPPORT_FLUSHCACHE48 | 1 << 15);
		buf[87] = (1 << 14);
		buf[88] = 0x7f;
		if (p->xfermode & ATA_UDMA0)
			buf[88] |= (1 << ((p->xfermode & 7) + 8));
		buf[100] = sectors;
		buf[101] = (sectors >> 16);
		buf[102] = (sectors >> 32);
		buf[103] = (sectors >> 48);
		if (candelete && !ro) {
			buf[69] |= ATA_SUPPORT_RZAT | ATA_SUPPORT_DRAT;
			buf[105] = 1;
			buf[169] = ATA_SUPPORT_DSM_TRIM;
		}
		buf[106] = 0x4000;
		buf[209] = 0x4000;
		if (psectsz > sectsz) {
			buf[106] |= 0x2000;
			buf[106] |= ffsl(psectsz / sectsz) - 1;
			buf[209] |= (psectoff / sectsz);
		}
		if (sectsz > 512) {
			buf[106] |= 0x1000;
			buf[117] = sectsz / 2;
			buf[118] = ((sectsz / 2) >> 16);
		}
		buf[119] = (ATA_SUPPORT_RWLOGDMAEXT | 1 << 14);
		buf[120] = (ATA_SUPPORT_RWLOGDMAEXT | 1 << 14);
		buf[222] = 0x1020;
		buf[255] = 0x00a5;
		ahci_checksum((uint8_t *)buf, sizeof(buf));
		ahci_write_fis_piosetup(p);
		write_prdt(p, slot, cfis, (void *)buf, sizeof(buf));
		ahci_write_fis_d2h(p, slot, cfis, ATA_S_DSC | ATA_S_READY);
	}
}

static void
handle_atapi_identify(struct ahci_port *p, int slot, uint8_t *cfis)
{
	if (!p->atapi) {
		ahci_write_fis_d2h(p, slot, cfis,
		    (ATA_E_ABORT << 8) | ATA_S_READY | ATA_S_ERROR);
	} else {
		uint16_t buf[256];

		memset(buf, 0, sizeof(buf));
		buf[0] = (2 << 14 | 5 << 8 | 1 << 7 | 2 << 5);
		ata_string((uint8_t *)(buf+10), p->ident, 20);
		ata_string((uint8_t *)(buf+23), "001", 8);
		ata_string((uint8_t *)(buf+27), "BHYVE SATA DVD ROM", 40);
		buf[49] = (1 << 9 | 1 << 8);
		buf[50] = (1 << 14 | 1);
		buf[53] = (1 << 2 | 1 << 1);
		buf[62] = 0x3f;
		buf[63] = 7;
		if (p->xfermode & ATA_WDMA0)
			buf[63] |= (1 << ((p->xfermode & 7) + 8));
		buf[64] = 3;
		buf[65] = 120;
		buf[66] = 120;
		buf[67] = 120;
		buf[68] = 120;
		buf[76] = (ATA_SATA_GEN1 | ATA_SATA_GEN2 | ATA_SATA_GEN3);
		buf[77] = ((p->ssts & ATA_SS_SPD_MASK) >> 3);
		buf[78] = (1 << 5);
		buf[80] = 0x3f0;
		buf[82] = (ATA_SUPPORT_POWERMGT | ATA_SUPPORT_PACKET |
			   ATA_SUPPORT_RESET | ATA_SUPPORT_NOP);
		buf[83] = (1 << 14);
		buf[84] = (1 << 14);
		buf[85] = (ATA_SUPPORT_POWERMGT | ATA_SUPPORT_PACKET |
			   ATA_SUPPORT_RESET | ATA_SUPPORT_NOP);
		buf[87] = (1 << 14);
		buf[88] = 0x7f;
		if (p->xfermode & ATA_UDMA0)
			buf[88] |= (1 << ((p->xfermode & 7) + 8));
		buf[222] = 0x1020;
		buf[255] = 0x00a5;
		ahci_checksum((uint8_t *)buf, sizeof(buf));
		ahci_write_fis_piosetup(p);
		write_prdt(p, slot, cfis, (void *)buf, sizeof(buf));
		ahci_write_fis_d2h(p, slot, cfis, ATA_S_DSC | ATA_S_READY);
	}
}

static void
atapi_inquiry(struct ahci_port *p, int slot, uint8_t *cfis)
{
	uint8_t buf[36];
	uint8_t *acmd;
	int len;
	uint32_t tfd;

	acmd = cfis + 0x40;

	if (acmd[1] & 1) {		/* VPD */
		if (acmd[2] == 0) {	/* Supported VPD pages */
			buf[0] = 0x05;
			buf[1] = 0;
			buf[2] = 0;
			buf[3] = 1;
			buf[4] = 0;
			len = 4 + buf[3];
		} else {
			p->sense_key = ATA_SENSE_ILLEGAL_REQUEST;
			p->asc = 0x24;
			tfd = (p->sense_key << 12) | ATA_S_READY | ATA_S_ERROR;
			cfis[4] = (cfis[4] & ~7) | ATA_I_CMD | ATA_I_IN;
			ahci_write_fis_d2h(p, slot, cfis, tfd);
			return;
		}
	} else {
		buf[0] = 0x05;
		buf[1] = 0x80;
		buf[2] = 0x00;
		buf[3] = 0x21;
		buf[4] = 31;
		buf[5] = 0;
		buf[6] = 0;
		buf[7] = 0;
		atapi_string(buf + 8, "BHYVE", 8);
		atapi_string(buf + 16, "BHYVE DVD-ROM", 16);
		atapi_string(buf + 32, "001", 4);
		len = sizeof(buf);
	}

	if (len > acmd[4])
		len = acmd[4];
	cfis[4] = (cfis[4] & ~7) | ATA_I_CMD | ATA_I_IN;
	write_prdt(p, slot, cfis, buf, len);
	ahci_write_fis_d2h(p, slot, cfis, ATA_S_READY | ATA_S_DSC);
}

static void
atapi_read_capacity(struct ahci_port *p, int slot, uint8_t *cfis)
{
	uint8_t buf[8];
	uint64_t sectors;

	sectors = blockif_size(p->bctx) / 2048;
	be32enc(buf, sectors - 1);
	be32enc(buf + 4, 2048);
	cfis[4] = (cfis[4] & ~7) | ATA_I_CMD | ATA_I_IN;
	write_prdt(p, slot, cfis, buf, sizeof(buf));
	ahci_write_fis_d2h(p, slot, cfis, ATA_S_READY | ATA_S_DSC);
}

static void
atapi_read_toc(struct ahci_port *p, int slot, uint8_t *cfis)
{
	uint8_t *acmd;
	uint8_t format;
	int len;

	acmd = cfis + 0x40;

	len = be16dec(acmd + 7);
	format = acmd[9] >> 6;
	switch (format) {
	case 0:
	{
		int msf, size;
		uint64_t sectors;
		uint8_t start_track, buf[20], *bp;

		msf = (acmd[1] >> 1) & 1;
		start_track = acmd[6];
		if (start_track > 1 && start_track != 0xaa) {
			uint32_t tfd;
			p->sense_key = ATA_SENSE_ILLEGAL_REQUEST;
			p->asc = 0x24;
			tfd = (p->sense_key << 12) | ATA_S_READY | ATA_S_ERROR;
			cfis[4] = (cfis[4] & ~7) | ATA_I_CMD | ATA_I_IN;
			ahci_write_fis_d2h(p, slot, cfis, tfd);
			return;
		}
		bp = buf + 2;
		*bp++ = 1;
		*bp++ = 1;
		if (start_track <= 1) {
			*bp++ = 0;
			*bp++ = 0x14;
			*bp++ = 1;
			*bp++ = 0;
			if (msf) {
				*bp++ = 0;
				lba_to_msf(bp, 0);
				bp += 3;
			} else {
				*bp++ = 0;
				*bp++ = 0;
				*bp++ = 0;
				*bp++ = 0;
			}
		}
		*bp++ = 0;
		*bp++ = 0x14;
		*bp++ = 0xaa;
		*bp++ = 0;
		sectors = blockif_size(p->bctx) / blockif_sectsz(p->bctx);
		sectors >>= 2;
		if (msf) {
			*bp++ = 0;
			lba_to_msf(bp, sectors);
			bp += 3;
		} else {
			be32enc(bp, sectors);
			bp += 4;
		}
		size = bp - buf;
		be16enc(buf, size - 2);
		if (len > size)
			len = size;
		write_prdt(p, slot, cfis, buf, len);
		cfis[4] = (cfis[4] & ~7) | ATA_I_CMD | ATA_I_IN;
		ahci_write_fis_d2h(p, slot, cfis, ATA_S_READY | ATA_S_DSC);
		break;
	}
	case 1:
	{
		uint8_t buf[12];

		memset(buf, 0, sizeof(buf));
		buf[1] = 0xa;
		buf[2] = 0x1;
		buf[3] = 0x1;
		if (len > sizeof(buf))
			len = sizeof(buf);
		write_prdt(p, slot, cfis, buf, len);
		cfis[4] = (cfis[4] & ~7) | ATA_I_CMD | ATA_I_IN;
		ahci_write_fis_d2h(p, slot, cfis, ATA_S_READY | ATA_S_DSC);
		break;
	}
	case 2:
	{
		int msf, size;
		uint64_t sectors;
		uint8_t *bp, buf[50];

		msf = (acmd[1] >> 1) & 1;
		bp = buf + 2;
		*bp++ = 1;
		*bp++ = 1;

		*bp++ = 1;
		*bp++ = 0x14;
		*bp++ = 0;
		*bp++ = 0xa0;
		*bp++ = 0;
		*bp++ = 0;
		*bp++ = 0;
		*bp++ = 0;
		*bp++ = 1;
		*bp++ = 0;
		*bp++ = 0;

		*bp++ = 1;
		*bp++ = 0x14;
		*bp++ = 0;
		*bp++ = 0xa1;
		*bp++ = 0;
		*bp++ = 0;
		*bp++ = 0;
		*bp++ = 0;
		*bp++ = 1;
		*bp++ = 0;
		*bp++ = 0;

		*bp++ = 1;
		*bp++ = 0x14;
		*bp++ = 0;
		*bp++ = 0xa2;
		*bp++ = 0;
		*bp++ = 0;
		*bp++ = 0;
		sectors = blockif_size(p->bctx) / blockif_sectsz(p->bctx);
		sectors >>= 2;
		if (msf) {
			*bp++ = 0;
			lba_to_msf(bp, sectors);
			bp += 3;
		} else {
			be32enc(bp, sectors);
			bp += 4;
		}

		*bp++ = 1;
		*bp++ = 0x14;
		*bp++ = 0;
		*bp++ = 1;
		*bp++ = 0;
		*bp++ = 0;
		*bp++ = 0;
		if (msf) {
			*bp++ = 0;
			lba_to_msf(bp, 0);
			bp += 3;
		} else {
			*bp++ = 0;
			*bp++ = 0;
			*bp++ = 0;
			*bp++ = 0;
		}

		size = bp - buf;
		be16enc(buf, size - 2);
		if (len > size)
			len = size;
		write_prdt(p, slot, cfis, buf, len);
		cfis[4] = (cfis[4] & ~7) | ATA_I_CMD | ATA_I_IN;
		ahci_write_fis_d2h(p, slot, cfis, ATA_S_READY | ATA_S_DSC);
		break;
	}
	default:
	{
		uint32_t tfd;

		p->sense_key = ATA_SENSE_ILLEGAL_REQUEST;
		p->asc = 0x24;
		tfd = (p->sense_key << 12) | ATA_S_READY | ATA_S_ERROR;
		cfis[4] = (cfis[4] & ~7) | ATA_I_CMD | ATA_I_IN;
		ahci_write_fis_d2h(p, slot, cfis, tfd);
		break;
	}
	}
}

static void
atapi_report_luns(struct ahci_port *p, int slot, uint8_t *cfis)
{
	uint8_t buf[16];

	memset(buf, 0, sizeof(buf));
	buf[3] = 8;

	cfis[4] = (cfis[4] & ~7) | ATA_I_CMD | ATA_I_IN;
	write_prdt(p, slot, cfis, buf, sizeof(buf));
	ahci_write_fis_d2h(p, slot, cfis, ATA_S_READY | ATA_S_DSC);
}

static void
atapi_read(struct ahci_port *p, int slot, uint8_t *cfis, uint32_t done)
{
	struct ahci_ioreq *aior;
	struct ahci_cmd_hdr *hdr;
	struct ahci_prdt_entry *prdt;
	struct blockif_req *breq;
	uint8_t *acmd;
	uint64_t lba;
	uint32_t len;
	int err;

	acmd = cfis + 0x40;
	hdr = (struct ahci_cmd_hdr *)(p->cmd_lst + slot * AHCI_CL_SIZE);
	prdt = (struct ahci_prdt_entry *)(cfis + 0x80);

	lba = be32dec(acmd + 2);
	if (acmd[0] == READ_10)
		len = be16dec(acmd + 7);
	else
		len = be32dec(acmd + 6);
	if (len == 0) {
		cfis[4] = (cfis[4] & ~7) | ATA_I_CMD | ATA_I_IN;
		ahci_write_fis_d2h(p, slot, cfis, ATA_S_READY | ATA_S_DSC);
	}
	lba *= 2048;
	len *= 2048;

	/*
	 * Pull request off free list
	 */
	aior = STAILQ_FIRST(&p->iofhd);
	assert(aior != NULL);
	STAILQ_REMOVE_HEAD(&p->iofhd, io_flist);
	aior->cfis = cfis;
	aior->slot = slot;
	aior->len = len;
	aior->done = done;
	breq = &aior->io_req;
	breq->br_offset = lba + done;
	ahci_build_iov(p, aior, prdt, hdr->prdtl);

	/* Mark this command in-flight. */
	p->pending |= 1 << slot;

	/* Stuff request onto busy list. */
	TAILQ_INSERT_HEAD(&p->iobhd, aior, io_blist);

	err = blockif_read(p->bctx, breq);
	assert(err == 0);
}

static void
atapi_request_sense(struct ahci_port *p, int slot, uint8_t *cfis)
{
	uint8_t buf[64];
	uint8_t *acmd;
	int len;

	acmd = cfis + 0x40;
	len = acmd[4];
	if (len > sizeof(buf))
		len = sizeof(buf);
	memset(buf, 0, len);
	buf[0] = 0x70 | (1 << 7);
	buf[2] = p->sense_key;
	buf[7] = 10;
	buf[12] = p->asc;
	write_prdt(p, slot, cfis, buf, len);
	cfis[4] = (cfis[4] & ~7) | ATA_I_CMD | ATA_I_IN;
	ahci_write_fis_d2h(p, slot, cfis, ATA_S_READY | ATA_S_DSC);
}

static void
atapi_start_stop_unit(struct ahci_port *p, int slot, uint8_t *cfis)
{
	uint8_t *acmd = cfis + 0x40;
	uint32_t tfd;

	switch (acmd[4] & 3) {
	case 0:
	case 1:
	case 3:
		cfis[4] = (cfis[4] & ~7) | ATA_I_CMD | ATA_I_IN;
		tfd = ATA_S_READY | ATA_S_DSC;
		break;
	case 2:
		/* TODO eject media */
		cfis[4] = (cfis[4] & ~7) | ATA_I_CMD | ATA_I_IN;
		p->sense_key = ATA_SENSE_ILLEGAL_REQUEST;
		p->asc = 0x53;
		tfd = (p->sense_key << 12) | ATA_S_READY | ATA_S_ERROR;
		break;
	}
	ahci_write_fis_d2h(p, slot, cfis, tfd);
}

static void
atapi_mode_sense(struct ahci_port *p, int slot, uint8_t *cfis)
{
	uint8_t *acmd;
	uint32_t tfd;
	uint8_t pc, code;
	int len;

	acmd = cfis + 0x40;
	len = be16dec(acmd + 7);
	pc = acmd[2] >> 6;
	code = acmd[2] & 0x3f;

	switch (pc) {
	case 0:
		switch (code) {
		case MODEPAGE_RW_ERROR_RECOVERY:
		{
			uint8_t buf[16];

			if (len > sizeof(buf))
				len = sizeof(buf);

			memset(buf, 0, sizeof(buf));
			be16enc(buf, 16 - 2);
			buf[2] = 0x70;
			buf[8] = 0x01;
			buf[9] = 16 - 10;
			buf[11] = 0x05;
			write_prdt(p, slot, cfis, buf, len);
			tfd = ATA_S_READY | ATA_S_DSC;
			break;
		}
		case MODEPAGE_CD_CAPABILITIES:
		{
			uint8_t buf[30];

			if (len > sizeof(buf))
				len = sizeof(buf);

			memset(buf, 0, sizeof(buf));
			be16enc(buf, 30 - 2);
			buf[2] = 0x70;
			buf[8] = 0x2A;
			buf[9] = 30 - 10;
			buf[10] = 0x08;
			buf[12] = 0x71;
			be16enc(&buf[18], 2);
			be16enc(&buf[20], 512);
			write_prdt(p, slot, cfis, buf, len);
			tfd = ATA_S_READY | ATA_S_DSC;
			break;
		}
		default:
			goto error;
			break;
		}
		break;
	case 3:
		p->sense_key = ATA_SENSE_ILLEGAL_REQUEST;
		p->asc = 0x39;
		tfd = (p->sense_key << 12) | ATA_S_READY | ATA_S_ERROR;
		break;
error:
	case 1:
	case 2:
		p->sense_key = ATA_SENSE_ILLEGAL_REQUEST;
		p->asc = 0x24;
		tfd = (p->sense_key << 12) | ATA_S_READY | ATA_S_ERROR;
		break;
	}
	cfis[4] = (cfis[4] & ~7) | ATA_I_CMD | ATA_I_IN;
	ahci_write_fis_d2h(p, slot, cfis, tfd);
}

static void
atapi_get_event_status_notification(struct ahci_port *p, int slot,
    uint8_t *cfis)
{
	uint8_t *acmd;
	uint32_t tfd;

	acmd = cfis + 0x40;

	/* we don't support asynchronous operation */
	if (!(acmd[1] & 1)) {
		p->sense_key = ATA_SENSE_ILLEGAL_REQUEST;
		p->asc = 0x24;
		tfd = (p->sense_key << 12) | ATA_S_READY | ATA_S_ERROR;
	} else {
		uint8_t buf[8];
		int len;

		len = be16dec(acmd + 7);
		if (len > sizeof(buf))
			len = sizeof(buf);

		memset(buf, 0, sizeof(buf));
		be16enc(buf, 8 - 2);
		buf[2] = 0x04;
		buf[3] = 0x10;
		buf[5] = 0x02;
		write_prdt(p, slot, cfis, buf, len);
		tfd = ATA_S_READY | ATA_S_DSC;
	}
	cfis[4] = (cfis[4] & ~7) | ATA_I_CMD | ATA_I_IN;
	ahci_write_fis_d2h(p, slot, cfis, tfd);
}

static void
handle_packet_cmd(struct ahci_port *p, int slot, uint8_t *cfis)
{
	uint8_t *acmd;

	acmd = cfis + 0x40;

#ifdef AHCI_DEBUG
	{
		int i;
		DPRINTF("ACMD:");
		for (i = 0; i < 16; i++)
			DPRINTF("%02x ", acmd[i]);
		DPRINTF("\n");
	}
#endif

	switch (acmd[0]) {
	case TEST_UNIT_READY:
		cfis[4] = (cfis[4] & ~7) | ATA_I_CMD | ATA_I_IN;
		ahci_write_fis_d2h(p, slot, cfis, ATA_S_READY | ATA_S_DSC);
		break;
	case INQUIRY:
		atapi_inquiry(p, slot, cfis);
		break;
	case READ_CAPACITY:
		atapi_read_capacity(p, slot, cfis);
		break;
	case PREVENT_ALLOW:
		/* TODO */
		cfis[4] = (cfis[4] & ~7) | ATA_I_CMD | ATA_I_IN;
		ahci_write_fis_d2h(p, slot, cfis, ATA_S_READY | ATA_S_DSC);
		break;
	case READ_TOC:
		atapi_read_toc(p, slot, cfis);
		break;
	case REPORT_LUNS:
		atapi_report_luns(p, slot, cfis);
		break;
	case READ_10:
	case READ_12:
		atapi_read(p, slot, cfis, 0);
		break;
	case REQUEST_SENSE:
		atapi_request_sense(p, slot, cfis);
		break;
	case START_STOP_UNIT:
		atapi_start_stop_unit(p, slot, cfis);
		break;
	case MODE_SENSE_10:
		atapi_mode_sense(p, slot, cfis);
		break;
	case GET_EVENT_STATUS_NOTIFICATION:
		atapi_get_event_status_notification(p, slot, cfis);
		break;
	default:
		cfis[4] = (cfis[4] & ~7) | ATA_I_CMD | ATA_I_IN;
		p->sense_key = ATA_SENSE_ILLEGAL_REQUEST;
		p->asc = 0x20;
		ahci_write_fis_d2h(p, slot, cfis, (p->sense_key << 12) |
				ATA_S_READY | ATA_S_ERROR);
		break;
	}
}

static void
ahci_handle_cmd(struct ahci_port *p, int slot, uint8_t *cfis)
{

	p->tfd |= ATA_S_BUSY;
	switch (cfis[2]) {
	case ATA_ATA_IDENTIFY:
		handle_identify(p, slot, cfis);
		break;
	case ATA_SETFEATURES:
	{
		switch (cfis[3]) {
		case ATA_SF_ENAB_SATA_SF:
			switch (cfis[12]) {
			case ATA_SATA_SF_AN:
				p->tfd = ATA_S_DSC | ATA_S_READY;
				break;
			default:
				p->tfd = ATA_S_ERROR | ATA_S_READY;
				p->tfd |= (ATA_ERROR_ABORT << 8);
				break;
			}
			break;
		case ATA_SF_ENAB_WCACHE:
		case ATA_SF_DIS_WCACHE:
		case ATA_SF_ENAB_RCACHE:
		case ATA_SF_DIS_RCACHE:
			p->tfd = ATA_S_DSC | ATA_S_READY;
			break;
		case ATA_SF_SETXFER:
		{
			switch (cfis[12] & 0xf8) {
			case ATA_PIO:
			case ATA_PIO0:
				break;
			case ATA_WDMA0:
			case ATA_UDMA0:
				p->xfermode = (cfis[12] & 0x7);
				break;
			}
			p->tfd = ATA_S_DSC | ATA_S_READY;
			break;
		}
		default:
			p->tfd = ATA_S_ERROR | ATA_S_READY;
			p->tfd |= (ATA_ERROR_ABORT << 8);
			break;
		}
		ahci_write_fis_d2h(p, slot, cfis, p->tfd);
		break;
	}
	case ATA_SET_MULTI:
		if (cfis[12] != 0 &&
			(cfis[12] > 128 || (cfis[12] & (cfis[12] - 1)))) {
			p->tfd = ATA_S_ERROR | ATA_S_READY;
			p->tfd |= (ATA_ERROR_ABORT << 8);
		} else {
			p->mult_sectors = cfis[12];
			p->tfd = ATA_S_DSC | ATA_S_READY;
		}
		ahci_write_fis_d2h(p, slot, cfis, p->tfd);
		break;
	case ATA_READ:
	case ATA_WRITE:
	case ATA_READ48:
	case ATA_WRITE48:
	case ATA_READ_MUL:
	case ATA_WRITE_MUL:
	case ATA_READ_MUL48:
	case ATA_WRITE_MUL48:
	case ATA_READ_DMA:
	case ATA_WRITE_DMA:
	case ATA_READ_DMA48:
	case ATA_WRITE_DMA48:
	case ATA_READ_FPDMA_QUEUED:
	case ATA_WRITE_FPDMA_QUEUED:
		ahci_handle_rw(p, slot, cfis, 0);
		break;
	case ATA_FLUSHCACHE:
	case ATA_FLUSHCACHE48:
		ahci_handle_flush(p, slot, cfis);
		break;
	case ATA_DATA_SET_MANAGEMENT:
		if (cfis[11] == 0 && cfis[3] == ATA_DSM_TRIM &&
		    cfis[13] == 0 && cfis[12] == 1) {
			ahci_handle_dsm_trim(p, slot, cfis, 0);
			break;
		}
		ahci_write_fis_d2h(p, slot, cfis,
		    (ATA_E_ABORT << 8) | ATA_S_READY | ATA_S_ERROR);
		break;
	case ATA_SEND_FPDMA_QUEUED:
		if ((cfis[13] & 0x1f) == ATA_SFPDMA_DSM &&
		    cfis[17] == 0 && cfis[16] == ATA_DSM_TRIM &&
		    cfis[11] == 0 && cfis[13] == 1) {
			ahci_handle_dsm_trim(p, slot, cfis, 0);
			break;
		}
		ahci_write_fis_d2h(p, slot, cfis,
		    (ATA_E_ABORT << 8) | ATA_S_READY | ATA_S_ERROR);
		break;
	case ATA_READ_LOG_EXT:
	case ATA_READ_LOG_DMA_EXT:
		ahci_handle_read_log(p, slot, cfis);
		break;
	case ATA_SECURITY_FREEZE_LOCK:
	case ATA_SMART_CMD:
	case ATA_NOP:
		ahci_write_fis_d2h(p, slot, cfis,
		    (ATA_E_ABORT << 8) | ATA_S_READY | ATA_S_ERROR);
		break;
	case ATA_CHECK_POWER_MODE:
		cfis[12] = 0xff;	/* always on */
		ahci_write_fis_d2h(p, slot, cfis, ATA_S_READY | ATA_S_DSC);
		break;
	case ATA_STANDBY_CMD:
	case ATA_STANDBY_IMMEDIATE:
	case ATA_IDLE_CMD:
	case ATA_IDLE_IMMEDIATE:
	case ATA_SLEEP:
	case ATA_READ_VERIFY:
	case ATA_READ_VERIFY48:
		ahci_write_fis_d2h(p, slot, cfis, ATA_S_READY | ATA_S_DSC);
		break;
	case ATA_ATAPI_IDENTIFY:
		handle_atapi_identify(p, slot, cfis);
		break;
	case ATA_PACKET_CMD:
		if (!p->atapi) {
			ahci_write_fis_d2h(p, slot, cfis,
			    (ATA_E_ABORT << 8) | ATA_S_READY | ATA_S_ERROR);
		} else
			handle_packet_cmd(p, slot, cfis);
		break;
	default:
		WPRINTF("Unsupported cmd:%02x\n", cfis[2]);
		ahci_write_fis_d2h(p, slot, cfis,
		    (ATA_E_ABORT << 8) | ATA_S_READY | ATA_S_ERROR);
		break;
	}
}

static void
ahci_handle_slot(struct ahci_port *p, int slot)
{
	struct ahci_cmd_hdr *hdr;
#ifdef AHCI_DEBUG
	struct ahci_prdt_entry *prdt;
#endif
	struct pci_ahci_softc *sc;
	uint8_t *cfis;
#ifdef AHCI_DEBUG
	int cfl;
#endif

	sc = p->pr_sc;
	hdr = (struct ahci_cmd_hdr *)(p->cmd_lst + slot * AHCI_CL_SIZE);
#ifdef AHCI_DEBUG
	cfl = (hdr->flags & 0x1f) * 4;
#endif
	cfis = paddr_guest2host(ahci_ctx(sc), hdr->ctba,
			0x80 + hdr->prdtl * sizeof(struct ahci_prdt_entry));
#ifdef AHCI_DEBUG
	prdt = (struct ahci_prdt_entry *)(cfis + 0x80);

<<<<<<< HEAD
#ifdef AHCI_DEBUG
	int i;
=======
>>>>>>> a571fb52
	DPRINTF("\ncfis:");
	for (i = 0; i < cfl; i++) {
		if (i % 10 == 0)
			DPRINTF("\n");
		DPRINTF("%02x ", cfis[i]);
	}
	DPRINTF("\n");

	for (i = 0; i < hdr->prdtl; i++) {
		DPRINTF("%d@%08"PRIx64"\n", prdt->dbc & 0x3fffff, prdt->dba);
		prdt++;
	}
#endif

	if (cfis[0] != FIS_TYPE_REGH2D) {
		WPRINTF("Not a H2D FIS:%02x\n", cfis[0]);
		return;
	}

	if (cfis[1] & 0x80) {
		ahci_handle_cmd(p, slot, cfis);
	} else {
		if (cfis[15] & (1 << 2))
			p->reset = 1;
		else if (p->reset) {
			p->reset = 0;
			ahci_port_reset(p);
		}
		p->ci &= ~(1 << slot);
	}
}

static void
ahci_handle_port(struct ahci_port *p)
{

	if (!(p->cmd & AHCI_P_CMD_ST))
		return;

	/*
	 * Search for any new commands to issue ignoring those that
	 * are already in-flight.  Stop if device is busy or in error.
	 */
	for (; (p->ci & ~p->pending) != 0; p->ccs = ((p->ccs + 1) & 31)) {
		if ((p->tfd & (ATA_S_BUSY | ATA_S_DRQ)) != 0)
			break;
		if (p->waitforclear)
			break;
		if ((p->ci & ~p->pending & (1 << p->ccs)) != 0) {
			p->cmd &= ~AHCI_P_CMD_CCS_MASK;
			p->cmd |= p->ccs << AHCI_P_CMD_CCS_SHIFT;
			ahci_handle_slot(p, p->ccs);
		}
	}
}

/*
 * blockif callback routine - this runs in the context of the blockif
 * i/o thread, so the mutex needs to be acquired.
 */
static void
ata_ioreq_cb(struct blockif_req *br, int err)
{
	struct ahci_cmd_hdr *hdr;
	struct ahci_ioreq *aior;
	struct ahci_port *p;
	struct pci_ahci_softc *sc;
	uint32_t tfd;
	uint8_t *cfis;
	int slot, ncq, dsm;

	DPRINTF("%s %d\n", __func__, err);

	ncq = dsm = 0;
	aior = br->br_param;
	p = aior->io_pr;
	cfis = aior->cfis;
	slot = aior->slot;
	sc = p->pr_sc;
	hdr = (struct ahci_cmd_hdr *)(p->cmd_lst + slot * AHCI_CL_SIZE);

	if (cfis[2] == ATA_WRITE_FPDMA_QUEUED ||
	    cfis[2] == ATA_READ_FPDMA_QUEUED ||
	    cfis[2] == ATA_SEND_FPDMA_QUEUED)
		ncq = 1;
	if (cfis[2] == ATA_DATA_SET_MANAGEMENT ||
	    (cfis[2] == ATA_SEND_FPDMA_QUEUED &&
	     (cfis[13] & 0x1f) == ATA_SFPDMA_DSM))
		dsm = 1;

	pthread_mutex_lock(&sc->mtx);

	/*
	 * Delete the blockif request from the busy list
	 */
	TAILQ_REMOVE(&p->iobhd, aior, io_blist);

	/*
	 * Move the blockif request back to the free list
	 */
	STAILQ_INSERT_TAIL(&p->iofhd, aior, io_flist);

	if (!err)
		hdr->prdbc = aior->done;

	if (!err && aior->more) {
		if (dsm)
			ahci_handle_dsm_trim(p, slot, cfis, aior->done);
		else 
			ahci_handle_rw(p, slot, cfis, aior->done);
		goto out;
	}

	if (!err)
		tfd = ATA_S_READY | ATA_S_DSC;
	else
		tfd = (ATA_E_ABORT << 8) | ATA_S_READY | ATA_S_ERROR;
	if (ncq)
		ahci_write_fis_sdb(p, slot, cfis, tfd);
	else
		ahci_write_fis_d2h(p, slot, cfis, tfd);

	/*
	 * This command is now complete.
	 */
	p->pending &= ~(1 << slot);

	ahci_check_stopped(p);
	ahci_handle_port(p);
out:
	pthread_mutex_unlock(&sc->mtx);
	DPRINTF("%s exit\n", __func__);
}

static void
atapi_ioreq_cb(struct blockif_req *br, int err)
{
	struct ahci_cmd_hdr *hdr;
	struct ahci_ioreq *aior;
	struct ahci_port *p;
	struct pci_ahci_softc *sc;
	uint8_t *cfis;
	uint32_t tfd;
	int slot;

	DPRINTF("%s %d\n", __func__, err);

	aior = br->br_param;
	p = aior->io_pr;
	cfis = aior->cfis;
	slot = aior->slot;
	sc = p->pr_sc;
	hdr = (struct ahci_cmd_hdr *)(p->cmd_lst + aior->slot * AHCI_CL_SIZE);

	pthread_mutex_lock(&sc->mtx);

	/*
	 * Delete the blockif request from the busy list
	 */
	TAILQ_REMOVE(&p->iobhd, aior, io_blist);

	/*
	 * Move the blockif request back to the free list
	 */
	STAILQ_INSERT_TAIL(&p->iofhd, aior, io_flist);

	if (!err)
		hdr->prdbc = aior->done;

	if (!err && aior->more) {
		atapi_read(p, slot, cfis, aior->done);
		goto out;
	}

	if (!err) {
		tfd = ATA_S_READY | ATA_S_DSC;
	} else {
		p->sense_key = ATA_SENSE_ILLEGAL_REQUEST;
		p->asc = 0x21;
		tfd = (p->sense_key << 12) | ATA_S_READY | ATA_S_ERROR;
	}
	cfis[4] = (cfis[4] & ~7) | ATA_I_CMD | ATA_I_IN;
	ahci_write_fis_d2h(p, slot, cfis, tfd);

	/*
	 * This command is now complete.
	 */
	p->pending &= ~(1 << slot);

	ahci_check_stopped(p);
	ahci_handle_port(p);
out:
	pthread_mutex_unlock(&sc->mtx);
	DPRINTF("%s exit\n", __func__);
}

static void
pci_ahci_ioreq_init(struct ahci_port *pr)
{
	struct ahci_ioreq *vr;
	int i;

	pr->ioqsz = blockif_queuesz(pr->bctx);
	pr->ioreq = calloc(pr->ioqsz, sizeof(struct ahci_ioreq));
	STAILQ_INIT(&pr->iofhd);

	/*
	 * Add all i/o request entries to the free queue
	 */
	for (i = 0; i < pr->ioqsz; i++) {
		vr = &pr->ioreq[i];
		vr->io_pr = pr;
		if (!pr->atapi)
			vr->io_req.br_callback = ata_ioreq_cb;
		else
			vr->io_req.br_callback = atapi_ioreq_cb;
		vr->io_req.br_param = vr;
		STAILQ_INSERT_TAIL(&pr->iofhd, vr, io_flist);
	}

	TAILQ_INIT(&pr->iobhd);
}

static void
pci_ahci_port_write(struct pci_ahci_softc *sc, uint64_t offset, uint64_t value)
{
	int port = (offset - AHCI_OFFSET) / AHCI_STEP;
	offset = (offset - AHCI_OFFSET) % AHCI_STEP;
	struct ahci_port *p = &sc->port[port];

	DPRINTF("pci_ahci_port %d: write offset 0x%"PRIx64" value 0x%"PRIx64"\n",
		port, offset, value);

	switch (offset) {
	case AHCI_P_CLB:
		p->clb = value;
		break;
	case AHCI_P_CLBU:
		p->clbu = value;
		break;
	case AHCI_P_FB:
		p->fb = value;
		break;
	case AHCI_P_FBU:
		p->fbu = value;
		break;
	case AHCI_P_IS:
		p->is &= ~value;
		ahci_port_intr(p);
		break;
	case AHCI_P_IE:
		p->ie = value & 0xFDC000FF;
		ahci_port_intr(p);
		break;
	case AHCI_P_CMD:
	{
		p->cmd &= ~(AHCI_P_CMD_ST | AHCI_P_CMD_SUD | AHCI_P_CMD_POD |
		    AHCI_P_CMD_CLO | AHCI_P_CMD_FRE | AHCI_P_CMD_APSTE |
		    AHCI_P_CMD_ATAPI | AHCI_P_CMD_DLAE | AHCI_P_CMD_ALPE |
		    AHCI_P_CMD_ASP | AHCI_P_CMD_ICC_MASK);
		p->cmd |= (AHCI_P_CMD_ST | AHCI_P_CMD_SUD | AHCI_P_CMD_POD |
		    AHCI_P_CMD_CLO | AHCI_P_CMD_FRE | AHCI_P_CMD_APSTE |
		    AHCI_P_CMD_ATAPI | AHCI_P_CMD_DLAE | AHCI_P_CMD_ALPE |
		    AHCI_P_CMD_ASP | AHCI_P_CMD_ICC_MASK) & value;

		if (!(value & AHCI_P_CMD_ST)) {
			ahci_port_stop(p);
		} else {
			uint64_t clb;

			p->cmd |= AHCI_P_CMD_CR;
			clb = (uint64_t)p->clbu << 32 | p->clb;
			p->cmd_lst = paddr_guest2host(ahci_ctx(sc), clb,
					AHCI_CL_SIZE * AHCI_MAX_SLOTS);
		}

		if (value & AHCI_P_CMD_FRE) {
			uint64_t fb;

			p->cmd |= AHCI_P_CMD_FR;
			fb = (uint64_t)p->fbu << 32 | p->fb;
			/* we don't support FBSCP, so rfis size is 256Bytes */
			p->rfis = paddr_guest2host(ahci_ctx(sc), fb, 256);
		} else {
			p->cmd &= ~AHCI_P_CMD_FR;
		}

		if (value & AHCI_P_CMD_CLO) {
			p->tfd &= ~(ATA_S_BUSY | ATA_S_DRQ);
			p->cmd &= ~AHCI_P_CMD_CLO;
		}

		if (value & AHCI_P_CMD_ICC_MASK) {
			p->cmd &= ~AHCI_P_CMD_ICC_MASK;
		}

		ahci_handle_port(p);
		break;
	}
	case AHCI_P_TFD:
	case AHCI_P_SIG:
	case AHCI_P_SSTS:
		WPRINTF("pci_ahci_port: read only registers 0x%"PRIx64"\n", offset);
		break;
	case AHCI_P_SCTL:
		p->sctl = value;
		if (!(p->cmd & AHCI_P_CMD_ST)) {
			if (value & ATA_SC_DET_RESET)
				ahci_port_reset(p);
		}
		break;
	case AHCI_P_SERR:
		p->serr &= ~value;
		break;
	case AHCI_P_SACT:
		p->sact |= value;
		break;
	case AHCI_P_CI:
		p->ci |= value;
		ahci_handle_port(p);
		break;
	case AHCI_P_SNTF:
	case AHCI_P_FBS:
	default:
		break;
	}
}

static void
pci_ahci_host_write(struct pci_ahci_softc *sc, uint64_t offset, uint64_t value)
{
	DPRINTF("pci_ahci_host: write offset 0x%"PRIx64" value 0x%"PRIx64"\n",
		offset, value);

	switch (offset) {
	case AHCI_CAP:
	case AHCI_PI:
	case AHCI_VS:
	case AHCI_CAP2:
		DPRINTF("pci_ahci_host: read only registers 0x%"PRIx64"\n", offset);
		break;
	case AHCI_GHC:
		if (value & AHCI_GHC_HR) {
			ahci_reset(sc);
			break;
		}
		if (value & AHCI_GHC_IE)
			sc->ghc |= AHCI_GHC_IE;
		else
			sc->ghc &= ~AHCI_GHC_IE;
		ahci_generate_intr(sc, 0xffffffff);
		break;
	case AHCI_IS:
		sc->is &= ~value;
		ahci_generate_intr(sc, value);
		break;
	default:
		break;
	}
}

static void
pci_ahci_write(struct vmctx *ctx, int vcpu, struct pci_devinst *pi,
		int baridx, uint64_t offset, int size, uint64_t value)
{
	struct pci_ahci_softc *sc = pi->pi_arg;

	assert(baridx == 5);
	assert((offset % 4) == 0 && size == 4);

	pthread_mutex_lock(&sc->mtx);

	if (offset < AHCI_OFFSET)
		pci_ahci_host_write(sc, offset, value);
	else if (offset < AHCI_OFFSET + sc->ports * AHCI_STEP)
		pci_ahci_port_write(sc, offset, value);
	else
		WPRINTF("pci_ahci: unknown i/o write offset 0x%"PRIx64"\n", offset);

	pthread_mutex_unlock(&sc->mtx);
}

static uint64_t
pci_ahci_host_read(struct pci_ahci_softc *sc, uint64_t offset)
{
	uint32_t value;

	switch (offset) {
	case AHCI_CAP:
	case AHCI_GHC:
	case AHCI_IS:
	case AHCI_PI:
	case AHCI_VS:
	case AHCI_CCCC:
	case AHCI_CCCP:
	case AHCI_EM_LOC:
	case AHCI_EM_CTL:
	case AHCI_CAP2:
	{
		uint32_t *p = &sc->cap;
		p += (offset - AHCI_CAP) / sizeof(uint32_t);
		value = *p;
		break;
	}
	default:
		value = 0;
		break;
	}
	DPRINTF("pci_ahci_host: read offset 0x%"PRIx64" value 0x%x\n",
		offset, value);

	return (value);
}

static uint64_t
pci_ahci_port_read(struct pci_ahci_softc *sc, uint64_t offset)
{
	uint32_t value;
	int port = (offset - AHCI_OFFSET) / AHCI_STEP;
	offset = (offset - AHCI_OFFSET) % AHCI_STEP;

	switch (offset) {
	case AHCI_P_CLB:
	case AHCI_P_CLBU:
	case AHCI_P_FB:
	case AHCI_P_FBU:
	case AHCI_P_IS:
	case AHCI_P_IE:
	case AHCI_P_CMD:
	case AHCI_P_TFD:
	case AHCI_P_SIG:
	case AHCI_P_SSTS:
	case AHCI_P_SCTL:
	case AHCI_P_SERR:
	case AHCI_P_SACT:
	case AHCI_P_CI:
	case AHCI_P_SNTF:
	case AHCI_P_FBS:
	{
		uint32_t *p= &sc->port[port].clb;
		p += (offset - AHCI_P_CLB) / sizeof(uint32_t);
		value = *p;
		break;
	}
	default:
		value = 0;
		break;
	}

	DPRINTF("pci_ahci_port %d: read offset 0x%"PRIx64" value 0x%x\n",
		port, offset, value);

	return value;
}

static uint64_t
pci_ahci_read(struct vmctx *ctx, int vcpu, struct pci_devinst *pi, int baridx,
    uint64_t regoff, int size)
{
	struct pci_ahci_softc *sc = pi->pi_arg;
	uint64_t offset;
	uint32_t value;

	assert(baridx == 5);
	assert(size == 1 || size == 2 || size == 4);
	assert((regoff & (size - 1)) == 0);

	pthread_mutex_lock(&sc->mtx);

	offset = regoff & ~0x3;	    /* round down to a multiple of 4 bytes */
	if (offset < AHCI_OFFSET)
		value = pci_ahci_host_read(sc, offset);
	else if (offset < AHCI_OFFSET + sc->ports * AHCI_STEP)
		value = pci_ahci_port_read(sc, offset);
	else {
		value = 0;
		WPRINTF("pci_ahci: unknown i/o read offset 0x%"PRIx64"\n",
		    regoff);
	}
	value >>= 8 * (regoff & 0x3);

	pthread_mutex_unlock(&sc->mtx);

	return (value);
}

static int
pci_ahci_init(struct vmctx *ctx, struct pci_devinst *pi, char *opts, int atapi)
{
	char bident[sizeof("XX:XX:XX")];
	struct blockif_ctxt *bctxt;
	struct pci_ahci_softc *sc;
	int ret, slots, p;
	MD5_CTX mdctx;
	u_char digest[16];
	char *next, *next2;

	ret = 0;

#ifdef AHCI_DEBUG
	dbg = fopen("/tmp/log", "w+");
#endif

	sc = calloc(1, sizeof(struct pci_ahci_softc));
	pi->pi_arg = sc;
	sc->asc_pi = pi;
	pthread_mutex_init(&sc->mtx, NULL);
	sc->ports = 0;
	sc->pi = 0;
	slots = 32;

	for (p = 0; p < MAX_PORTS && opts != NULL; p++, opts = next) {
		/* Identify and cut off type of present port. */
		if (strncmp(opts, "hd:", 3) == 0) {
			atapi = 0;
			opts += 3;
		} else if (strncmp(opts, "cd:", 3) == 0) {
			atapi = 1;
			opts += 3;
		}

		/* Find and cut off the next port options. */
		next = strstr(opts, ",hd:");
		next2 = strstr(opts, ",cd:");
		if (next == NULL || (next2 != NULL && next2 < next))
			next = next2;
		if (next != NULL) {
			next[0] = 0;
			next++;
		}

		if (opts[0] == 0)
			continue;

		/*
		 * Attempt to open the backing image. Use the PCI slot/func
		 * and the port number for the identifier string.
		 */
		snprintf(bident, sizeof(bident), "%d:%d:%d", pi->pi_slot,
		    pi->pi_func, p);
		bctxt = blockif_open(opts, bident);
		if (bctxt == NULL) {
			sc->ports = p;
			ret = 1;
			goto open_fail;
		}	
		sc->port[p].bctx = bctxt;
		sc->port[p].pr_sc = sc;
		sc->port[p].port = p;
		sc->port[p].atapi = atapi;

		/*
		 * Create an identifier for the backing file.
		 * Use parts of the md5 sum of the filename
		 */
		MD5Init(&mdctx);
		MD5Update(&mdctx, opts, strlen(opts));
		MD5Final(digest, &mdctx);
		sprintf(sc->port[p].ident, "BHYVE-%02X%02X-%02X%02X-%02X%02X",
		    digest[0], digest[1], digest[2], digest[3], digest[4],
		    digest[5]);

		/*
		 * Allocate blockif request structures and add them
		 * to the free list
		 */
		pci_ahci_ioreq_init(&sc->port[p]);

		sc->pi |= (1 << p);
		if (sc->port[p].ioqsz < slots)
			slots = sc->port[p].ioqsz;
	}
	sc->ports = p;

	/* Intel ICH8 AHCI */
	--slots;
	if (sc->ports < DEF_PORTS)
		sc->ports = DEF_PORTS;
	sc->cap = AHCI_CAP_64BIT | AHCI_CAP_SNCQ | AHCI_CAP_SSNTF |
	    AHCI_CAP_SMPS | AHCI_CAP_SSS | AHCI_CAP_SALP |
	    AHCI_CAP_SAL | AHCI_CAP_SCLO | (0x3 << AHCI_CAP_ISS_SHIFT)|
	    AHCI_CAP_PMD | AHCI_CAP_SSC | AHCI_CAP_PSC |
	    (slots << AHCI_CAP_NCS_SHIFT) | AHCI_CAP_SXS | (sc->ports - 1);

	sc->vs = 0x10300;
	sc->cap2 = AHCI_CAP2_APST;
	ahci_reset(sc);

	pci_set_cfgdata16(pi, PCIR_DEVICE, 0x2821);
	pci_set_cfgdata16(pi, PCIR_VENDOR, 0x8086);
	pci_set_cfgdata8(pi, PCIR_CLASS, PCIC_STORAGE);
	pci_set_cfgdata8(pi, PCIR_SUBCLASS, PCIS_STORAGE_SATA);
	pci_set_cfgdata8(pi, PCIR_PROGIF, PCIP_STORAGE_SATA_AHCI_1_0);
	p = MIN(sc->ports, 16);
	p = flsl(p) - ((p & (p - 1)) ? 0 : 1);
	pci_emul_add_msicap(pi, 1 << p);
	pci_emul_alloc_bar(pi, 5, PCIBAR_MEM32,
	    AHCI_OFFSET + sc->ports * AHCI_STEP);

	pci_lintr_request(pi);

open_fail:
	if (ret) {
		for (p = 0; p < sc->ports; p++) {
			if (sc->port[p].bctx != NULL)
				blockif_close(sc->port[p].bctx);
		}
		free(sc);
	}

	return (ret);
}

static int
pci_ahci_hd_init(struct vmctx *ctx, struct pci_devinst *pi, char *opts)
{

	return (pci_ahci_init(ctx, pi, opts, 0));
}

static int
pci_ahci_atapi_init(struct vmctx *ctx, struct pci_devinst *pi, char *opts)
{

	return (pci_ahci_init(ctx, pi, opts, 1));
}

/*
 * Use separate emulation names to distinguish drive and atapi devices
 */
struct pci_devemu pci_de_ahci = {
	.pe_emu =	"ahci",
	.pe_init =	pci_ahci_hd_init,
	.pe_barwrite =	pci_ahci_write,
	.pe_barread =	pci_ahci_read
};
PCI_EMUL_SET(pci_de_ahci);

struct pci_devemu pci_de_ahci_hd = {
	.pe_emu =	"ahci-hd",
	.pe_init =	pci_ahci_hd_init,
	.pe_barwrite =	pci_ahci_write,
	.pe_barread =	pci_ahci_read
};
PCI_EMUL_SET(pci_de_ahci_hd);

struct pci_devemu pci_de_ahci_cd = {
	.pe_emu =	"ahci-cd",
	.pe_init =	pci_ahci_atapi_init,
	.pe_barwrite =	pci_ahci_write,
	.pe_barread =	pci_ahci_read
};
PCI_EMUL_SET(pci_de_ahci_cd);<|MERGE_RESOLUTION|>--- conflicted
+++ resolved
@@ -1788,11 +1788,6 @@
 #ifdef AHCI_DEBUG
 	prdt = (struct ahci_prdt_entry *)(cfis + 0x80);
 
-<<<<<<< HEAD
-#ifdef AHCI_DEBUG
-	int i;
-=======
->>>>>>> a571fb52
 	DPRINTF("\ncfis:");
 	for (i = 0; i < cfl; i++) {
 		if (i % 10 == 0)
