--- conflicted
+++ resolved
@@ -2331,10 +2331,7 @@
 		}	
 		sc->port[p].bctx = bctxt;
 		sc->port[p].pr_sc = sc;
-<<<<<<< HEAD
-=======
 		sc->port[p].port = p;
->>>>>>> 2eeb7d9d
 		sc->port[p].atapi = atapi;
 
 		/*
