--- conflicted
+++ resolved
@@ -24,11 +24,7 @@
 .\"
 .\" $FreeBSD$
 .\"
-<<<<<<< HEAD
-.Dd April 18, 2016
-=======
 .Dd July 9, 2016
->>>>>>> 98fbcfec
 .Dt BHYVE 8
 .Os
 .Sh NAME
