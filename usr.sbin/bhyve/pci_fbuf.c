/*-
 * SPDX-License-Identifier: BSD-2-Clause-FreeBSD
 *
 * Copyright (c) 2017 Marcelo Araujo <araujo@FreeBSD.org>.
 * Copyright (c) 2015 Nahanni Systems, Inc.
 * All rights reserved.
 *
 * Redistribution and use in source and binary forms, with or without
 * modification, are permitted provided that the following conditions
 * are met:
 * 1. Redistributions of source code must retain the above copyright
 *    notice, this list of conditions and the following disclaimer.
 * 2. Redistributions in binary form must reproduce the above copyright
 *    notice, this list of conditions and the following disclaimer in the
 *    documentation and/or other materials provided with the distribution.
 *
 * THIS SOFTWARE IS PROVIDED BY THE AUTHOR ``AS IS'' AND
 * ANY EXPRESS OR IMPLIED WARRANTIES, INCLUDING, BUT NOT LIMITED TO, THE
 * IMPLIED WARRANTIES OF MERCHANTABILITY AND FITNESS FOR A PARTICULAR PURPOSE
 * ARE DISCLAIMED.  IN NO EVENT SHALL THE AUTHOR OR CONTRIBUTORS BE LIABLE
 * FOR ANY DIRECT, INDIRECT, INCIDENTAL, SPECIAL, EXEMPLARY, OR CONSEQUENTIAL
 * DAMAGES (INCLUDING, BUT NOT LIMITED TO, PROCUREMENT OF SUBSTITUTE GOODS
 * OR SERVICES; LOSS OF USE, DATA, OR PROFITS; OR BUSINESS INTERRUPTION)
 * HOWEVER CAUSED AND ON ANY THEORY OF LIABILITY, WHETHER IN CONTRACT, STRICT
 * LIABILITY, OR TORT (INCLUDING NEGLIGENCE OR OTHERWISE) ARISING IN ANY WAY
 * OUT OF THE USE OF THIS SOFTWARE, EVEN IF ADVISED OF THE POSSIBILITY OF
 * SUCH DAMAGE.
 *
 * $FreeBSD$
 */

#include <sys/cdefs.h>
__FBSDID("$FreeBSD$");

#include <sys/types.h>
#include <sys/mman.h>

#include <machine/vmm.h>
#include <vmmapi.h>

#include <stdio.h>
#include <stdlib.h>
#include <string.h>
#include <sysexits.h>

#include <dlfcn.h>
#include <errno.h>
#include <err.h>
#include <unistd.h>

#include "bhyvegc.h"
#include "bhyverun.h"
#include "debug.h"
#include "console.h"
#include "inout.h"
#include "pci_emul.h"
#include "rfb.h"
#include "vga.h"

/*
 * bhyve Framebuffer device emulation.
 * BAR0 points to the current mode information.
 * BAR1 is the 32-bit framebuffer address.
 *
 *  -s <b>,fbuf,wait,vga=on|io|off,rfb=<ip>:port,w=width,h=height
 */

static int fbuf_debug = 1;
#define	DEBUG_INFO	1
#define	DEBUG_VERBOSE	4
<<<<<<< HEAD
#define	DPRINTF(level, params) if (level <= fbuf_debug) printf params
=======
#define	DPRINTF(level, params)  if (level <= fbuf_debug) PRINTLN params
>>>>>>> 7ef990fe


#define	KB	(1024UL)
#define	MB	(1024 * 1024UL)

#define	DMEMSZ	128

#define	FB_SIZE		(16*MB)

#define COLS_MAX	1920
#define	ROWS_MAX	1200

#define COLS_DEFAULT	1024
#define ROWS_DEFAULT	768

#define COLS_MIN	640
#define ROWS_MIN	480

struct pci_fbuf_softc {
	struct pci_devinst *fsc_pi;
	struct {
		uint32_t fbsize;
		uint16_t width;
		uint16_t height;
		uint16_t depth;
		uint16_t refreshrate;
		uint8_t  reserved[116];
	} __packed memregs;

	/* rfb server */
	char		*rfb_host;
	char		*rfb_password;
	int		rfb_port;
	int		rfb_wait;
	int		vga_enabled;
	int		vga_full;
	int		vncserver_enabled;
        int             vncserver_web;

	uint32_t	fbaddr;
	char		*fb_base;
	uint16_t	gc_width;
	uint16_t	gc_height;
	void		*vgasc;
	struct bhyvegc_image *gc_image;
};

static struct pci_fbuf_softc *fbuf_sc;

#define	PCI_FBUF_MSI_MSGS	 4

static void
pci_fbuf_usage(char *opt)
{

	EPRINTLN("Invalid fbuf emulation option \"%s\"", opt);
	EPRINTLN("fbuf: {wait,}{vga=on|io|off,}rfb=<ip>:port"
	    "{,w=width}{,h=height}");
}

static void
pci_fbuf_write(struct vmctx *ctx, int vcpu, struct pci_devinst *pi,
	       int baridx, uint64_t offset, int size, uint64_t value)
{
	struct pci_fbuf_softc *sc;
	uint8_t *p;

	assert(baridx == 0);

	sc = pi->pi_arg;

	DPRINTF(DEBUG_VERBOSE,
	    ("fbuf wr: offset 0x%lx, size: %d, value: 0x%lx\n",
	    offset, size, value));

	if (offset + size > DMEMSZ) {
		printf("fbuf: write too large, offset %ld size %d\n",
		       offset, size);
		return;
	}

	p = (uint8_t *)&sc->memregs + offset;

	switch (size) {
	case 1:
		*p = value;
		break;
	case 2:
		*(uint16_t *)p = value;
		break;
	case 4:
		*(uint32_t *)p = value;
		break;
	case 8:
		*(uint64_t *)p = value;
		break;
	default:
		printf("fbuf: write unknown size %d\n", size);
		break;
	}

	if (!sc->gc_image->vgamode && sc->memregs.width == 0 &&
	    sc->memregs.height == 0) {
		DPRINTF(DEBUG_INFO, ("switching to VGA mode"));
		sc->gc_image->vgamode = 1;
		sc->gc_width = 0;
		sc->gc_height = 0;
	} else if (sc->gc_image->vgamode && sc->memregs.width != 0 &&
	    sc->memregs.height != 0) {
		DPRINTF(DEBUG_INFO, ("switching to VESA mode"));
		sc->gc_image->vgamode = 0;
	}
}

uint64_t
pci_fbuf_read(struct vmctx *ctx, int vcpu, struct pci_devinst *pi,
	      int baridx, uint64_t offset, int size)
{
	struct pci_fbuf_softc *sc;
	uint8_t *p;
	uint64_t value;

	assert(baridx == 0);

	sc = pi->pi_arg;


	if (offset + size > DMEMSZ) {
		printf("fbuf: read too large, offset %ld size %d\n",
		       offset, size);
		return (0);
	}

	p = (uint8_t *)&sc->memregs + offset;
	value = 0;
	switch (size) {
	case 1:
		value = *p;
		break;
	case 2:
		value = *(uint16_t *)p;
		break;
	case 4:
		value = *(uint32_t *)p;
		break;
	case 8:
		value = *(uint64_t *)p;
		break;
	default:
		printf("fbuf: read unknown size %d\n", size);
		break;
	}

	DPRINTF(DEBUG_VERBOSE,
	    ("fbuf rd: offset 0x%lx, size: %d, value: 0x%lx\n",
	     offset, size, value));

	return (value);
}

static int
pci_fbuf_parse_opts(struct pci_fbuf_softc *sc, char *opts)
{
	char *uopts, *xopts, *config;
	char *tmpstr;
	char *loader;
	int ret;
	void *shlib;

	loader = NULL;
	ret = 0;
	uopts = strdup(opts);
	for (xopts = strtok(uopts, ",");
	     xopts != NULL;
	     xopts = strtok(NULL, ",")) {
		if (strcmp(xopts, "wait") == 0) {
			sc->rfb_wait = 1;
			continue;
		}

                if(strcmp(xopts, "vncweb") == 0) {
                    sc->vncserver_web = 1;
                    continue;
                }

		if (strcmp(xopts, "vncserver") == 0) {
			if (loader == NULL) {
				loader = strdup("/usr/local/lib/libhyverem.so");
				if (loader == NULL)
					err(EX_OSERR, "malloc");
			}
			shlib = dlopen(loader, RTLD_LAZY);
			if (!shlib) {
				sc->vncserver_enabled = 0;
				fprintf(stderr, "Using RFB bhyve implementation.\n");
			} else {
				sc->vncserver_enabled = 1;
                                if (strcmp(xopts, "vncweb") == 0) 
                                {
                                    DPRINTF(DEBUG_VERBOSE, ("ENABLED VNCWEB"));
                                    printf("ENABLED VNCWEB\n");
                                    sc->vncserver_web = 1;
                                }
                        }
			dlclose(shlib);
			free(loader);
			continue;
		}

		if ((config = strchr(xopts, '=')) == NULL) {
			pci_fbuf_usage(xopts);
			ret = -1;
			goto done;
		}

		*config++ = '\0';

		DPRINTF(DEBUG_VERBOSE, ("pci_fbuf option %s = %s",
		   xopts, config));

		if (!strcmp(xopts, "tcp") || !strcmp(xopts, "rfb") ||
		    !strcmp(xopts, "vncserver")) {
			/*
			 * IPv4 -- host-ip:port
			 * IPv6 -- [host-ip%zone]:port
			 * XXX for now port is mandatory.
			 */
			tmpstr = strsep(&config, "]");
			if (config) {
				if (tmpstr[0] == '[')
					tmpstr++;
				sc->rfb_host = tmpstr;
				if (config[0] == ':')
					config++;
				else {
					pci_fbuf_usage(xopts);
					ret = -1;
					goto done;
				}
				sc->rfb_port = atoi(config);
			} else {
				config = tmpstr;
				tmpstr = strsep(&config, ":");
				if (!config)
					sc->rfb_port = atoi(tmpstr);
				else {
					sc->rfb_port = atoi(config);
					sc->rfb_host = tmpstr;
				}
			}
		} else if (!strcmp(xopts, "vga")) {
			if (!strcmp(config, "off")) {
				sc->vga_enabled = 0;
			} else if (!strcmp(config, "io")) {
				sc->vga_enabled = 1;
				sc->vga_full = 0;
			} else if (!strcmp(config, "on")) {
				sc->vga_enabled = 1;
				sc->vga_full = 1;
			} else {
				pci_fbuf_usage(xopts);
				ret = -1;
				goto done;
			}
		} else if (!strcmp(xopts, "w")) {
			sc->memregs.width = atoi(config);
			if (sc->memregs.width > COLS_MAX) {
				pci_fbuf_usage(xopts);
				ret = -1;
				goto done;
			} else if (sc->memregs.width == 0)
				sc->memregs.width = 1920;
		} else if (!strcmp(xopts, "h")) {
			sc->memregs.height = atoi(config);
			if (sc->memregs.height > ROWS_MAX) {
				pci_fbuf_usage(xopts);
				ret = -1;
				goto done;
			} else if (sc->memregs.height == 0)
				sc->memregs.height = 1080;
		} else if (!strcmp(xopts, "password")) {
			sc->rfb_password = config;
		} else {
			pci_fbuf_usage(xopts);
			ret = -1;
			goto done;
		}
	}

done:
	return (ret);
}


extern void vga_render(struct bhyvegc *gc, void *arg);

void
pci_fbuf_render(struct bhyvegc *gc, void *arg)
{
	struct pci_fbuf_softc *sc;

	sc = arg;

	if (sc->vga_full && sc->gc_image->vgamode) {
		/* TODO: mode switching to vga and vesa should use the special
		 *      EFI-bhyve protocol port.
		 */
		vga_render(gc, sc->vgasc);
		return;
	}
	if (sc->gc_width != sc->memregs.width ||
	    sc->gc_height != sc->memregs.height) {
		bhyvegc_resize(gc, sc->memregs.width, sc->memregs.height);
		sc->gc_width = sc->memregs.width;
		sc->gc_height = sc->memregs.height;
	}

	return;
}

static int
pci_fbuf_init(struct vmctx *ctx, struct pci_devinst *pi, char *opts)
{
	int error, prot;
	struct pci_fbuf_softc *sc;
	
	if (fbuf_sc != NULL) {
		EPRINTLN("Only one frame buffer device is allowed.");
		return (-1);
	}

	sc = calloc(1, sizeof(struct pci_fbuf_softc));

	pi->pi_arg = sc;

	/* initialize config space */
	pci_set_cfgdata16(pi, PCIR_DEVICE, 0x40FB);
	pci_set_cfgdata16(pi, PCIR_VENDOR, 0xFB5D);
	pci_set_cfgdata8(pi, PCIR_CLASS, PCIC_DISPLAY);
	pci_set_cfgdata8(pi, PCIR_SUBCLASS, PCIS_DISPLAY_VGA);

	error = pci_emul_alloc_bar(pi, 0, PCIBAR_MEM32, DMEMSZ);
	assert(error == 0);

	error = pci_emul_alloc_bar(pi, 1, PCIBAR_MEM32, FB_SIZE);
	assert(error == 0);

	error = pci_emul_add_msicap(pi, PCI_FBUF_MSI_MSGS);
	assert(error == 0);

	sc->fbaddr = pi->pi_bar[1].addr;
	sc->memregs.fbsize = FB_SIZE;
	sc->memregs.width  = COLS_DEFAULT;
	sc->memregs.height = ROWS_DEFAULT;
	sc->memregs.depth  = 32;

	sc->vga_enabled = 1;
	sc->vga_full = 0;

	sc->fsc_pi = pi;

	error = pci_fbuf_parse_opts(sc, opts);
	if (error != 0)
		goto done;

	/* XXX until VGA rendering is enabled */
	if (sc->vga_full != 0) {
		EPRINTLN("pci_fbuf: VGA rendering not enabled");
		goto done;
	}

	sc->fb_base = vm_create_devmem(ctx, VM_FRAMEBUFFER, "framebuffer", FB_SIZE);
	if (sc->fb_base == MAP_FAILED) {
		error = -1;
		goto done;
	}
<<<<<<< HEAD
	DPRINTF(DEBUG_INFO, ("fbuf frame buffer base: %p [sz %lu]\r\n",
		sc->fb_base, FB_SIZE));
=======
	DPRINTF(DEBUG_INFO, ("fbuf frame buffer base: %p [sz %lu]",
	        sc->fb_base, FB_SIZE));
>>>>>>> 7ef990fe

	/*
	 * Map the framebuffer into the guest address space.
	 * XXX This may fail if the BAR is different than a prior
	 * run. In this case flag the error. This will be fixed
	 * when a change_memseg api is available.
	 */
	prot = PROT_READ | PROT_WRITE;
	if (vm_mmap_memseg(ctx, sc->fbaddr, VM_FRAMEBUFFER, 0, FB_SIZE, prot) != 0) {
		EPRINTLN("pci_fbuf: mapseg failed - try deleting VM and restarting");
		error = -1;
		goto done;
	}

	console_init(sc->memregs.width, sc->memregs.height, sc->fb_base);
	console_fb_register(pci_fbuf_render, sc);

	if (sc->vga_enabled)
		sc->vgasc = vga_init(!sc->vga_full);
	sc->gc_image = console_get_image();

	fbuf_sc = sc;

	memset((void *)sc->fb_base, 0, FB_SIZE);

	if (sc->vncserver_enabled)
		error = vncserver_init(sc->rfb_host, sc->rfb_port, sc->rfb_wait, sc->rfb_password, sc->vncserver_web);
	else
		error = rfb_init(sc->rfb_host, sc->rfb_port, sc->rfb_wait, sc->rfb_password);
done:
	if (error)
		free(sc);

	return (error);
}

struct pci_devemu pci_fbuf = {
	.pe_emu =	"fbuf",
	.pe_init =	pci_fbuf_init,
	.pe_barwrite =	pci_fbuf_write,
	.pe_barread =	pci_fbuf_read
};
PCI_EMUL_SET(pci_fbuf);<|MERGE_RESOLUTION|>--- conflicted
+++ resolved
@@ -68,11 +68,7 @@
 static int fbuf_debug = 1;
 #define	DEBUG_INFO	1
 #define	DEBUG_VERBOSE	4
-<<<<<<< HEAD
-#define	DPRINTF(level, params) if (level <= fbuf_debug) printf params
-=======
 #define	DPRINTF(level, params)  if (level <= fbuf_debug) PRINTLN params
->>>>>>> 7ef990fe
 
 
 #define	KB	(1024UL)
@@ -449,13 +445,8 @@
 		error = -1;
 		goto done;
 	}
-<<<<<<< HEAD
-	DPRINTF(DEBUG_INFO, ("fbuf frame buffer base: %p [sz %lu]\r\n",
-		sc->fb_base, FB_SIZE));
-=======
 	DPRINTF(DEBUG_INFO, ("fbuf frame buffer base: %p [sz %lu]",
 	        sc->fb_base, FB_SIZE));
->>>>>>> 7ef990fe
 
 	/*
 	 * Map the framebuffer into the guest address space.
