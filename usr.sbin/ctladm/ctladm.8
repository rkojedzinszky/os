.\"
.\" Copyright (c) 2003 Silicon Graphics International Corp.
.\" Copyright (c) 2015 Alexander Motin <mav@FreeBSD.org>
.\" All rights reserved.
.\"
.\" Redistribution and use in source and binary forms, with or without
.\" modification, are permitted provided that the following conditions
.\" are met:
.\" 1. Redistributions of source code must retain the above copyright
.\"    notice, this list of conditions, and the following disclaimer,
.\"    without modification.
.\" 2. Redistributions in binary form must reproduce at minimum a disclaimer
.\"    substantially similar to the "NO WARRANTY" disclaimer below
.\"    ("Disclaimer") and any redistribution must be conditioned upon
.\"    including a substantially similar Disclaimer requirement for further
.\"    binary redistribution.
.\"
.\" NO WARRANTY
.\" THIS SOFTWARE IS PROVIDED BY THE COPYRIGHT HOLDERS AND CONTRIBUTORS
.\" "AS IS" AND ANY EXPRESS OR IMPLIED WARRANTIES, INCLUDING, BUT NOT
.\" LIMITED TO, THE IMPLIED WARRANTIES OF MERCHANTIBILITY AND FITNESS FOR
.\" A PARTICULAR PURPOSE ARE DISCLAIMED. IN NO EVENT SHALL THE COPYRIGHT
.\" HOLDERS OR CONTRIBUTORS BE LIABLE FOR SPECIAL, EXEMPLARY, OR CONSEQUENTIAL
.\" DAMAGES (INCLUDING, BUT NOT LIMITED TO, PROCUREMENT OF SUBSTITUTE GOODS
.\" OR SERVICES; LOSS OF USE, DATA, OR PROFITS; OR BUSINESS INTERRUPTION)
.\" HOWEVER CAUSED AND ON ANY THEORY OF LIABILITY, WHETHER IN CONTRACT,
.\" STRICT LIABILITY, OR TORT (INCLUDING NEGLIGENCE OR OTHERWISE) ARISING
.\" IN ANY WAY OUT OF THE USE OF THIS SOFTWARE, EVEN IF ADVISED OF THE
.\" POSSIBILITY OF SUCH DAMAGES.
.\"
.\" ctladm utility man page.
.\"
.\" Author: Ken Merry <ken@FreeBSD.org>
.\"
.\" $Id: //depot/users/kenm/FreeBSD-test2/usr.sbin/ctladm/ctladm.8#3 $
.\" $FreeBSD$
.\"
<<<<<<< HEAD
.Dd February 1, 2015
=======
.Dd September 26, 2015
>>>>>>> bf93edde
.Dt CTLADM 8
.Os
.Sh NAME
.Nm ctladm
.Nd CAM Target Layer control utility
.Sh SYNOPSIS
.Nm
.Aq Ar command
.Op lun
.Op generic args
.Op command args
.Nm
.Ic tur
.Aq lun
.Op general options
.Nm
.Ic inquiry
.Aq lun
.Op general options
.Nm
.Ic reqsense
.Aq lun
.Op general options
.Nm
.Ic reportluns
.Aq lun
.Op general options
.Nm
.Ic read
.Aq lun
.Op general options
.Aq Fl l Ar lba
.Aq Fl d Ar datalen
.Aq Fl f Ar file|-
.Aq Fl b Ar blocksize_bytes
.Op Fl c Ar cdbsize
.Op Fl N
.Nm
.Ic write
.Aq lun
.Op general options
.Aq Fl l Ar lba
.Aq Fl d Ar datalen
.Aq Fl f Ar file|-
.Aq Fl b Ar blocksize_bytes
.Op Fl c Ar cdbsize
.Op Fl N
.Nm
.Ic readcap
.Aq lun
.Op general options
.Op Fl c Ar cdbsize
.Nm
.Ic modesense
.Aq lun
.Aq Fl m Ar page | Fl l
.Op Fl P Ar pc
.Op Fl d
.Op Fl S Ar subpage
.Op Fl c Ar size
.Nm
.Ic start
.Aq lun
.Op general options
.Op Fl i
.Op Fl o
.Nm
.Ic stop
.Aq lun
.Op general options
.Op Fl i
.Op Fl o
.Nm
.Ic synccache
.Aq lun
.Op general options
.Op Fl l Ar lba
.Op Fl b Ar blockcount
.Op Fl r
.Op Fl i
.Op Fl c Ar cdbsize
.Nm
.Ic lunlist
.Nm
.Ic delay
.Aq lun
.Aq Fl l Ar datamove|done
.Aq Fl t Ar secs
.Op Fl T Ar oneshot|cont
.Nm
.Ic inject
.Aq Fl i Ar action
.Aq Fl p Ar pattern
.Op Fl r Ar lba,len
.Op Fl s Ar len fmt Op Ar args
.Op Fl c
.Op Fl d Ar delete_id
.Nm
.Ic create
.Aq Fl b Ar backend
.Op Fl B Ar blocksize
.Op Fl d Ar device_id
.Op Fl l Ar lun_id
.Op Fl o Ar name=value
.Op Fl s Ar size_bytes
.Op Fl S Ar serial_num
.Op Fl t Ar device_type
.Nm
.Ic remove
.Aq Fl b Ar backend
.Aq Fl l Ar lun_id
.Op Fl o Ar name=value
.Nm
.Ic modify
.Aq Fl b Ar backend
.Aq Fl l Ar lun_id
.Op Fl o Ar name=value
.Aq Fl s Ar size_bytes
.Nm
.Ic devlist
.Op Fl b Ar backend
.Op Fl v
.Op Fl x
.Nm
.Ic port
.Op Fl o Ar on|off
.Op Fl w Ar wwpn
.Op Fl W Ar wwnn
.Op Fl p Ar targ_port
.Op Fl t Ar fe_type
.Nm
.Ic portlist
.Op Fl f Ar frontend
.Op Fl i
.Op Fl l
.Op Fl p Ar targ_port
.Op Fl q
.Op Fl v
.Op Fl x
.Nm
<<<<<<< HEAD
.Ic portlist
.Op Fl f Ar frontend
.Op Fl i
.Op Fl l
.Op Fl p Ar targ_port
.Op Fl q
.Op Fl v
.Op Fl x
.Nm
=======
>>>>>>> bf93edde
.Ic lunmap
.Aq Fl p Ar targ_port
.Op Fl l Ar pLUN
.Op Fl L Ar cLUN
.Nm
.Ic dumpooa
.Nm
.Ic dumpstructs
.Nm
.Ic islist
.Op Fl v
.Op Fl x
.Nm
.Ic islogout
.Aq Fl a | Fl c Ar connection-id | Fl i Ar name | Fl p Ar portal
.Nm
.Ic isterminate
.Aq Fl a | Fl c Ar connection-id | Fl i Ar name | Fl p Ar portal
.Nm
.Ic help
.Sh DESCRIPTION
The
.Nm
utility is designed to provide a way to access and control the CAM Target
Layer (CTL).
It provides a way to send
.Tn SCSI
commands to the CTL layer, and also provides
some meta-commands that utilize
.Tn SCSI
commands.
(For instance, the
.Ic lunlist
command is implemented using the
.Tn SCSI
REPORT LUNS and INQUIRY commands.)
.Pp
The
.Nm
utility has a number of primary functions, many of which require a device
identifier.
The device identifier takes the following form:
.Bl -tag -width 14n
.It lun
Specify the LUN number to operate on.
.El
Many of the primary functions of the
.Nm
utility take the following optional arguments:
.Pp
.Bl -tag -width 10n
.It Fl C Ar retries
Specify the number of times to retry a command in the event of failure.
.It Fl D Ar device
Specify the device to open.  This allows opening a device other than the
default device,
.Pa /dev/cam/ctl ,
to be opened for sending commands.
.It Fl I Ar id
Specify the initiator number to use.
By default,
.Nm
will use 7 as the initiator number.
.El
.Pp
Primary commands:
.Bl -tag -width 11n
.It Ic tur
Send the
.Tn SCSI
TEST UNIT READY command to the device and report whether or not it is
ready.
.It Ic inquiry
Send the
.Tn SCSI
INQUIRY command to the device and display some of the returned inquiry
data.
.It Ic reqsense
Send the
.Tn SCSI
REQUEST SENSE command to the device and display the returned sense
information.
.It Ic reportluns
Send the
.Tn SCSI
REPORT LUNS command to the device and display supported LUNs.
.It Ic read
Send a
.Tn SCSI
READ command to the device, and write the requested data to a file or
stdout.
.Bl -tag -width 12n
.It Fl l Ar lba
Specify the starting Logical Block Address for the READ.  This can be
specified in decimal, octal (starting with 0), hexadecimal (starting with
0x) or any other base supported by
.Xr strtoull 3 .
.It Fl d Ar datalen
Specify the length, in 512 byte blocks, of the READ request.
.It Fl f Ar file
Specify the destination for the data read by the READ command.  Either a
filename or
.Sq -
for stdout may be specified.
.It Fl c Ar cdbsize
Specify the minimum
.Tn SCSI
CDB (Command Data Block) size to be used for the READ request.  Allowable
values are 6, 10, 12 and 16.  Depending upon the LBA and amount of data
requested, a larger CDB size may be used to satisfy the request.  (e.g.,
for LBAs above 0xffffffff, READ(16) must be used to satisfy the request.)
.It Fl b Ar blocksize
Specify the blocksize of the underlying
.Tn SCSI
device, so the transfer length
can be calculated accurately.  The blocksize can be obtained via the
.Tn SCSI
READ CAPACITY command.
.It Fl N
Do not copy data to
.Nm
from the kernel when doing a read, just execute the command without copying
data.
This is to be used for performance testing.
.El
.It Ic write
Read data from a file or stdin, and write the data to the device using the
.Tn SCSI
WRITE command.
.Bl -tag -width 12n
.It Fl l Ar lba
Specify the starting Logical Block Address for the WRITE.  This can be
specified in decimal, octal (starting with 0), hexadecimal (starting with
0x) or any other base supported by
.Xr strtoull 3 .
.It Fl d Ar atalen
Specify the length, in 512 byte blocks, of the WRITE request.
.It Fl f Ar file
Specify the source for the data to be written by the WRITE command.  Either a
filename or
.Sq -
for stdin may be specified.
.It Fl c Ar cdbsize
Specify the minimum
.Tn SCSI
CDB (Command Data Block) size to be used for the READ request.  Allowable
values are 6, 10, 12 and 16.  Depending upon the LBA and amount of data
requested, a larger CDB size may be used to satisfy the request.  (e.g.,
for LBAs above 0xffffffff, READ(16) must be used to satisfy the request.)
.It Fl b Ar blocksize
Specify the blocksize of the underlying
.Tn SCSI
device, so the transfer length
can be calculated accurately.  The blocksize can be obtained via the
.Tn SCSI
READ CAPACITY command.
.It Fl N
Do not copy data to
.Nm
to the kernel when doing a write, just execute the command without copying
data.
This is to be used for performance testing.
.El
.It Ic readcap
Send the
.Tn SCSI
READ CAPACITY command to the device and display the device size and device
block size.  By default, READ CAPACITY(10) is
used.  If the device returns a maximum LBA of 0xffffffff, however,
.Nm
will automatically issue a READ CAPACITY(16), which is implemented as a
service action of the SERVICE ACTION IN(16) opcode.  The user can specify
the minimum CDB size with the
.Fl c
argument.  Valid values for the
.Fl c
option are 10 and 16.  If a 10 byte CDB is specified, the request will be
automatically reissued with a 16 byte CDB if the maximum LBA returned is
0xffffffff.
.It Ic modesense
Send a
.Tn SCSI
MODE SENSE command to the device, and display the requested mode page(s) or
page list.
.Bl -tag -width 10n
.It Fl m Ar page
Specify the mode page to display.  This option and the
.Fl l
option are mutually exclusive.  One of the two must be specified, though.
Mode page numbers may be specified in decimal or hexadecimal.
.It Fl l
Request that the list of mode pages supported by the device be returned.
This option and the
.Fl m
option are mutually exclusive.  One of the two must be specified, though.
.It Fl P Ar pc
Specify the mode page page control value.  Possible values are:
.Bl -tag -width 2n -compact
.It 0
Current values.
.It 1
Changeable value bitmask.
.It 2
Default values.
.It 3
Saved values.
.El
.It Fl d
Disable block descriptors when sending the mode sense request.
.It Fl S Ar subpage
Specify the subpage used with the mode sense request.
.It Fl c Ar cdbsize
Specify the CDB size used for the mode sense request.  Supported values are
6 and 10.
.El
.It Ic start
Send the
.Tn SCSI
START STOP UNIT command to the specified LUN with the start
bit set.
.Bl -tag -width 4n
.It Fl i
Set the immediate bit in the CDB.  Note that CTL does not support the
immediate bit, so this is primarily useful for making sure that CTL returns
the proper error.
.El
.It Ic stop
Send the
.Tn SCSI
START STOP UNIT command to the specified LUN with the start
bit cleared.  We use an ordered tag to stop the LUN, so we can guarantee
that all pending I/O executes before it is stopped.  (CTL guarantees this
anyway, but
.Nm
sends an ordered tag for completeness.)
.Bl -tag -width 4n
.It Fl i
Set the immediate bit in the CDB.  Note that CTL does not support the
immediate bit, so this is primarily useful for making sure that CTL returns
the proper error.
.El
.It Ic synccache
Send the
.Tn SCSI
SYNCHRONIZE CACHE command to the device.  By default, SYNCHRONIZE
CACHE(10) is used.  If the specified starting LBA is greater than
0xffffffff or the length is greater than 0xffff, though,
SYNCHRONIZE CACHE(16) will be used.  The 16 byte command will also be used
if the user specifies a 16 byte CDB with the
.Fl c
argument.
.Bl -tag -width 14n
.It Fl l Ar lba
Specify the starting LBA of the cache region to synchronize.  This option is a
no-op for CTL.  If you send a SYNCHRONIZE CACHE command, it will sync the
cache for the entire LUN.
.It Fl b Ar blockcount
Specify the length of the cache region to synchronize.  This option is a
no-op for CTL.  If you send a SYNCHRONIZE CACHE command, it will sync the
cache for the entire LUN.
.It Fl r
Specify relative addressing for the starting LBA.  CTL does not support
relative addressing, since it only works for linked commands, and CTL
doesn't support linked commands.
.It Fl i
Tell the target to return status immediately after issuing the SYHCHRONIZE CACHE
command rather than waiting for the cache to finish syncing.  CTL does not
support this bit.
.It Fl c Ar cdbsize
Specify the minimum CDB size.  Valid values are 10 and 16 bytes.
.El
.It Ic lunlist
List all LUNs registered with CTL.
Because this command uses the ioctl port, it will only work when the FETDs
(Front End Target Drivers) are enabled.
This command is the equivalent of doing a REPORT LUNS on one LUN and then
an INQUIRY on each LUN in the system.
.It Ic delay
Delay commands at the given location.  There are two places where commands
may be delayed currently: before data is transferred
.Pq Dq datamove
and just prior to sending status to the host
.Pq Dq done .
One of the two must be supplied as an argument to the
.Fl l
option.  The
.Fl t
option must also be specified.
.Bl -tag -width 12n
.It Fl l Ar delayloc
Delay command(s) at the specified location.
This can either be at the data movement stage (datamove) or prior to
command completion (done).
.It Fl t Ar delaytime
Delay command(s) for the specified number of seconds.  This must be
specified.  If set to 0, it will clear out any previously set delay for
this particular location (datamove or done).
.It Fl T Ar delaytype
Specify the delay type.
By default, the
.Ic delay
option will delay the next command sent to the given LUN.
With the
.Fl T Ar cont
option, every command will be delayed by the specified period of time.
With the
.Fl T Ar oneshot
the next command sent to the given LUN will be delayed and all subsequent
commands will be completed normally.
This is the default.
.El
.It Ic inject
Inject the specified type of error for the LUN specified, when a command
that matches the given pattern is seen.
The sense data returned is in either fixed or descriptor format, depending
upon the status of the D_SENSE bit in the control mode page (page 0xa) for
the LUN.
.Pp
Errors are only injected for commands that have not already failed for
other reasons.
By default, only the first command matching the pattern specified is
returned with the supplied error.
.Pp
If the
.Fl c
flag is specified, all commands matching the pattern will be returned with
the specified error until the error injection command is deleted with
.Fl d
flag.
.Bl -tag -width 17n
.It Fl i Ar action
Specify the error to return:
.Bl -tag -width 10n
.It aborted
Return the next matching command on the specified LUN with the sense key
ABORTED COMMAND (0x0b), and the ASC/ASCQ 0x45,0x00 ("Select or reselect
failure").
.It mediumerr
Return the next matching command on the specified LUN with the sense key
MEDIUM ERROR (0x03) and the ASC/ASCQ 0x11,0x00 ("Unrecovered read error") for
reads, or ASC/ASCQ 0x0c,0x02 ("Write error - auto reallocation failed")
for write errors.
.It ua
Return the next matching command on the specified LUN with the sense key
UNIT ATTENTION (0x06) and the ASC/ASCQ 0x29,0x00 ("POWER ON, RESET, OR BUS
DEVICE RESET OCCURRED").
.It custom
Return the next matching command on the specified LUN with the supplied
sense data.
The
.Fl s
argument must be specified.
.El
.It Fl p Ar pattern
Specify which commands should be returned with the given error.
.Bl -tag -width 10n
.It read
The error should apply to READ(6), READ(10), READ(12), READ(16), etc.
.It write
The error should apply to WRITE(6), WRITE(10), WRITE(12), WRITE(16), WRITE
AND VERIFY(10), etc.
.It rw
The error should apply to both read and write type commands.
.It readcap
The error should apply to READ CAPACITY(10) and READ CAPACITY(16) commands.
.It tur
The error should apply to TEST UNIT READY commands.
.It any
The error should apply to any command.
.El
.It Fl r Ar lba,len
Specify the starting lba and length of the range of LBAs which should
trigger an error.
This option is only applies when read and/or write patterns are specified.
If used with other command types, the error will never be triggered.
.It Fl s Ar len fmt Op Ar args
Specify the sense data that is to be returned for custom actions.
If the format is
.Sq - ,
len bytes of sense data will be read from standard input and written to the
sense buffer.
If len is longer than 252 bytes (the maximum allowable
.Tn SCSI
sense data length), it will be truncated to that length.
The sense data format is described in
.Xr cam_cdparse 3 .
.It Fl c
The error injection should be persistent, instead of happening once.
Persistent errors must be deleted with the
.Fl d
argument.
.It Fl d Ar delete_id
Delete the specified error injection serial number.
The serial number is returned when the error is injected.
.El
.It Ic port
Perform one of several CTL frontend port operations.
Either get a list of frontend ports
.Pq Fl l ,
turn one or more frontends on
or off
.Pq Fl o Ar on|off ,
or set the World Wide Node Name
.Pq Fl w Ar wwnn
or World Wide Port Name
.Pq Fl W Ar wwpn
for a given port.
One of
.Fl l ,
.Fl o ,
or
.Fl w
or
.Fl W
must be specified.
The WWNN and WWPN may both be specified at the same time, but cannot be
combined with enabling/disabling or listing ports.
.Bl -tag -width 12n
.It Fl o Ar on|off
Turn the specified CTL frontend ports off or on.
If no port number or port type is specified, all ports are turned on or
off.
.It Fl p Ar targ_port
Specify the frontend port number.
The port numbers can be found in the frontend port list.
.It Fl t Ar fe_type
Specify the frontend type.
Currently defined port types are
.Dq fc
(Fibre Channel),
.Dq scsi
(Parallel SCSI),
.Dq ioctl
(CTL ioctl interface),
and
.Dq internal
(CTL CAM SIM).
.It Fl w Ar wwnn
Set the World Wide Node Name for the given port.
The
.Fl n
argument must be specified, since this is only possible to implement on a
single port.
As a general rule, the WWNN should be the same across all ports on the
system.
.It Fl W Ar wwpn
Set the World Wide Port Name for the given port.
The
.Fl n
argument must be specified, since this is only possible to implement on a
single port.
As a general rule, the WWPN must be different for every port in the system.
.El
.It Ic portlist
List CTL frontend ports.
.Bl -tag -width 12n
.It Fl f Ar frontend
Specify the frontend type.
.It Fl i
Report target and connected initiators addresses.
.It Fl l
Report LUN mapping.
.It Fl p Ar targ_port
Specify the frontend port number.
.It Fl q
Omit the header in the port list output.
.It Fl v
Enable verbose output (report all port options).
.It Fl x
Output the port list in XML format.
.El
<<<<<<< HEAD
.It Ic portlist
List CTL frontend ports.
.Bl -tag -width 12n
.It Fl f Ar frontend
Specify the frontend type.
.It Fl i
Report target and connected initiators addresses.
.It Fl l
Report LUN mapping.
.It Fl p Ar targ_port
Specify the frontend port number.
.It Fl q
Omit the header in the port list output.
.It Fl v
Enable verbose output (report all port options).
.It Fl x
Output the port list in XML format.
.El
=======
>>>>>>> bf93edde
.It Ic lunmap
Change LUN mapping for specified port.
If both
.Ar pLUN
and
.Ar cLUN
are specified -- LUN will be mapped.
If
.Ar pLUN
is specified, but
.Ar cLUN
is not -- LUN will be unmapped.
If neither
.Ar pLUN
nor
.Ar cLUN
are specified -- LUN mapping will be disabled, exposing all CTL LUNs.
.Bl -tag -width 12n
.It Fl p Ar targ_port
Specify the frontend port number.
.It Fl l Ar pLUN
LUN number visible by specified port.
.It Fl L Ar cLUN
CTL LUN number.
.El
.It Ic dumpooa
Dump the OOA (Order Of Arrival) queue for each LUN registered with CTL.
.It Ic dumpstructs
Dump the CTL structures to the console.
.It Ic create
Create a new LUN.
The backend must be specified, and depending upon the backend requested,
some of the other options may be required.
If the LUN is created successfully, the LUN configuration will be
displayed.
If LUN creation fails, a message will be displayed describing the failure.
.Bl -tag -width 14n
.It Fl b Ar backend
The
.Fl b
flag is required.
This specifies the name backend to use when creating the LUN.
Examples are
.Dq ramdisk
and
.Dq block .
.It Fl B Ar blocksize
Specify the blocksize of the backend in bytes.
.It Fl d Ar device_id
Specify the LUN-associated string to use in the
.Tn SCSI
INQUIRY VPD page 0x83 data.
.It Fl l Ar lun_id
Request that a particular LUN number be assigned.
If the requested LUN number is not available, the request will fail.
.It Fl o Ar name=value
Specify a backend-specific name/value pair.
Multiple
.Fl o
arguments may be specified.
Refer to the backend documentation for arguments that may be used.
.It Fl s Ar size_bytes
Specify the size of the LUN in bytes.
Some backends may allow setting the size (e.g. the ramdisk backend) and for
others the size may be implicit (e.g. the block backend).
.It Fl S Ar serial_num
Specify the serial number to be used in the
.Tn SCSI
INQUIRY VPD page 0x80 data.
.It Fl t Ar device_type
Specify the numeric SCSI device type to use when creating the LUN.
If this flag is not used, the type of LUN created is backend-specific.
Not all LUN types are supported.
Currently CTL supports Direct Access (type 0), Processor (type 3)
and CD/DVD (type 5) LUNs.
The backend requested may or may not support all of the LUN types that CTL
supports.
.El
.It Ic remove
Remove a LUN.
The backend must be specified, and the LUN number must also be specified.
Backend-specific options may also be specified with the
.Fl o
flag.
.Bl -tag -width 14n
.It Fl b Ar backend
Specify the backend that owns the LUN to be removed.
Examples are
.Dq ramdisk
and
.Dq block .
.It Fl l Ar lun_id
Specify the LUN number to remove.
.It Fl o Ar name=value
Specify a backend-specific name/value pair.
Multiple
.Fl o
arguments may be specified.
Refer to the backend documentation for arguments that may be used.
.El
.It Ic modify
Modify a LUN size.
The backend, the LUN number, and the size must be specified.
.Bl -tag -width 14n
.It Fl b Ar backend
Specify the backend that owns the LUN to be removed.
Examples are
.Dq ramdisk
and
.Dq block .
.It Fl l Ar lun_id
Specify the LUN number to remove.
.It Fl o Ar name=value
Specify a backend-specific name/value pair.
Multiple
.Fl o
arguments may be specified.
Refer to the backend documentation for arguments that may be used.
.It Fl s Ar size_bytes
Specify the size of the LUN in bytes.
For the
.Dq block
backend, an
.Dq auto
keyword may be passed instead; this will make CTL use the size of backing
file or device.
.El
.It Ic devlist
Get a list of all configured LUNs.
This also includes the LUN size and blocksize, serial number and device ID.
.Bl -tag -width 11n
.It Fl b Ar backend
Specify the backend.
This restricts the LUN list to the named backend.
Examples are
.Dq ramdisk
and
.Dq block .
.It Fl v
Be verbose.
This will also display any backend-specific LUN attributes in addition to
the standard per-LUN information.
.It Fl x
Dump the raw XML.
The LUN list information from the kernel comes in XML format, and this
option allows the display of the raw XML data.
This option and the
.Fl v
and
.Fl b
options are mutually exclusive.
If you specify
.Fl x ,
the entire LUN database is displayed in XML format.
.El
.It Ic islist
Get a list of currently running iSCSI connections.
This includes initiator and target names and the unique connection IDs.
.Bl -tag -width 11n
.It Fl v
Verbose mode.
.It Fl x
Dump the raw XML.
The connections list information from the kernel comes in XML format, and this
option allows the display of the raw XML data.
.El
.It Ic islogout
Ask the initiator to log out iSCSI connections matching criteria.
.Bl -tag -width 11n
.It Fl a
Log out all connections.
.It Fl c
Specify connection ID.
.It Fl i
Specify initiator name.
.It Fl p
Specify initiator portal (hostname or IP address).
.El
.It Ic isterminate
Forcibly terminate iSCSI connections matching criteria.
.Bl -tag -width 11n
.It Fl a
Terminate all connections.
.It Fl c
Specify connection ID.
.It Fl i
Specify initiator name.
.It Fl p
Specify initiator portal (hostname or IP address).
.El
.It Ic help
Display
.Nm
usage information.
.El
.Sh OPTIONS
Number of additional configuration options may be specified for LUNs.
Some options are global, others are backend-specific.
.Pp
Global options:
.Bl -tag
.It Va vendor
Specifies LUN vendor string up to 8 chars.
.It Va product
Specifies LUN product string up to 16 chars.
.It Va revision
Specifies LUN revision string up to 4 chars.
.It Va scsiname
Specifies LUN SCSI name string.
.It Va eui
Specifies LUN EUI-64 identified.
.It Va naa
Specifies LUN NAA identifier.
Either EUI or NAA identifier should be set to UNIQUE value to allow
EXTENDED COPY command access the LUN.
Non-unique LUN identifiers may lead to data corruption.
<<<<<<< HEAD
=======
.It Va ha_role
Setting to "primary" or "secondary" overrides default role of the node
in HA cluster, set by kern.cam.ctl.ha_role sysctl.
>>>>>>> bf93edde
.It Va insecure_tpc
Setting to "on" allows EXTENDED COPY command sent to this LUN access
other LUNs on this host, not accessible otherwise.
This allows to offload copying between different iSCSI targets residing
on the same host in trusted environments.
.It Va readcache
Set to "off", disables read caching for the LUN, if supported by the backend.
.It Va readonly
Set to "on", blocks all media write operations to the LUN, reporting it
as write protected.
<<<<<<< HEAD
=======
.It Va removable
Set to "on", makes LUN removable.
>>>>>>> bf93edde
.It Va reordering
Set to "unrestricted", allows target to process commands with SIMPLE task
attribute in arbitrary order.  Any data integrity exposures related to
command sequence order shall be explicitly handled by the application
client through the selection of appropriate commands and task attributes.
The default value is "restricted".  It improves data integrity, but may
introduce some additional delays.
.It Va serseq
Set to "on" to serialize conseсutive reads/writes.
Set to "read" to serialize conseсutive reads.
Set to "off" to allow them be issued in parallel.
Parallel issue of consecutive operations may confuse logic of the
backing file system, hurting performance; but it may improve performance
of backing stores without prefetch/write-back.
.It Va pblocksize
.It Va pblockoffset
Specify physical block size and offset of the device.
.It Va ublocksize
.It Va ublockoffset
Specify UNMAP block size and offset of the device.
.It Va rpm
<<<<<<< HEAD
.It Va rpm
=======
>>>>>>> bf93edde
Specifies medium rotation rate of the device: 0 -- not reported,
1 -- non-rotating (SSD), >1024 -- value in revolutions per minute.
.It Va formfactor
Specifies nominal form factor of the device: 0 -- not reported, 1 -- 5.25",
2 -- 3.5", 3 -- 2.5", 4 -- 1.8", 5 -- less then 1.8".
.It Va unmap
Set to "on", enables UNMAP support for the LUN, if supported by the backend.
.It Va avail-threshold
.It Va used-threshold
.It Va pool-avail-threshold
.It Va pool-used-threshold
Set per-LUN/-pool thin provisioning soft thresholds for ZVOL-backed LUNs.
LUN will establish UNIT ATTENTION condition if its or pool available space
get below configured avail values, or its or pool used space get above
configured used values.
.It Va writecache
Set to "off", disables write caching for the LUN, if supported by the backend.
.El
.Pp
Options specific for block backend:
.Bl -tag
.It Va file
Specifies file or device name to use for backing store.
.It Va num_threads
Specifies number of backend threads to use for this LUN.
.El
.Sh EXAMPLES
.Dl ctladm tur 1
.Pp
Send a
.Tn SCSI
TEST UNIT READY command to LUN 1.
.Pp
.Dl ctladm modesense 1 -l
.Pp
Display the list of mode pages supported by LUN 1.
.Pp
.Dl ctladm modesense 0 -m 10 -P 3 -d -c 10
.Pp
Display the saved version of the Control mode page (page 10) on LUN 0.
Disable fetching block descriptors, and use a 10 byte MODE SENSE command
instead of the default 6 byte command.
.Pp
.Bd -literal
ctladm read 2 -l 0 -d 1 -b 512 -f - > foo
.Ed
.Pp
Read the first 512 byte block from LUN 2 and dump it to the file
.Pa foo .
.Bd -literal
ctladm write 3 -l 0xff432140 -d 20 -b 512 -f /tmp/bar
.Ed
.Pp
Read 10240 bytes from the file
.Pa /tmp/bar
and write it to LUN 3.
starting at LBA 0xff432140.
.Pp
.Dl ctladm create -b ramdisk -s 10485760000000000
.Pp
Create a LUN with the
.Dq fake
ramdisk as a backing store.
The LUN will claim to have a size of approximately 10 terabytes.
.Pp
.Dl ctladm create -b block -o file=src/usr.sbin/ctladm/ctladm.8
.Pp
Create a LUN using the block backend, and specify the file
.Pa src/usr.sbin/ctladm/ctladm.8
as the backing store.
The size of the LUN will be derived from the size of the file.
.Pp
.Dl ctladm create -b block -o file=src/usr.sbin/ctladm/ctladm.8 -S MYSERIAL321 -d MYDEVID123
.Pp
Create a LUN using the block backend, specify the file
.Pa src/usr.sbin/ctladm/ctladm.8
as the backing store, and specify the
.Tn SCSI
VPD page 0x80 and 0x83 serial number
.Fl ( S )
and device ID
.Fl ( d ) .
.Pp
.Dl ctladm remove -b block -l 12
.Pp
Remove LUN 12, which is handled by the block backend, from the system.
.Pp
.Dl ctladm devlist
.Pp
List configured LUNs in the system, along with their backend and serial
number.
This works when the Front End Target Drivers are enabled or disabled.
.Pp
.Dl ctladm lunlist
.Pp
List all LUNs in the system, along with their inquiry data and device type.
This only works when the FETDs are enabled, since the commands go through the
ioctl port.
.Pp
.Dl ctladm inject 6 -i mediumerr -p read -r 0,512 -c
.Pp
Inject a medium error on LUN 6 for every read that covers the first 512
blocks of the LUN.
.Pp
.Bd -literal -offset indent
ctladm inject 6 -i custom -p tur -s 18 "f0 0 02 s12 04 02"
.Ed
.Pp
Inject a custom error on LUN 6 for the next TEST UNIT READY command only.
This will result in a sense key of NOT READY (0x02), and an ASC/ASCQ of
0x04,0x02 ("Logical unit not ready, initializing command required").
.Sh SEE ALSO
.Xr cam 3 ,
.Xr cam_cdbparse 3 ,
.Xr cam 4 ,
.Xr ctl 4 ,
.Xr xpt 4 ,
.Xr camcontrol 8 ,
.Xr ctld 8
.Sh HISTORY
The
.Nm
utility was originally written during the Winter/Spring of 2003 as an
interface to CTL.
.Sh AUTHORS
.An Ken Merry Aq ken@FreeBSD.org<|MERGE_RESOLUTION|>--- conflicted
+++ resolved
@@ -35,11 +35,7 @@
 .\" $Id: //depot/users/kenm/FreeBSD-test2/usr.sbin/ctladm/ctladm.8#3 $
 .\" $FreeBSD$
 .\"
-<<<<<<< HEAD
-.Dd February 1, 2015
-=======
 .Dd September 26, 2015
->>>>>>> bf93edde
 .Dt CTLADM 8
 .Os
 .Sh NAME
@@ -180,18 +176,6 @@
 .Op Fl v
 .Op Fl x
 .Nm
-<<<<<<< HEAD
-.Ic portlist
-.Op Fl f Ar frontend
-.Op Fl i
-.Op Fl l
-.Op Fl p Ar targ_port
-.Op Fl q
-.Op Fl v
-.Op Fl x
-.Nm
-=======
->>>>>>> bf93edde
 .Ic lunmap
 .Aq Fl p Ar targ_port
 .Op Fl l Ar pLUN
@@ -663,27 +647,6 @@
 .It Fl x
 Output the port list in XML format.
 .El
-<<<<<<< HEAD
-.It Ic portlist
-List CTL frontend ports.
-.Bl -tag -width 12n
-.It Fl f Ar frontend
-Specify the frontend type.
-.It Fl i
-Report target and connected initiators addresses.
-.It Fl l
-Report LUN mapping.
-.It Fl p Ar targ_port
-Specify the frontend port number.
-.It Fl q
-Omit the header in the port list output.
-.It Fl v
-Enable verbose output (report all port options).
-.It Fl x
-Output the port list in XML format.
-.El
-=======
->>>>>>> bf93edde
 .It Ic lunmap
 Change LUN mapping for specified port.
 If both
@@ -900,12 +863,9 @@
 Either EUI or NAA identifier should be set to UNIQUE value to allow
 EXTENDED COPY command access the LUN.
 Non-unique LUN identifiers may lead to data corruption.
-<<<<<<< HEAD
-=======
 .It Va ha_role
 Setting to "primary" or "secondary" overrides default role of the node
 in HA cluster, set by kern.cam.ctl.ha_role sysctl.
->>>>>>> bf93edde
 .It Va insecure_tpc
 Setting to "on" allows EXTENDED COPY command sent to this LUN access
 other LUNs on this host, not accessible otherwise.
@@ -916,11 +876,8 @@
 .It Va readonly
 Set to "on", blocks all media write operations to the LUN, reporting it
 as write protected.
-<<<<<<< HEAD
-=======
 .It Va removable
 Set to "on", makes LUN removable.
->>>>>>> bf93edde
 .It Va reordering
 Set to "unrestricted", allows target to process commands with SIMPLE task
 attribute in arbitrary order.  Any data integrity exposures related to
@@ -942,10 +899,6 @@
 .It Va ublockoffset
 Specify UNMAP block size and offset of the device.
 .It Va rpm
-<<<<<<< HEAD
-.It Va rpm
-=======
->>>>>>> bf93edde
 Specifies medium rotation rate of the device: 0 -- not reported,
 1 -- non-rotating (SSD), >1024 -- value in revolutions per minute.
 .It Va formfactor
