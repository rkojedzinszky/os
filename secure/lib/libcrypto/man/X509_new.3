--- conflicted
+++ resolved
@@ -133,11 +133,7 @@
 .\" ========================================================================
 .\"
 .IX Title "X509_new 3"
-<<<<<<< HEAD
-.TH X509_new 3 "2014-10-15" "0.9.8zc" "OpenSSL"
-=======
 .TH X509_new 3 "2015-01-08" "0.9.8zd" "OpenSSL"
->>>>>>> 23738fbf
 .\" For nroff, turn off justification.  Always turn off hyphenation; it makes
 .\" way too many mistakes in technical documents.
 .if n .ad l
