--- conflicted
+++ resolved
@@ -22,13 +22,9 @@
 	sc25519.c ge25519.c fe25519.c ed25519.c verify.c hash.c blocks.c \
 	kex.c kexdh.c kexgex.c kexecdh.c kexc25519.c \
 	kexdhc.c kexgexc.c kexecdhc.c kexc25519c.c \
-<<<<<<< HEAD
-	kexdhs.c kexgexs.c kexecdhs.c kexc25519s.c
-PACKAGE=	ssh
-=======
 	kexdhs.c kexgexs.c kexecdhs.c kexc25519s.c \
 	platform-pledge.c
->>>>>>> aab6aadc
+PACKAGE=	ssh
 
 # gss-genr.c should be in $SRCS but causes linking problems, so it is
 # compiled directly into sshd instead.
