.\" Automatically generated by Pod::Man 2.27 (Pod::Simple 3.28)
.\"
.\" Standard preamble:
.\" ========================================================================
.de Sp \" Vertical space (when we can't use .PP)
.if t .sp .5v
.if n .sp
..
.de Vb \" Begin verbatim text
.ft CW
.nf
.ne \\$1
..
.de Ve \" End verbatim text
.ft R
.fi
..
.\" Set up some character translations and predefined strings.  \*(-- will
.\" give an unbreakable dash, \*(PI will give pi, \*(L" will give a left
.\" double quote, and \*(R" will give a right double quote.  \*(C+ will
.\" give a nicer C++.  Capital omega is used to do unbreakable dashes and
.\" therefore won't be available.  \*(C` and \*(C' expand to `' in nroff,
.\" nothing in troff, for use with C<>.
.tr \(*W-
.ds C+ C\v'-.1v'\h'-1p'\s-2+\h'-1p'+\s0\v'.1v'\h'-1p'
.ie n \{\
.    ds -- \(*W-
.    ds PI pi
.    if (\n(.H=4u)&(1m=24u) .ds -- \(*W\h'-12u'\(*W\h'-12u'-\" diablo 10 pitch
.    if (\n(.H=4u)&(1m=20u) .ds -- \(*W\h'-12u'\(*W\h'-8u'-\"  diablo 12 pitch
.    ds L" ""
.    ds R" ""
.    ds C` ""
.    ds C' ""
'br\}
.el\{\
.    ds -- \|\(em\|
.    ds PI \(*p
.    ds L" ``
.    ds R" ''
.    ds C`
.    ds C'
'br\}
.\"
.\" Escape single quotes in literal strings from groff's Unicode transform.
.ie \n(.g .ds Aq \(aq
.el       .ds Aq '
.\"
.\" If the F register is turned on, we'll generate index entries on stderr for
.\" titles (.TH), headers (.SH), subsections (.SS), items (.Ip), and index
.\" entries marked with X<> in POD.  Of course, you'll have to process the
.\" output yourself in some meaningful fashion.
.\"
.\" Avoid warning from groff about undefined register 'F'.
.de IX
..
.nr rF 0
.if \n(.g .if rF .nr rF 1
.if (\n(rF:(\n(.g==0)) \{
.    if \nF \{
.        de IX
.        tm Index:\\$1\t\\n%\t"\\$2"
..
.        if !\nF==2 \{
.            nr % 0
.            nr F 2
.        \}
.    \}
.\}
.rr rF
.\"
.\" Accent mark definitions (@(#)ms.acc 1.5 88/02/08 SMI; from UCB 4.2).
.\" Fear.  Run.  Save yourself.  No user-serviceable parts.
.    \" fudge factors for nroff and troff
.if n \{\
.    ds #H 0
.    ds #V .8m
.    ds #F .3m
.    ds #[ \f1
.    ds #] \fP
.\}
.if t \{\
.    ds #H ((1u-(\\\\n(.fu%2u))*.13m)
.    ds #V .6m
.    ds #F 0
.    ds #[ \&
.    ds #] \&
.\}
.    \" simple accents for nroff and troff
.if n \{\
.    ds ' \&
.    ds ` \&
.    ds ^ \&
.    ds , \&
.    ds ~ ~
.    ds /
.\}
.if t \{\
.    ds ' \\k:\h'-(\\n(.wu*8/10-\*(#H)'\'\h"|\\n:u"
.    ds ` \\k:\h'-(\\n(.wu*8/10-\*(#H)'\`\h'|\\n:u'
.    ds ^ \\k:\h'-(\\n(.wu*10/11-\*(#H)'^\h'|\\n:u'
.    ds , \\k:\h'-(\\n(.wu*8/10)',\h'|\\n:u'
.    ds ~ \\k:\h'-(\\n(.wu-\*(#H-.1m)'~\h'|\\n:u'
.    ds / \\k:\h'-(\\n(.wu*8/10-\*(#H)'\z\(sl\h'|\\n:u'
.\}
.    \" troff and (daisy-wheel) nroff accents
.ds : \\k:\h'-(\\n(.wu*8/10-\*(#H+.1m+\*(#F)'\v'-\*(#V'\z.\h'.2m+\*(#F'.\h'|\\n:u'\v'\*(#V'
.ds 8 \h'\*(#H'\(*b\h'-\*(#H'
.ds o \\k:\h'-(\\n(.wu+\w'\(de'u-\*(#H)/2u'\v'-.3n'\*(#[\z\(de\v'.3n'\h'|\\n:u'\*(#]
.ds d- \h'\*(#H'\(pd\h'-\w'~'u'\v'-.25m'\f2\(hy\fP\v'.25m'\h'-\*(#H'
.ds D- D\\k:\h'-\w'D'u'\v'-.11m'\z\(hy\v'.11m'\h'|\\n:u'
.ds th \*(#[\v'.3m'\s+1I\s-1\v'-.3m'\h'-(\w'I'u*2/3)'\s-1o\s+1\*(#]
.ds Th \*(#[\s+2I\s-2\h'-\w'I'u*3/5'\v'-.3m'o\v'.3m'\*(#]
.ds ae a\h'-(\w'a'u*4/10)'e
.ds Ae A\h'-(\w'A'u*4/10)'E
.    \" corrections for vroff
.if v .ds ~ \\k:\h'-(\\n(.wu*9/10-\*(#H)'\s-2\u~\d\s+2\h'|\\n:u'
.if v .ds ^ \\k:\h'-(\\n(.wu*10/11-\*(#H)'\v'-.4m'^\v'.4m'\h'|\\n:u'
.    \" for low resolution devices (crt and lpr)
.if \n(.H>23 .if \n(.V>19 \
\{\
.    ds : e
.    ds 8 ss
.    ds o a
.    ds d- d\h'-1'\(ga
.    ds D- D\h'-1'\(hy
.    ds th \o'bp'
.    ds Th \o'LP'
.    ds ae ae
.    ds Ae AE
.\}
.rm #[ #] #H #V #F C
.\" ========================================================================
.\"
.IX Title "VERIFY 1"
<<<<<<< HEAD
.TH VERIFY 1 "2014-10-15" "0.9.8zc" "OpenSSL"
=======
.TH VERIFY 1 "2015-01-08" "0.9.8zd" "OpenSSL"
>>>>>>> 23738fbf
.\" For nroff, turn off justification.  Always turn off hyphenation; it makes
.\" way too many mistakes in technical documents.
.if n .ad l
.nh
.SH "NAME"
verify \- Utility to verify certificates.
.SH "SYNOPSIS"
.IX Header "SYNOPSIS"
\&\fBopenssl\fR \fBverify\fR
[\fB\-CAfile file\fR]
[\fB\-CApath directory\fR]
[\fB\-attime timestamp\fR]
[\fB\-check_ss_sig\fR]
[\fB\-crl_check\fR]
[\fB\-crl_check_all\fR]
[\fB\-explicit_policy\fR]
[\fB\-help\fR]
[\fB\-ignore_critical\fR]
[\fB\-inhibit_any\fR]
[\fB\-inhibit_map\fR]
[\fB\-issuer_checks\fR]
[\fB\-policy arg\fR]
[\fB\-policy_check\fR]
[\fB\-policy_print\fR]
[\fB\-purpose purpose\fR]
[\fB\-untrusted file\fR]
[\fB\-use_deltas\fR]
[\fB\-verbose\fR]
[\fB\-verify_depth num\fR]
[\fB\-x509_strict\fR]
[\fB\-\fR]
[certificates]
.SH "DESCRIPTION"
.IX Header "DESCRIPTION"
The \fBverify\fR command verifies certificate chains.
.SH "COMMAND OPTIONS"
.IX Header "COMMAND OPTIONS"
.IP "\fB\-CAfile file\fR" 4
.IX Item "-CAfile file"
A file of trusted certificates. The file should contain multiple certificates
in \s-1PEM\s0 format concatenated together.
.IP "\fB\-CApath directory\fR" 4
.IX Item "-CApath directory"
A directory of trusted certificates. The certificates should have names
of the form: hash.0 or have symbolic links to them of this
form (\*(L"hash\*(R" is the hashed certificate subject name: see the \fB\-hash\fR option
of the \fBx509\fR utility). Under Unix the \fBc_rehash\fR script will automatically
create symbolic links to a directory of certificates.
.IP "\fB\-attime timestamp\fR" 4
.IX Item "-attime timestamp"
Perform validation checks using time specified by \fBtimestamp\fR and not
current system time. \fBtimestamp\fR is the number of seconds since
01.01.1970 (\s-1UNIX\s0 time).
.IP "\fB\-check_ss_sig\fR" 4
.IX Item "-check_ss_sig"
<<<<<<< HEAD
Verify the signature on the self-signed root \s-1CA\s0. This is disabled by default
because it doesn't add any security.
.IP "\fB\-crl_check\fR" 4
.IX Item "-crl_check"
Checks end entity certificate validity by attempting to look up a valid \s-1CRL\s0.
=======
Verify the signature on the self-signed root \s-1CA.\s0 This is disabled by default
because it doesn't add any security.
.IP "\fB\-crl_check\fR" 4
.IX Item "-crl_check"
Checks end entity certificate validity by attempting to look up a valid \s-1CRL.\s0
>>>>>>> 23738fbf
If a valid \s-1CRL\s0 cannot be found an error occurs.
.IP "\fB\-crl_check_all\fR" 4
.IX Item "-crl_check_all"
Checks the validity of \fBall\fR certificates in the chain by attempting
to look up valid CRLs.
.IP "\fB\-explicit_policy\fR" 4
.IX Item "-explicit_policy"
Set policy variable require-explicit-policy (see \s-1RFC5280\s0).
.IP "\fB\-help\fR" 4
.IX Item "-help"
Print out a usage message.
.IP "\fB\-ignore_critical\fR" 4
.IX Item "-ignore_critical"
Normally if an unhandled critical extension is present which is not
supported by OpenSSL the certificate is rejected (as required by \s-1RFC5280\s0).
If this option is set critical extensions are ignored.
.IP "\fB\-inhibit_any\fR" 4
.IX Item "-inhibit_any"
Set policy variable inhibit-any-policy (see \s-1RFC5280\s0).
.IP "\fB\-inhibit_map\fR" 4
.IX Item "-inhibit_map"
Set policy variable inhibit-policy-mapping (see \s-1RFC5280\s0).
.IP "\fB\-issuer_checks\fR" 4
.IX Item "-issuer_checks"
Print out diagnostics relating to searches for the issuer certificate of the
current certificate. This shows why each candidate issuer certificate was
rejected. The presence of rejection messages does not itself imply that
anything is wrong; during the normal verification process, several
rejections may take place.
.IP "\fB\-policy arg\fR" 4
.IX Item "-policy arg"
Enable policy processing and add \fBarg\fR to the user-initial-policy-set (see
\&\s-1RFC5280\s0). The policy \fBarg\fR can be an object name an \s-1OID\s0 in numeric form.
This argument can appear more than once.
.IP "\fB\-policy_check\fR" 4
.IX Item "-policy_check"
Enables certificate policy processing.
.IP "\fB\-policy_print\fR" 4
.IX Item "-policy_print"
Print out diagnostics related to policy processing.
.IP "\fB\-purpose purpose\fR" 4
.IX Item "-purpose purpose"
The intended use for the certificate. If this option is not specified,
\&\fBverify\fR will not consider certificate purpose during chain verification.
Currently accepted uses are \fBsslclient\fR, \fBsslserver\fR, \fBnssslserver\fR,
<<<<<<< HEAD
\&\fBsmimesign\fR, \fBsmimeencrypt\fR. See the \fB\s-1VERIFY\s0 \s-1OPERATION\s0\fR section for more
=======
\&\fBsmimesign\fR, \fBsmimeencrypt\fR. See the \fB\s-1VERIFY OPERATION\s0\fR section for more
>>>>>>> 23738fbf
information.
.IP "\fB\-untrusted file\fR" 4
.IX Item "-untrusted file"
A file of untrusted certificates. The file should contain multiple certificates
in \s-1PEM\s0 format concatenated together.
.IP "\fB\-use_deltas\fR" 4
.IX Item "-use_deltas"
Enable support for delta CRLs.
.IP "\fB\-verbose\fR" 4
.IX Item "-verbose"
Print extra information about the operations being performed.
.IP "\fB\-verify_depth num\fR" 4
.IX Item "-verify_depth num"
Limit the maximum depth of the certificate chain to \fBnum\fR certificates.
.IP "\fB\-x509_strict\fR" 4
.IX Item "-x509_strict"
For strict X.509 compliance, disable non-compliant workarounds for broken
certificates.
.IP "\fB\-\fR" 4
.IX Item "-"
Indicates the last option. All arguments following this are assumed to be
certificate files. This is useful if the first certificate filename begins
with a \fB\-\fR.
.IP "\fBcertificates\fR" 4
.IX Item "certificates"
One or more certificates to verify. If no certificates are given, \fBverify\fR
will attempt to read a certificate from standard input. Certificates must be
in \s-1PEM\s0 format.
.SH "VERIFY OPERATION"
.IX Header "VERIFY OPERATION"
The \fBverify\fR program uses the same functions as the internal \s-1SSL\s0 and S/MIME
verification, therefore this description applies to these verify operations
too.
.PP
There is one crucial difference between the verify operations performed
by the \fBverify\fR program: wherever possible an attempt is made to continue
after an error whereas normally the verify operation would halt on the
first error. This allows all the problems with a certificate chain to be
determined.
.PP
The verify operation consists of a number of separate steps.
.PP
Firstly a certificate chain is built up starting from the supplied certificate
and ending in the root \s-1CA.\s0 It is an error if the whole chain cannot be built
up. The chain is built up by looking up the issuers certificate of the current
certificate. If a certificate is found which is its own issuer it is assumed 
to be the root \s-1CA.\s0
.PP
The process of 'looking up the issuers certificate' itself involves a number
of steps. In versions of OpenSSL before 0.9.5a the first certificate whose
subject name matched the issuer of the current certificate was assumed to be
the issuers certificate. In OpenSSL 0.9.6 and later all certificates
whose subject name matches the issuer name of the current certificate are 
subject to further tests. The relevant authority key identifier components
of the current certificate (if present) must match the subject key identifier
(if present) and issuer and serial number of the candidate issuer, in addition
the keyUsage extension of the candidate issuer (if present) must permit
certificate signing.
.PP
The lookup first looks in the list of untrusted certificates and if no match
is found the remaining lookups are from the trusted certificates. The root \s-1CA\s0
is always looked up in the trusted certificate list: if the certificate to
verify is a root certificate then an exact match must be found in the trusted
list.
.PP
The second operation is to check every untrusted certificate's extensions for
consistency with the supplied purpose. If the \fB\-purpose\fR option is not included
then no checks are done. The supplied or \*(L"leaf\*(R" certificate must have extensions
compatible with the supplied purpose and all other certificates must also be valid
\&\s-1CA\s0 certificates. The precise extensions required are described in more detail in
the \fB\s-1CERTIFICATE EXTENSIONS\s0\fR section of the \fBx509\fR utility.
.PP
The third operation is to check the trust settings on the root \s-1CA.\s0 The root
\&\s-1CA\s0 should be trusted for the supplied purpose. For compatibility with previous
versions of SSLeay and OpenSSL a certificate with no trust settings is considered
to be valid for all purposes.
.PP
The final operation is to check the validity of the certificate chain. The validity
period is checked against the current system time and the notBefore and notAfter
dates in the certificate. The certificate signatures are also checked at this
point.
.PP
If all operations complete successfully then certificate is considered valid. If
any operation fails then the certificate is not valid.
.SH "DIAGNOSTICS"
.IX Header "DIAGNOSTICS"
When a verify operation fails the output messages can be somewhat cryptic. The
general form of the error message is:
.PP
.Vb 2
\& server.pem: /C=AU/ST=Queensland/O=CryptSoft Pty Ltd/CN=Test CA (1024 bit)
\& error 24 at 1 depth lookup:invalid CA certificate
.Ve
.PP
The first line contains the name of the certificate being verified followed by
the subject name of the certificate. The second line contains the error number
and the depth. The depth is number of the certificate being verified when a
problem was detected starting with zero for the certificate being verified itself
then 1 for the \s-1CA\s0 that signed the certificate and so on. Finally a text version
of the error number is presented.
.PP
An exhaustive list of the error codes and messages is shown below, this also
includes the name of the error code as defined in the header file x509_vfy.h
Some of the error codes are defined but never returned: these are described
as \*(L"unused\*(R".
.IP "\fB0 X509_V_OK: ok\fR" 4
.IX Item "0 X509_V_OK: ok"
the operation was successful.
.IP "\fB2 X509_V_ERR_UNABLE_TO_GET_ISSUER_CERT: unable to get issuer certificate\fR" 4
.IX Item "2 X509_V_ERR_UNABLE_TO_GET_ISSUER_CERT: unable to get issuer certificate"
the issuer certificate of a looked up certificate could not be found. This
normally means the list of trusted certificates is not complete.
.IP "\fB3 X509_V_ERR_UNABLE_TO_GET_CRL: unable to get certificate \s-1CRL\s0\fR" 4
.IX Item "3 X509_V_ERR_UNABLE_TO_GET_CRL: unable to get certificate CRL"
the \s-1CRL\s0 of a certificate could not be found.
.IP "\fB4 X509_V_ERR_UNABLE_TO_DECRYPT_CERT_SIGNATURE: unable to decrypt certificate's signature\fR" 4
.IX Item "4 X509_V_ERR_UNABLE_TO_DECRYPT_CERT_SIGNATURE: unable to decrypt certificate's signature"
the certificate signature could not be decrypted. This means that the actual signature value
could not be determined rather than it not matching the expected value, this is only
meaningful for \s-1RSA\s0 keys.
.IP "\fB5 X509_V_ERR_UNABLE_TO_DECRYPT_CRL_SIGNATURE: unable to decrypt \s-1CRL\s0's signature\fR" 4
.IX Item "5 X509_V_ERR_UNABLE_TO_DECRYPT_CRL_SIGNATURE: unable to decrypt CRL's signature"
the \s-1CRL\s0 signature could not be decrypted: this means that the actual signature value
could not be determined rather than it not matching the expected value. Unused.
.IP "\fB6 X509_V_ERR_UNABLE_TO_DECODE_ISSUER_PUBLIC_KEY: unable to decode issuer public key\fR" 4
.IX Item "6 X509_V_ERR_UNABLE_TO_DECODE_ISSUER_PUBLIC_KEY: unable to decode issuer public key"
the public key in the certificate SubjectPublicKeyInfo could not be read.
.IP "\fB7 X509_V_ERR_CERT_SIGNATURE_FAILURE: certificate signature failure\fR" 4
.IX Item "7 X509_V_ERR_CERT_SIGNATURE_FAILURE: certificate signature failure"
the signature of the certificate is invalid.
.IP "\fB8 X509_V_ERR_CRL_SIGNATURE_FAILURE: \s-1CRL\s0 signature failure\fR" 4
.IX Item "8 X509_V_ERR_CRL_SIGNATURE_FAILURE: CRL signature failure"
the signature of the certificate is invalid.
.IP "\fB9 X509_V_ERR_CERT_NOT_YET_VALID: certificate is not yet valid\fR" 4
.IX Item "9 X509_V_ERR_CERT_NOT_YET_VALID: certificate is not yet valid"
the certificate is not yet valid: the notBefore date is after the current time.
.IP "\fB10 X509_V_ERR_CERT_HAS_EXPIRED: certificate has expired\fR" 4
.IX Item "10 X509_V_ERR_CERT_HAS_EXPIRED: certificate has expired"
the certificate has expired: that is the notAfter date is before the current time.
.IP "\fB11 X509_V_ERR_CRL_NOT_YET_VALID: \s-1CRL\s0 is not yet valid\fR" 4
.IX Item "11 X509_V_ERR_CRL_NOT_YET_VALID: CRL is not yet valid"
the \s-1CRL\s0 is not yet valid.
.IP "\fB12 X509_V_ERR_CRL_HAS_EXPIRED: \s-1CRL\s0 has expired\fR" 4
.IX Item "12 X509_V_ERR_CRL_HAS_EXPIRED: CRL has expired"
the \s-1CRL\s0 has expired.
.IP "\fB13 X509_V_ERR_ERROR_IN_CERT_NOT_BEFORE_FIELD: format error in certificate's notBefore field\fR" 4
.IX Item "13 X509_V_ERR_ERROR_IN_CERT_NOT_BEFORE_FIELD: format error in certificate's notBefore field"
the certificate notBefore field contains an invalid time.
.IP "\fB14 X509_V_ERR_ERROR_IN_CERT_NOT_AFTER_FIELD: format error in certificate's notAfter field\fR" 4
.IX Item "14 X509_V_ERR_ERROR_IN_CERT_NOT_AFTER_FIELD: format error in certificate's notAfter field"
the certificate notAfter field contains an invalid time.
.IP "\fB15 X509_V_ERR_ERROR_IN_CRL_LAST_UPDATE_FIELD: format error in \s-1CRL\s0's lastUpdate field\fR" 4
.IX Item "15 X509_V_ERR_ERROR_IN_CRL_LAST_UPDATE_FIELD: format error in CRL's lastUpdate field"
the \s-1CRL\s0 lastUpdate field contains an invalid time.
.IP "\fB16 X509_V_ERR_ERROR_IN_CRL_NEXT_UPDATE_FIELD: format error in \s-1CRL\s0's nextUpdate field\fR" 4
.IX Item "16 X509_V_ERR_ERROR_IN_CRL_NEXT_UPDATE_FIELD: format error in CRL's nextUpdate field"
the \s-1CRL\s0 nextUpdate field contains an invalid time.
.IP "\fB17 X509_V_ERR_OUT_OF_MEM: out of memory\fR" 4
.IX Item "17 X509_V_ERR_OUT_OF_MEM: out of memory"
an error occurred trying to allocate memory. This should never happen.
.IP "\fB18 X509_V_ERR_DEPTH_ZERO_SELF_SIGNED_CERT: self signed certificate\fR" 4
.IX Item "18 X509_V_ERR_DEPTH_ZERO_SELF_SIGNED_CERT: self signed certificate"
the passed certificate is self signed and the same certificate cannot be found in the list of
trusted certificates.
.IP "\fB19 X509_V_ERR_SELF_SIGNED_CERT_IN_CHAIN: self signed certificate in certificate chain\fR" 4
.IX Item "19 X509_V_ERR_SELF_SIGNED_CERT_IN_CHAIN: self signed certificate in certificate chain"
the certificate chain could be built up using the untrusted certificates but the root could not
be found locally.
.IP "\fB20 X509_V_ERR_UNABLE_TO_GET_ISSUER_CERT_LOCALLY: unable to get local issuer certificate\fR" 4
.IX Item "20 X509_V_ERR_UNABLE_TO_GET_ISSUER_CERT_LOCALLY: unable to get local issuer certificate"
the issuer certificate could not be found: this occurs if the issuer
certificate of an untrusted certificate cannot be found.
.IP "\fB21 X509_V_ERR_UNABLE_TO_VERIFY_LEAF_SIGNATURE: unable to verify the first certificate\fR" 4
.IX Item "21 X509_V_ERR_UNABLE_TO_VERIFY_LEAF_SIGNATURE: unable to verify the first certificate"
no signatures could be verified because the chain contains only one certificate and it is not
self signed.
.IP "\fB22 X509_V_ERR_CERT_CHAIN_TOO_LONG: certificate chain too long\fR" 4
.IX Item "22 X509_V_ERR_CERT_CHAIN_TOO_LONG: certificate chain too long"
the certificate chain length is greater than the supplied maximum depth. Unused.
.IP "\fB23 X509_V_ERR_CERT_REVOKED: certificate revoked\fR" 4
.IX Item "23 X509_V_ERR_CERT_REVOKED: certificate revoked"
the certificate has been revoked.
.IP "\fB24 X509_V_ERR_INVALID_CA: invalid \s-1CA\s0 certificate\fR" 4
.IX Item "24 X509_V_ERR_INVALID_CA: invalid CA certificate"
a \s-1CA\s0 certificate is invalid. Either it is not a \s-1CA\s0 or its extensions are not consistent
with the supplied purpose.
.IP "\fB25 X509_V_ERR_PATH_LENGTH_EXCEEDED: path length constraint exceeded\fR" 4
.IX Item "25 X509_V_ERR_PATH_LENGTH_EXCEEDED: path length constraint exceeded"
the basicConstraints pathlength parameter has been exceeded.
.IP "\fB26 X509_V_ERR_INVALID_PURPOSE: unsupported certificate purpose\fR" 4
.IX Item "26 X509_V_ERR_INVALID_PURPOSE: unsupported certificate purpose"
the supplied certificate cannot be used for the specified purpose.
.IP "\fB27 X509_V_ERR_CERT_UNTRUSTED: certificate not trusted\fR" 4
.IX Item "27 X509_V_ERR_CERT_UNTRUSTED: certificate not trusted"
the root \s-1CA\s0 is not marked as trusted for the specified purpose.
.IP "\fB28 X509_V_ERR_CERT_REJECTED: certificate rejected\fR" 4
.IX Item "28 X509_V_ERR_CERT_REJECTED: certificate rejected"
the root \s-1CA\s0 is marked to reject the specified purpose.
.IP "\fB29 X509_V_ERR_SUBJECT_ISSUER_MISMATCH: subject issuer mismatch\fR" 4
.IX Item "29 X509_V_ERR_SUBJECT_ISSUER_MISMATCH: subject issuer mismatch"
the current candidate issuer certificate was rejected because its subject name
did not match the issuer name of the current certificate. Only displayed when
the \fB\-issuer_checks\fR option is set.
.IP "\fB30 X509_V_ERR_AKID_SKID_MISMATCH: authority and subject key identifier mismatch\fR" 4
.IX Item "30 X509_V_ERR_AKID_SKID_MISMATCH: authority and subject key identifier mismatch"
the current candidate issuer certificate was rejected because its subject key
identifier was present and did not match the authority key identifier current
certificate. Only displayed when the \fB\-issuer_checks\fR option is set.
.IP "\fB31 X509_V_ERR_AKID_ISSUER_SERIAL_MISMATCH: authority and issuer serial number mismatch\fR" 4
.IX Item "31 X509_V_ERR_AKID_ISSUER_SERIAL_MISMATCH: authority and issuer serial number mismatch"
the current candidate issuer certificate was rejected because its issuer name
and serial number was present and did not match the authority key identifier
of the current certificate. Only displayed when the \fB\-issuer_checks\fR option is set.
.IP "\fB32 X509_V_ERR_KEYUSAGE_NO_CERTSIGN:key usage does not include certificate signing\fR" 4
.IX Item "32 X509_V_ERR_KEYUSAGE_NO_CERTSIGN:key usage does not include certificate signing"
the current candidate issuer certificate was rejected because its keyUsage extension
does not permit certificate signing.
.IP "\fB50 X509_V_ERR_APPLICATION_VERIFICATION: application verification failure\fR" 4
.IX Item "50 X509_V_ERR_APPLICATION_VERIFICATION: application verification failure"
an application specific error. Unused.
.SH "BUGS"
.IX Header "BUGS"
Although the issuer checks are a considerable improvement over the old technique they still
suffer from limitations in the underlying X509_LOOKUP \s-1API.\s0 One consequence of this is that
trusted certificates with matching subject name must either appear in a file (as specified by the
\&\fB\-CAfile\fR option) or a directory (as specified by \fB\-CApath\fR). If they occur in both then only
the certificates in the file will be recognised.
.PP
Previous versions of OpenSSL assume certificates with matching subject name are identical and
mishandled them.
.PP
Previous versions of this documentation swapped the meaning of the
\&\fBX509_V_ERR_UNABLE_TO_GET_ISSUER_CERT\fR and
\&\fB20 X509_V_ERR_UNABLE_TO_GET_ISSUER_CERT_LOCALLY\fR error codes.
.SH "SEE ALSO"
.IX Header "SEE ALSO"
\&\fIx509\fR\|(1)<|MERGE_RESOLUTION|>--- conflicted
+++ resolved
@@ -133,11 +133,7 @@
 .\" ========================================================================
 .\"
 .IX Title "VERIFY 1"
-<<<<<<< HEAD
-.TH VERIFY 1 "2014-10-15" "0.9.8zc" "OpenSSL"
-=======
 .TH VERIFY 1 "2015-01-08" "0.9.8zd" "OpenSSL"
->>>>>>> 23738fbf
 .\" For nroff, turn off justification.  Always turn off hyphenation; it makes
 .\" way too many mistakes in technical documents.
 .if n .ad l
@@ -193,19 +189,11 @@
 01.01.1970 (\s-1UNIX\s0 time).
 .IP "\fB\-check_ss_sig\fR" 4
 .IX Item "-check_ss_sig"
-<<<<<<< HEAD
-Verify the signature on the self-signed root \s-1CA\s0. This is disabled by default
-because it doesn't add any security.
-.IP "\fB\-crl_check\fR" 4
-.IX Item "-crl_check"
-Checks end entity certificate validity by attempting to look up a valid \s-1CRL\s0.
-=======
 Verify the signature on the self-signed root \s-1CA.\s0 This is disabled by default
 because it doesn't add any security.
 .IP "\fB\-crl_check\fR" 4
 .IX Item "-crl_check"
 Checks end entity certificate validity by attempting to look up a valid \s-1CRL.\s0
->>>>>>> 23738fbf
 If a valid \s-1CRL\s0 cannot be found an error occurs.
 .IP "\fB\-crl_check_all\fR" 4
 .IX Item "-crl_check_all"
@@ -251,11 +239,7 @@
 The intended use for the certificate. If this option is not specified,
 \&\fBverify\fR will not consider certificate purpose during chain verification.
 Currently accepted uses are \fBsslclient\fR, \fBsslserver\fR, \fBnssslserver\fR,
-<<<<<<< HEAD
-\&\fBsmimesign\fR, \fBsmimeencrypt\fR. See the \fB\s-1VERIFY\s0 \s-1OPERATION\s0\fR section for more
-=======
 \&\fBsmimesign\fR, \fBsmimeencrypt\fR. See the \fB\s-1VERIFY OPERATION\s0\fR section for more
->>>>>>> 23738fbf
 information.
 .IP "\fB\-untrusted file\fR" 4
 .IX Item "-untrusted file"
